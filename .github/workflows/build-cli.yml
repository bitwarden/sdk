---
name: Build CLI

on:
  pull_request:
  push:
    branches:
      - "main"
      - "rc"
      - "hotfix-rc"
  workflow_dispatch:

defaults:
  run:
    shell: bash

jobs:
  setup:
    name: Setup
    runs-on: ubuntu-22.04
    outputs:
      package_version: ${{ steps.retrieve-version.outputs.package_version }}
      sign: ${{ steps.sign.outputs.sign }}
    steps:
      - name: Checkout repo
        uses: actions/checkout@b4ffde65f46336ab88eb53be808477a3936bae11 # v4.1.1

      - name: Get Package Version
        id: retrieve-version
        run: |
          VERSION=$(grep -o '^version = ".*"' crates/bws/Cargo.toml | grep -Eo "[0-9]+\.[0-9]+\.[0-9]+")
          echo "package_version=$VERSION" >> $GITHUB_OUTPUT

      - name: Sign if repo is owned by Bitwarden
        id: sign
        env:
          REPO_OWNER: ${{ github.repository_owner }}
        run: |
          if [[ $REPO_OWNER == bitwarden ]]; then
            echo "sign=true" >> $GITHUB_OUTPUT
          fi
          echo "sign=false" >> $GITHUB_OUTPUT

  build-windows:
    name: Building CLI for - ${{ matrix.settings.os }} - ${{ matrix.settings.target }}
    runs-on: ${{ matrix.settings.os || 'ubuntu-latest' }}
    needs: setup
    env:
      _PACKAGE_VERSION: ${{ needs.setup.outputs.package_version }}
    strategy:
      fail-fast: false
      matrix:
        settings:
          - os: windows-2022
            target: x86_64-pc-windows-msvc

          - os: windows-2022
            target: aarch64-pc-windows-msvc
    steps:
      - name: Checkout repo
        uses: actions/checkout@b4ffde65f46336ab88eb53be808477a3936bae11 # v4.1.1

      - name: Install rust
        uses: dtolnay/rust-toolchain@be73d7920c329f220ce78e0234b8f96b7ae60248 # stable
        with:
          toolchain: stable
          targets: ${{ matrix.settings.target }}

      - name: Cache cargo registry
        uses: Swatinem/rust-cache@3cf7f8cc28d1b4e7d01e3783be10a97d55d483c8 # v2.7.1
        with:
          key: ${{ matrix.settings.target }}-cargo-${{ matrix.settings.os }}

      - name: Build
        env:
          TARGET: ${{ matrix.settings.target }}
        run: cargo build ${{ matrix.features }} -p bws --release --target=${{ matrix.settings.target }}

      - name: Login to Azure
        if: ${{ needs.setup.outputs.sign == 'true' }}
        uses: Azure/login@92a5484dfaf04ca78a94597f4f19fea633851fa2 # v1.4.7
        with:
          creds: ${{ secrets.AZURE_KV_CI_SERVICE_PRINCIPAL }}

      - name: Retrieve secrets
        if: ${{ needs.setup.outputs.sign == 'true' }}
        id: retrieve-secrets-windows
        uses: bitwarden/gh-actions/get-keyvault-secrets@main
        with:
          keyvault: "bitwarden-ci"
          secrets: "code-signing-vault-url,
            code-signing-client-id,
            code-signing-tenant-id,
            code-signing-client-secret,
            code-signing-cert-name"

      - name: Install AST
        if: ${{ needs.setup.outputs.sign == 'true' }}
        run: dotnet tool install --global AzureSignTool --version 4.0.1

      - name: Sign windows binary
        if: ${{ needs.setup.outputs.sign == 'true' }}
        env:
          SIGNING_VAULT_URL: ${{ steps.retrieve-secrets-windows.outputs.code-signing-vault-url }}
          SIGNING_CLIENT_ID: ${{ steps.retrieve-secrets-windows.outputs.code-signing-client-id }}
          SIGNING_TENANT_ID: ${{ steps.retrieve-secrets-windows.outputs.code-signing-tenant-id }}
          SIGNING_CLIENT_SECRET: ${{ steps.retrieve-secrets-windows.outputs.code-signing-client-secret }}
          SIGNING_CERT_NAME: ${{ steps.retrieve-secrets-windows.outputs.code-signing-cert-name }}
        run: |
          azuresigntool sign -v \
            -kvu $SIGNING_VAULT_URL \
            -kvi $SIGNING_CLIENT_ID \
            -kvt $SIGNING_TENANT_ID \
            -kvs $SIGNING_CLIENT_SECRET \
            -kvc $SIGNING_CERT_NAME \
            -fd sha256 \
            -du https://bitwarden.com \
            -tr http://timestamp.digicert.com \
            ./target/${{ matrix.settings.target }}/release/bws.exe

      - name: Zip
        shell: cmd
        run: 7z a ./bws-${{ matrix.settings.target }}-%_PACKAGE_VERSION%.zip ./target/${{ matrix.settings.target }}/release/bws.exe

      - name: Upload artifact
        uses: actions/upload-artifact@c7d193f32edcb7bfad88892161225aeda64e9392 # v4.0.0
        with:
          name: bws-${{ matrix.settings.target }}-${{ env._PACKAGE_VERSION }}.zip
          path: ./bws-${{ matrix.settings.target }}-${{ env._PACKAGE_VERSION }}.zip
          if-no-files-found: error

  build:
    name: Building CLI for - ${{ matrix.settings.os }} - ${{ matrix.settings.target }}
    runs-on: ${{ matrix.settings.os || 'ubuntu-latest' }}
    needs:
      - setup
    env:
      _PACKAGE_VERSION: ${{ needs.setup.outputs.package_version }}
    strategy:
      fail-fast: false
      matrix:
        settings:
          - os: macos-12
            target: x86_64-apple-darwin

          - os: macos-12
            target: aarch64-apple-darwin

<<<<<<< HEAD
          - os: ubuntu-22.04
=======
          - os: windows-2022
            target: x86_64-pc-windows-msvc

          - os: windows-2022
            target: aarch64-pc-windows-msvc

          - os: ubuntu-20.04
>>>>>>> 74eecad4
            target: x86_64-unknown-linux-gnu

          - os: ubuntu-20.04
            target: aarch64-unknown-linux-gnu
    steps:
      - name: Checkout repo
        uses: actions/checkout@b4ffde65f46336ab88eb53be808477a3936bae11 # v4.1.1

      - name: Install rust
        uses: dtolnay/rust-toolchain@be73d7920c329f220ce78e0234b8f96b7ae60248 # stable
        with:
          toolchain: stable
          targets: ${{ matrix.settings.target }}

      - name: Cache cargo registry
        uses: Swatinem/rust-cache@23bce251a8cd2ffc3c1075eaa2367cf899916d84 # v2.7.3
        with:
          key: ${{ matrix.settings.target }}-cargo-${{ matrix.settings.os }}

      - name: Install Cross (aarch64-unknown-linux-gnu)
        if: ${{ matrix.settings.target == 'aarch64-unknown-linux-gnu' }}
        run: cargo install cross --locked --git https://github.com/cross-rs/cross.git --rev 185398b1b885820515a212de720a306b08e2c8c9

      - name: Build
        if: ${{ matrix.settings.target != 'aarch64-unknown-linux-gnu' }}
        env:
          TARGET: ${{ matrix.settings.target }}
        run: cargo build ${{ matrix.features }} -p bws --release --target=${{ matrix.settings.target }}

      - name: Build (aarch64-unknown-linux-gnu)
        if: ${{ matrix.settings.target == 'aarch64-unknown-linux-gnu' }}
        env:
          TARGET: ${{ matrix.settings.target }}
        run: cross build ${{ matrix.features }} -p bws --release --target=${{ matrix.settings.target }}

      - name: Zip Unix
        run: zip -j ./bws-${{ matrix.settings.target }}-${{ env._PACKAGE_VERSION }}.zip ./target/${{ matrix.settings.target }}/release/bws

      - name: Upload artifact
        uses: actions/upload-artifact@5d5d22a31266ced268874388b861e4b58bb5c2f3 # v4.3.1
        with:
          name: bws-${{ matrix.settings.target }}-${{ env._PACKAGE_VERSION }}.zip
          path: ./bws-${{ matrix.settings.target }}-${{ env._PACKAGE_VERSION }}.zip
          if-no-files-found: error

  macos-universal-binary:
    name: Generate universal macOS binary
    runs-on: macos-12
    needs:
      - setup
      - build
    env:
      _PACKAGE_VERSION: ${{ needs.setup.outputs.package_version }}
    steps:
      - name: Checkout repo
        uses: actions/checkout@b4ffde65f46336ab88eb53be808477a3936bae11 # v4.1.1

      - name: Download x86_64-apple-darwin artifact
        uses: actions/download-artifact@eaceaf801fd36c7dee90939fad912460b18a1ffe # v4.1.2
        with:
          name: bws-x86_64-apple-darwin-${{ env._PACKAGE_VERSION }}.zip

      - name: Download aarch64-apple-darwin artifact
        uses: actions/download-artifact@eaceaf801fd36c7dee90939fad912460b18a1ffe # v4.1.2
        with:
          name: bws-aarch64-apple-darwin-${{ env._PACKAGE_VERSION }}.zip

      - name: Unzip artifacts
        run: |
          unzip bws-x86_64-apple-darwin-${{ env._PACKAGE_VERSION }}.zip -d ./bws-x86_64-apple-darwin
          unzip bws-aarch64-apple-darwin-${{ env._PACKAGE_VERSION }}.zip -d ./bws-aarch64-apple-darwin

      - name: lipo create universal package
        run: |
          mkdir ./bws-macos-universal

          lipo -create -output ./bws-macos-universal/bws ./bws-x86_64-apple-darwin/bws ./bws-aarch64-apple-darwin/bws

      - name: Zip universal artifact
        run: zip ./bws-macos-universal-${{ env._PACKAGE_VERSION }}.zip ./bws-macos-universal/bws

      - name: Upload artifact
        uses: actions/upload-artifact@5d5d22a31266ced268874388b861e4b58bb5c2f3 # v4.3.1
        with:
          name: bws-macos-universal-${{ env._PACKAGE_VERSION }}.zip
          path: ./bws-macos-universal-${{ env._PACKAGE_VERSION }}.zip
          if-no-files-found: error

  third_party:
    name: Generate THIRDPARTY.html
    runs-on: ubuntu-22.04
    needs:
      - setup
    steps:
      - name: Checkout repo
        uses: actions/checkout@b4ffde65f46336ab88eb53be808477a3936bae11 # v4.1.1

      - name: Install rust
        uses: dtolnay/rust-toolchain@be73d7920c329f220ce78e0234b8f96b7ae60248 # stable
        with:
          toolchain: stable

      - name: Cache cargo registry
        uses: Swatinem/rust-cache@23bce251a8cd2ffc3c1075eaa2367cf899916d84 # v2.7.3
        with:
          key: cargo-cli-about

      - name: Install cargo-about
        run: cargo install cargo-about

      - name: Generate THIRDPARTY.html
        working-directory: ./crates/bws
        run: |
          cargo about generate ../../about.hbs > THIRDPARTY.html
          sed -i.bak 's/\$NAME\$/Bitwarden Secrets Manager CLI/g' THIRDPARTY.html

      - name: Upload artifact
        uses: actions/upload-artifact@5d5d22a31266ced268874388b861e4b58bb5c2f3 # v4.3.1
        with:
          name: THIRDPARTY.html
          path: ./crates/bws/THIRDPARTY.html
          if-no-files-found: error<|MERGE_RESOLUTION|>--- conflicted
+++ resolved
@@ -146,9 +146,6 @@
           - os: macos-12
             target: aarch64-apple-darwin
 
-<<<<<<< HEAD
-          - os: ubuntu-22.04
-=======
           - os: windows-2022
             target: x86_64-pc-windows-msvc
 
@@ -156,7 +153,6 @@
             target: aarch64-pc-windows-msvc
 
           - os: ubuntu-20.04
->>>>>>> 74eecad4
             target: x86_64-unknown-linux-gnu
 
           - os: ubuntu-20.04
