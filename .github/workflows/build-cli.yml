--- conflicted
+++ resolved
@@ -417,20 +417,15 @@
           zip ./bws-macos-universal-${{ env._PACKAGE_VERSION }}.zip ./bws-macos-universal/bws
           zip ./bws-macos-universal-pkg-${{ env._PACKAGE_VERSION }}.zip ./bws-macos-universal-pkg-${{ env._PACKAGE_VERSION }}.dmg
 
-<<<<<<< HEAD
-      - name: Upload binary artifact
-        uses: actions/upload-artifact@c7d193f32edcb7bfad88892161225aeda64e9392 # v4.0.0
-=======
       - name: Upload artifact
         uses: actions/upload-artifact@694cdabd8bdb0f10b2cea11669e1bf5453eed0a6 # v4.2.0
->>>>>>> 5958061f
         with:
           name: bws-macos-universal-${{ env._PACKAGE_VERSION }}.zip
           path: ./bws-macos-universal-${{ env._PACKAGE_VERSION }}.zip
           if-no-files-found: error
 
       - name: Upload pkg artifact
-        uses: actions/upload-artifact@c7d193f32edcb7bfad88892161225aeda64e9392 # v4.0.0
+        uses: actions/upload-artifact@694cdabd8bdb0f10b2cea11669e1bf5453eed0a6 # v4.2.0
         with:
           name: bws-macos-universal-pkg-${{ env._PACKAGE_VERSION }}.zip
           path: ./bws-macos-universal-pkg-${{ env._PACKAGE_VERSION }}.zip
