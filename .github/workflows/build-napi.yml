---
name: Build @bitwarden/sdk-napi

on:
  pull_request:
  push:
    branches:
      - "master"
      - "rc"
      - "hotfix-rc"
  workflow_dispatch:

defaults:
  run:
    shell: bash
    working-directory: crates/bitwarden-napi

jobs:
<<<<<<< HEAD
  cloc:
    name: CLOC
    runs-on: ubuntu-22.04
    steps:
      - name: Checkout repo
        uses: actions/checkout@8e5e7e5ab8b370d6c329ec480221332ada57f0ab # v3.5.2

      - name: Set up cloc
        run: |
          sudo apt update
          sudo apt -y install cloc

      - name: Print lines of code
        run: cloc --vcs git

  generate_schemas:
    uses: ./.github/workflows/generate_schemas.yml

=======
>>>>>>> 449a46e8
  build:
    name: Building @bitwarden/sdk-napi for - ${{ matrix.settings.os }}
    runs-on: ${{ matrix.settings.os || 'ubuntu-latest' }}
    needs: generate_schemas
    strategy:
      fail-fast: false
      matrix:
        settings:
          - os: macos-12
            target: x86_64-apple-darwin
            build: |
              npm run build
              strip -x *.node

          - os: macos-12
            target: aarch64-apple-darwin
            build: |
              npm run build-arm64
              strip -x *.node

          - os: windows-2022
            target: x86_64-pc-windows-msvc
            build: npm run build

          - os: ubuntu-22.04
            target: x86_64-unknown-linux-gnu
            build: |
              set -e &&
              npm run build &&
              strip *.node
    steps:
      - name: Checkout repo
        uses: actions/checkout@8e5e7e5ab8b370d6c329ec480221332ada57f0ab # v3.5.2

      - name: Setup Node
        uses: actions/setup-node@64ed1c7eab4cce3362f8c340dee64e5eaeef8f7c # v3.6.0
        with:
          node-version: 18
          cache: "npm"
          cache-dependency-path: crates/bitwarden-napi/package-lock.json

      - name: Install rust
        uses: actions-rs/toolchain@16499b5e05bf2e26879000db0c1d13f7e13fa3af # v1.0.7
        with:
          profile: minimal
          override: true
          toolchain: stable
          target: ${{ matrix.settings.target }}

      - name: Cache cargo registry
        uses: Swatinem/rust-cache@988c164c3d0e93c4dbab36aaf5bbeb77425b2894 # v2.4.0
        with:
          key: ${{ matrix.settings.target }}-cargo-${{ matrix.settings.os }}

      - name: Retrieve schemas
        uses: actions/download-artifact@9bc31d5ccc31df68ecc42ccf4149144866c47d8a # v3.0.2
        with:
          name: schemas.ts
          path: ${{ github.workspace }}/crates/bitwarden-napi/src-ts/bitwarden_client/

      - name: Install dependencies
        run: npm ci

      - name: Build
        run: ${{ matrix.settings.build }}

      - name: Upload artifact
        uses: actions/upload-artifact@0b7f8abb1508181956e8e162db84b466c27e18ce # v3.1.2
        with:
          name: sdk-bitwarden-napi-${{ matrix.settings.target }}
          path: ${{ github.workspace }}/crates/bitwarden-napi/sdk-napi.*.node
          if-no-files-found: error<|MERGE_RESOLUTION|>--- conflicted
+++ resolved
@@ -16,27 +16,9 @@
     working-directory: crates/bitwarden-napi
 
 jobs:
-<<<<<<< HEAD
-  cloc:
-    name: CLOC
-    runs-on: ubuntu-22.04
-    steps:
-      - name: Checkout repo
-        uses: actions/checkout@8e5e7e5ab8b370d6c329ec480221332ada57f0ab # v3.5.2
-
-      - name: Set up cloc
-        run: |
-          sudo apt update
-          sudo apt -y install cloc
-
-      - name: Print lines of code
-        run: cloc --vcs git
-
   generate_schemas:
     uses: ./.github/workflows/generate_schemas.yml
 
-=======
->>>>>>> 449a46e8
   build:
     name: Building @bitwarden/sdk-napi for - ${{ matrix.settings.os }}
     runs-on: ${{ matrix.settings.os || 'ubuntu-latest' }}
