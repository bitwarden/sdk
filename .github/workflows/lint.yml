name: Lint

on:
  workflow_dispatch:
  push:
    branches: ["master"]
  pull_request:

env:
  CARGO_TERM_COLOR: always

jobs:
  style:
    name: Check Style

    runs-on: ubuntu-latest

    steps:
      - name: Checkout
        uses: actions/checkout@8e5e7e5ab8b370d6c329ec480221332ada57f0ab # v3.5.2

      - name: Install rust
        uses: actions-rs/toolchain@16499b5e05bf2e26879000db0c1d13f7e13fa3af # v1.0.7
        with:
          toolchain: stable
          components: rustfmt
          profile: minimal
          override: true

      - name: cargo fmt -- --check
        uses: actions-rs/cargo@844f36862e911db73fe0815f00a4a2602c279505 # v1.0.3
        with:
          command: fmt
          args: -- --check

      - name: Set up Node
        uses: actions/setup-node@64ed1c7eab4cce3362f8c340dee64e5eaeef8f7c # v3.6.0
        with:
          cache: "npm"
          cache-dependency-path: "package-lock.json"
          node-version: "16"

      - name: NPM setup
        run: npm ci

      - name: Node Lint
<<<<<<< HEAD
        run: npm run lint
=======
        run: npm run lint

      - name: Verify Schemas are up to date
        run: |
          npm run schemas
          git diff --exit-code HEAD
          # Verify no untracked files
          if [ ! -z "$(git status --porcelain)" ]; then
            >&2 echo "Failed: Found untracked files!"
            exit 1
          fi

      - name: Verify rust documentation links
        run: cargo doc --no-deps --features internal
        env:
          RUSTDOCFLAGS: "-D warnings"
>>>>>>> 8b3fd80e
<|MERGE_RESOLUTION|>--- conflicted
+++ resolved
@@ -44,23 +44,9 @@
         run: npm ci
 
       - name: Node Lint
-<<<<<<< HEAD
         run: npm run lint
-=======
-        run: npm run lint
-
-      - name: Verify Schemas are up to date
-        run: |
-          npm run schemas
-          git diff --exit-code HEAD
-          # Verify no untracked files
-          if [ ! -z "$(git status --porcelain)" ]; then
-            >&2 echo "Failed: Found untracked files!"
-            exit 1
-          fi
 
       - name: Verify rust documentation links
         run: cargo doc --no-deps --features internal
         env:
-          RUSTDOCFLAGS: "-D warnings"
->>>>>>> 8b3fd80e
+          RUSTDOCFLAGS: "-D warnings"