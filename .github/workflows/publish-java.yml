---
name: Publish Java SDK
run-name: Publish Java SDK ${{ inputs.release_type }}

on:
  workflow_dispatch:
    inputs:
      release_type:
        description: "Release Options"
        required: true
        default: "Release"
        type: choice
        options:
          - Release
          - Dry Run
      version:
        description: "Release Version"
        required: false
        default: "latest"

defaults:
  run:
    shell: bash
    working-directory: languages/java

env:
  _KEY_VAULT: "bitwarden-ci"

jobs:
  validate:
    name: Setup
    runs-on: ubuntu-22.04
    outputs:
      version: ${{ steps.version-output.outputs.version }}
      tag_name: ${{ steps.version-output.outputs.tag_name }}
    steps:
      - name: Checkout repo
        uses: actions/checkout@d632683dd7b4114ad314bca15554477dd762a938 # v4.2.0

      - name: Branch check
        if: ${{ inputs.release_type != 'Dry Run' }}
        run: |
          if [[ "$GITHUB_REF" != "refs/heads/main" ]]; then
            echo "==================================="
            echo "[!] Can only release from the 'main' branch"
            echo "==================================="
            exit 1
          fi

      - name: Version output
        id: version-output
        run: |
<<<<<<< HEAD
          if [[ "${{ inputs.version }}" == "latest" || "${{ inputs.version }}" == "" ]]; then
            TAG_NAME=$(curl  "https://api.github.com/repos/bitwarden/sdk/releases" | jq -c '.[] | select(.tag_name | contains("java")) | .tag_name' | head -1)
            VERSION=$(echo $TAG_NAME | grep -ohE '20[0-9]{2}\.([1-9]|1[0-2])\.[0-9]+')
            echo "Latest Released Version: $VERSION"
            echo "version=$VERSION" >> $GITHUB_OUTPUT

            echo "Latest Released Tag name: $TAG_NAME"
            echo "tag_name=$TAG_NAME" >> $GITHUB_OUTPUT
          else
            echo "Release Version: ${{ inputs.version }}"
            echo "version=${{ inputs.version }}" >> $GITHUB_OUTPUT
          fi
=======
          VERSION=$(cat build.gradle | grep -Eo 'version = "[0-9]+\.[0-9]+\.[0-9]+"' | grep -Eo '[0-9]+\.[0-9]+\.[0-9]+')
          echo "version=$VERSION" >> $GITHUB_OUTPUT
>>>>>>> 2868f260

  publish:
    name: Publish
    runs-on: ubuntu-22.04
    needs: validate
    steps:
      - name: Checkout Repository
<<<<<<< HEAD
        uses: actions/checkout@692973e3d937129bcbf40652eb9f2f61becf3332 # v4.1.7
        with:
          ref: ${{ needs.validate.outputs.tag_name }}
=======
        uses: actions/checkout@d632683dd7b4114ad314bca15554477dd762a938 # v4.2.0
>>>>>>> 2868f260

      - name: Azure login
        uses: Azure/login@e15b166166a8746d1a47596803bd8c1b595455cf # v1.6.0
        with:
          creds: ${{ secrets.AZURE_KV_CI_SERVICE_PRINCIPAL }}

      - name: Retrieve secrets
        id: retrieve-secrets
        uses: bitwarden/gh-actions/get-keyvault-secrets@main
        with:
          keyvault: ${{ env._KEY_VAULT }}
          secrets: "maven-sonartype-ssrh-username,
            maven-sonartype-ossrh-password"

      - name: Setup java
        uses: actions/setup-java@b36c23c0d998641eff861008f374ee103c25ac73 # v4.4.0
        with:
          distribution: temurin
          java-version: 17

      - name: Setup Gradle
        uses: gradle/actions/setup-gradle@d156388eb19639ec20ade50009f3d199ce1e2808 # v4.1.0

      - name: Download Java SDK Build
        uses: bitwarden/gh-actions/download-artifacts@main
        with:
          workflow: build-java.yml
          workflow_conclusion: success
          artifacts: build
          path: languages/java/build

      - name: Download Java Resources
        uses: bitwarden/gh-actions/download-artifacts@main
        with:
          workflow: build-java.yml
          workflow_conclusion: success
          artifacts: resources
          path: languages/java/src/main/resources

      - name: Download Java Resources
        uses: bitwarden/gh-actions/download-artifacts@main
        with:
          workflow: build-java.yml
          workflow_conclusion: success
          artifacts: schemas
          path: languages/java/src/main/java/bit/sdk/schema

      - name: Publish package to GitHub Packages
        if: ${{ inputs.release_type != 'Dry Run' }}
        run: ./gradlew publish
        env:
          GITHUB_TOKEN: ${{ secrets.GITHUB_TOKEN }}
          MAVEN_USERNAME: ${{ steps.retrieve-secrets.outputs.maven-sonartype-ssrh-username }}
          MAVEN_PASSWORD: ${{ steps.retrieve-secrets.outputs.maven-sonartype-ossrh-password }}<|MERGE_RESOLUTION|>--- conflicted
+++ resolved
@@ -50,7 +50,6 @@
       - name: Version output
         id: version-output
         run: |
-<<<<<<< HEAD
           if [[ "${{ inputs.version }}" == "latest" || "${{ inputs.version }}" == "" ]]; then
             TAG_NAME=$(curl  "https://api.github.com/repos/bitwarden/sdk/releases" | jq -c '.[] | select(.tag_name | contains("java")) | .tag_name' | head -1)
             VERSION=$(echo $TAG_NAME | grep -ohE '20[0-9]{2}\.([1-9]|1[0-2])\.[0-9]+')
@@ -63,10 +62,6 @@
             echo "Release Version: ${{ inputs.version }}"
             echo "version=${{ inputs.version }}" >> $GITHUB_OUTPUT
           fi
-=======
-          VERSION=$(cat build.gradle | grep -Eo 'version = "[0-9]+\.[0-9]+\.[0-9]+"' | grep -Eo '[0-9]+\.[0-9]+\.[0-9]+')
-          echo "version=$VERSION" >> $GITHUB_OUTPUT
->>>>>>> 2868f260
 
   publish:
     name: Publish
@@ -74,13 +69,9 @@
     needs: validate
     steps:
       - name: Checkout Repository
-<<<<<<< HEAD
-        uses: actions/checkout@692973e3d937129bcbf40652eb9f2f61becf3332 # v4.1.7
+        uses: actions/checkout@d632683dd7b4114ad314bca15554477dd762a938 # v4.2.0
         with:
           ref: ${{ needs.validate.outputs.tag_name }}
-=======
-        uses: actions/checkout@d632683dd7b4114ad314bca15554477dd762a938 # v4.2.0
->>>>>>> 2868f260
 
       - name: Azure login
         uses: Azure/login@e15b166166a8746d1a47596803bd8c1b595455cf # v1.6.0
