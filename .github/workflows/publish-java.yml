--- conflicted
+++ resolved
@@ -50,7 +50,6 @@
       - name: Version output
         id: version-output
         run: |
-<<<<<<< HEAD
           if [[ "${{ inputs.version }}" == "latest" || "${{ inputs.version }}" == "" ]]; then
             TAG_NAME=$(curl  "https://api.github.com/repos/bitwarden/sdk/releases" | jq -c '.[] | select(.tag_name | contains("java")) | .tag_name' | head -1)
             VERSION=$(echo $TAG_NAME | grep -ohE '20[0-9]{2}\.([1-9]|1[0-2])\.[0-9]+')
@@ -63,10 +62,6 @@
             echo "Release Version: ${{ inputs.version }}"
             echo "version=${{ inputs.version }}" >> $GITHUB_OUTPUT
           fi
-=======
-          VERSION=$(cat build.gradle | grep -Eo 'version = "[0-9]+\.[0-9]+\.[0-9]+"' | grep -Eo '[0-9]+\.[0-9]+\.[0-9]+')
-          echo "version=$VERSION" >> $GITHUB_OUTPUT
->>>>>>> 42b536a1
 
   publish:
     name: Publish
