name: Publish Ruby SDK
run-name: Publish Ruby SDK ${{ inputs.release_type }}

on:
  workflow_dispatch:
    inputs:
      release_type:
        description: "Release Options"
        required: true
        default: "Release"
        type: choice
        options:
          - Release
          - Dry Run
      version:
        description: "Release Version"
        required: false
        default: "latest"

permissions:
  contents: read
  id-token: write

jobs:
  setup:
    name: Setup
    runs-on: ubuntu-22.04
    outputs:
      release-version: ${{ steps.version-output.outputs.version }}
      tag-name: ${{ steps.version-output.outputs.tag_name }}
    steps:
      - name: Checkout Repository
        uses: actions/checkout@d632683dd7b4114ad314bca15554477dd762a938 # v4.2.0

      - name: Branch check
        if: ${{ inputs.release_type != 'Dry Run' }}
        run: |
          if [[ "$GITHUB_REF" != "refs/heads/main" ]]; then
            echo "==================================="
            echo "[!] Can only release from the 'main' branch"
            echo "==================================="
            exit 1
          fi

<<<<<<< HEAD
      - name: Version output
        id: version-output
        run: |
          if [[ "${{ inputs.version }}" == "latest" || "${{ inputs.version }}" == "" ]]; then
            TAG_NAME=$(curl  "https://api.github.com/repos/bitwarden/sdk/releases" | jq -c '.[] | select(.tag_name | contains("ruby")) | .tag_name' | head -1)
            VERSION=$(echo $TAG_NAME | grep -ohE '20[0-9]{2}\.([1-9]|1[0-2])\.[0-9]+')
            echo "Latest Released Version: $VERSION"
            echo "version=$VERSION" >> $GITHUB_OUTPUT

            echo "Latest Released Tag name: $TAG_NAME"
            echo "tag_name=$TAG_NAME" >> $GITHUB_OUTPUT
          else
            echo "Release Version: ${{ inputs.version }}"
            echo "version=${{ inputs.version }}" >> $GITHUB_OUTPUT
          fi
=======
      - name: Set up Ruby
        uses: ruby/setup-ruby@c04af2bb7258bb6a03df1d3c1865998ac9390972 # v1.194.0
        with:
          ruby-version: 3.2

      - name: Download artifacts
        uses: bitwarden/gh-actions/download-artifacts@main
        with:
          workflow: generate_schemas.yml
          path: languages/ruby/bitwarden_sdk_secrets/lib
          workflow_conclusion: success
          branch: main
          artifacts: schemas.rb

      - name: Download x86_64-apple-darwin artifact
        uses: bitwarden/gh-actions/download-artifacts@main
        with:
          workflow: build-rust-cross-platform.yml
          path: temp/macos-x64
          workflow_conclusion: success
          branch: main
          artifacts: libbitwarden_c_files-x86_64-apple-darwin

      - name: Download aarch64-apple-darwin artifact
        uses: bitwarden/gh-actions/download-artifacts@main
        with:
          workflow: build-rust-cross-platform.yml
          workflow_conclusion: success
          branch: main
          artifacts: libbitwarden_c_files-aarch64-apple-darwin
          path: temp/macos-arm64
>>>>>>> 2868f260

  publish:
    name: Publish
    runs-on: ubuntu-22.04
    needs: setup
    env:
      _VERSION: ${{ needs.setup.outputs.release-version }}
      _TAG_NAME: ${{ needs.setup.outputs.tag-name }}
    steps:
      - name: Checkout Repository
        uses: actions/checkout@692973e3d937129bcbf40652eb9f2f61becf3332 # v4.1.7
        with:
          ref: ${{ env._TAG_NAME }}

      - name: Create GitHub deployment
        if: ${{ inputs.release_type != 'Dry Run' }}
        uses: chrnorm/deployment-action@55729fcebec3d284f60f5bcabbd8376437d696b1 # v2.0.7
        id: deployment
        with:
          token: "${{ secrets.GITHUB_TOKEN }}"
          initial-status: "in_progress"
          environment: "Bitwarden Ruby SDK - Production"
          description: "Deployment ${{ env._VERSION }} from branch ${{ github.ref_name }}"
          task: release

      - name: Login to Azure
        uses: Azure/login@e15b166166a8746d1a47596803bd8c1b595455cf # v1.6.0
        with:
          creds: ${{ secrets.AZURE_KV_CI_SERVICE_PRINCIPAL }}

      - name: Retrieve secrets
        id: retrieve-secrets
        uses: bitwarden/gh-actions/get-keyvault-secrets@main
        with:
          keyvault: "bitwarden-ci"
          secrets: "rubygem-api-key"

      - name: Download ruby artifact
        run: wget https://github.com/bitwarden/sdk/releases/download/ruby-v${{ env._VERSION }}/bitwarden-sdk-secrets-${{ env._VERSION }}.gem

      - name: Push gem to Rubygems
        if: ${{ inputs.release_type != 'Dry Run' }}
        run: |
          mkdir -p $HOME/.gem
          touch $HOME/.gem/credentials
          chmod 0600 $HOME/.gem/credentials
          printf -- "---\n:rubygems_api_key: ${GEM_HOST_API_KEY}\n" > $HOME/.gem/credentials
          gem push *.gem
        env:
          GEM_HOST_API_KEY: ${{ steps.retrieve-secrets.outputs.rubygem-api-key }}
        working-directory: languages/ruby/bitwarden_sdk_secrets

      - name: Update deployment status to Success
        if: ${{ inputs.release_type != 'Dry Run' && success() }}
        uses: chrnorm/deployment-status@9a72af4586197112e0491ea843682b5dc280d806 # v2.0.3
        with:
          token: "${{ secrets.GITHUB_TOKEN }}"
          state: "success"
          deployment-id: ${{ steps.deployment.outputs.deployment_id }}

      - name: Update deployment status to Failure
        if: ${{ inputs.release_type != 'Dry Run' && failure() }}
        uses: chrnorm/deployment-status@9a72af4586197112e0491ea843682b5dc280d806 # v2.0.3
        with:
          token: "${{ secrets.GITHUB_TOKEN }}"
          state: "failure"
          deployment-id: ${{ steps.deployment.outputs.deployment_id }}<|MERGE_RESOLUTION|>--- conflicted
+++ resolved
@@ -42,7 +42,6 @@
             exit 1
           fi
 
-<<<<<<< HEAD
       - name: Version output
         id: version-output
         run: |
@@ -58,39 +57,6 @@
             echo "Release Version: ${{ inputs.version }}"
             echo "version=${{ inputs.version }}" >> $GITHUB_OUTPUT
           fi
-=======
-      - name: Set up Ruby
-        uses: ruby/setup-ruby@c04af2bb7258bb6a03df1d3c1865998ac9390972 # v1.194.0
-        with:
-          ruby-version: 3.2
-
-      - name: Download artifacts
-        uses: bitwarden/gh-actions/download-artifacts@main
-        with:
-          workflow: generate_schemas.yml
-          path: languages/ruby/bitwarden_sdk_secrets/lib
-          workflow_conclusion: success
-          branch: main
-          artifacts: schemas.rb
-
-      - name: Download x86_64-apple-darwin artifact
-        uses: bitwarden/gh-actions/download-artifacts@main
-        with:
-          workflow: build-rust-cross-platform.yml
-          path: temp/macos-x64
-          workflow_conclusion: success
-          branch: main
-          artifacts: libbitwarden_c_files-x86_64-apple-darwin
-
-      - name: Download aarch64-apple-darwin artifact
-        uses: bitwarden/gh-actions/download-artifacts@main
-        with:
-          workflow: build-rust-cross-platform.yml
-          workflow_conclusion: success
-          branch: main
-          artifacts: libbitwarden_c_files-aarch64-apple-darwin
-          path: temp/macos-arm64
->>>>>>> 2868f260
 
   publish:
     name: Publish
