---
name: Publish Rust crates
run-name: Publish Rust crates ${{ inputs.release_type }}

on:
  workflow_dispatch:
    inputs:
      release_type:
        description: "Release Options"
        required: true
        default: "Initial Release"
        type: choice
        options:
          - Initial Release
          - Redeploy
          - Dry Run
      publish_bitwarden:
        description: "Publish bitwarden crate"
        required: true
        default: true
        type: boolean
      publish_bitwarden-api-api:
        description: "Publish bitwarden-api-api crate"
        required: true
        default: true
        type: boolean
      publish_bitwarden-api-identity:
        description: "Publish bitwarden-api-identity crate"
        required: true
        default: true
        type: boolean
      publish_bitwarden-core:
        description: "Publish bitwarden-core crate"
        required: true
        default: true
        type: boolean
      publish_bitwarden-crypto:
        description: "Publish bitwarden-crypto crate"
        required: true
        default: true
        type: boolean
      publish_bitwarden-cli:
        description: "Publish bitwarden-cli crate"
        required: true
        default: true
        type: boolean
      publish_bitwarden-generators:
        description: "Publish bitwarden-generators crate"
        required: true
        default: true
        type: boolean
      publish_bitwarden-exporters:
        description: "Publish bitwarden-exporters crate"
        required: true
        default: true
        type: boolean
<<<<<<< HEAD
      publish_bitwarden-send:
        description: "Publish bitwarden-send crate"
=======
      publish_bitwarden-vault:
        description: "Publish bitwarden-valt crate"
>>>>>>> 85bfa59e
        required: true
        default: true
        type: boolean

defaults:
  run:
    shell: bash

jobs:
  setup:
    name: Setup
    runs-on: ubuntu-22.04
    outputs:
      packages_list: ${{ steps.packages-list.outputs.packages_list }}
      packages_command: ${{ steps.packages-list.outputs.packages_command }}
    steps:
      - name: Checkout repo
        uses: actions/checkout@0ad4b8fadaa221de15dcec353f45205ec38ea70b # v4.1.4

      - name: Branch check
        if: ${{ github.event.inputs.release_type != 'Dry Run' }}
        run: |
          if [[ "$GITHUB_REF" != "refs/heads/rc" ]] && [[ "$GITHUB_REF" != "refs/heads/hotfix-rc" ]]; then
            echo "==================================="
            echo "[!] Can only release from the 'rc' or 'hotfix-rc' branches"
            echo "==================================="
            exit 1
          fi

      - name: Prepare packages list
        id: packages-list
        env:
          PUBLISH_BITWARDEN: ${{ github.event.inputs.publish_bitwarden }}
          PUBLISH_BITWARDEN_API_API: ${{ github.event.inputs.publish_bitwarden-api-api }}
          PUBLISH_BITWARDEN_API_IDENTITY: ${{ github.event.inputs.publish_bitwarden-api-identity }}
          PUBLISH_BITWARDEN_CORE: ${{ github.event.inputs.publish_bitwarden-core }}
          PUBLISH_BITWARDEN_CRYPTO: ${{ github.event.inputs.publish_bitwarden-crypto }}
          PUBLISH_BITWARDEN_CLI: ${{ github.event.inputs.publish_bitwarden-cli }}
          PUBLISH_BITWARDEN_GENERATORS: ${{ github.event.inputs.publish_bitwarden-generators }}
          PUBLISH_BITWARDEN_EXPORTERS: ${{ github.event.inputs.publish_bitwarden-exporters }}
<<<<<<< HEAD
          PUBLISH_BITWARDEN_SEND: ${{ github.event.inputs.publish_bitwarden-send }}
=======
          PUBLISH_BITWARDEN_VAULT: ${{ github.event.inputs.publish_bitwarden-vault }}
>>>>>>> 85bfa59e
        run: |
          if [[ "$PUBLISH_BITWARDEN" == "false" ]] && [[ "$PUBLISH_BITWARDEN_API_API" == "false" ]] && [[ "$PUBLISH_BITWARDEN_API_IDENTITY" == "false" ]]; then
            echo "==================================="
            echo "[!] You need to specify at least one crate for release!"
            echo "==================================="
            exit 1
          fi

          PACKAGES_COMMAND=""
          PACKAGES_LIST=""

          if [[ "$PUBLISH_BITWARDEN" == "true" ]] ; then
            PACKAGES_COMMAND="$PACKAGES_COMMAND -p bitwarden"
            PACKAGES_LIST="$PACKAGES_LIST bitwarden"
          fi

          if [[ "$PUBLISH_BITWARDEN_API_API" == "true" ]]; then
            PACKAGES_COMMAND="$PACKAGES_COMMAND -p bitwarden-api-api"
            PACKAGES_LIST="$PACKAGES_LIST bitwarden-api-api"
          fi

          if [[ "$PUBLISH_BITWARDEN_API_IDENTITY" == "true" ]]; then
            PACKAGES_COMMAND="$PACKAGES_COMMAND -p bitwarden-api-identity"
            PACKAGES_LIST="$PACKAGES_LIST bitwarden-api-identity"
          fi

          if [[ "$PUBLISH_BITWARDEN_CORE" == "true" ]]; then
            PACKAGES_COMMAND="$PACKAGES_COMMAND -p bitwarden-core"
            PACKAGES_LIST="$PACKAGES_LIST bitwarden-core"
          fi

          if [[ "$PUBLISH_BITWARDEN_CRYPTO" == "true" ]]; then
            PACKAGES_COMMAND="$PACKAGES_COMMAND -p bitwarden-crypto"
            PACKAGES_LIST="$PACKAGES_LIST bitwarden-crypto"
          fi

          if [[ "$PUBLISH_BITWARDEN_CLI" == "true" ]]; then
            PACKAGES_COMMAND="$PACKAGES_COMMAND -p bitwarden-cli"
            PACKAGES_LIST="$PACKAGES_LIST bitwarden-cli"
          fi

          if [[ "$PUBLISH_BITWARDEN_GENERATORS" == "true" ]]; then
            PACKAGES_COMMAND="$PACKAGES_COMMAND -p bitwarden-generators"
            PACKAGES_LIST="$PACKAGES_LIST bitwarden-generators"
          fi

          if [[ "$PUBLISH_BITWARDEN_EXPORTERS" == "true" ]]; then
            PACKAGES_COMMAND="$PACKAGES_COMMAND -p bitwarden-exporters"
            PACKAGES_LIST="$PACKAGES_LIST bitwarden-exporters"
          fi

<<<<<<< HEAD
          if [[ "$PUBLISH_BITWARDEN_SEND" == "true" ]]; then
            PACKAGES_COMMAND="$PACKAGES_COMMAND -p bitwarden-send"
            PACKAGES_LIST="$PACKAGES_LIST bitwarden-send"
=======
          if [[ "$PUBLISH_BITWARDEN_VAULT" == "true" ]]; then
            PACKAGES_COMMAND="$PACKAGES_COMMAND -p bitwarden-vault"
            PACKAGES_LIST="$PACKAGES_LIST bitwarden-vault"
>>>>>>> 85bfa59e
          fi

          echo "Packages command: " $PACKAGES_COMMAND
          echo "Packages list: " $PACKAGES_LIST

          echo "packages_list=$PACKAGES_LIST" >> $GITHUB_OUTPUT
          echo "packages_command=$PACKAGES_COMMAND" >> $GITHUB_OUTPUT

  publish:
    name: Publish ${{ needs.setup.outputs.packages_list }}
    runs-on: ubuntu-latest
    needs:
      - setup
    steps:
      - name: Checkout
        uses: actions/checkout@0ad4b8fadaa221de15dcec353f45205ec38ea70b # v4.1.4

      - name: Login to Azure
        uses: Azure/login@e15b166166a8746d1a47596803bd8c1b595455cf # v1.6.0
        with:
          creds: ${{ secrets.AZURE_KV_CI_SERVICE_PRINCIPAL }}

      - name: Retrieve secrets
        id: retrieve-secrets
        uses: bitwarden/gh-actions/get-keyvault-secrets@main
        with:
          keyvault: "bitwarden-ci"
          secrets: "cratesio-api-token"

      - name: Install rust
        uses: dtolnay/rust-toolchain@d8352f6b1d2e870bc5716e7a6d9b65c4cc244a1a # stable
        with:
          toolchain: stable

      - name: Cache cargo registry
        uses: Swatinem/rust-cache@23bce251a8cd2ffc3c1075eaa2367cf899916d84 # v2.7.3

      - name: Install cargo-release
        run: cargo install cargo-release

      - name: Create GitHub deployment
        if: ${{ github.event.inputs.release_type != 'Dry Run' }}
        uses: chrnorm/deployment-action@55729fcebec3d284f60f5bcabbd8376437d696b1 # v2.0.7
        id: deployment
        with:
          token: "${{ secrets.GITHUB_TOKEN }}"
          initial-status: "in_progress"
          environment: "Bitwarden SDK to crates.io: ${{ needs.setup.outputs.packages_list }}"
          description: "Deployment from branch ${{ github.ref_name }}"
          task: release

      - name: Cargo release
        if: ${{ github.event.inputs.release_type != 'Dry Run' }}
        env:
          PUBLISH_GRACE_SLEEP: 10
          PACKAGES_PUBLISH: ${{ needs.setup.outputs.packages_command }}
          CARGO_REGISTRY_TOKEN: ${{ steps.retrieve-secrets.outputs.cratesio-api-token }}
        run: cargo-release release publish $PACKAGES_PUBLISH --execute --no-confirm

      - name: Update deployment status to Success
        if: ${{ github.event.inputs.release_type != 'Dry Run' && success() }}
        uses: chrnorm/deployment-status@9a72af4586197112e0491ea843682b5dc280d806 # v2.0.3
        with:
          token: "${{ secrets.GITHUB_TOKEN }}"
          state: "success"
          deployment-id: ${{ steps.deployment.outputs.deployment_id }}

      - name: Update deployment status to Failure
        if: ${{ github.event.inputs.release_type != 'Dry Run' && failure() }}
        uses: chrnorm/deployment-status@9a72af4586197112e0491ea843682b5dc280d806 # v2.0.3
        with:
          token: "${{ secrets.GITHUB_TOKEN }}"
          state: "failure"
          deployment-id: ${{ steps.deployment.outputs.deployment_id }}<|MERGE_RESOLUTION|>--- conflicted
+++ resolved
@@ -54,13 +54,13 @@
         required: true
         default: true
         type: boolean
-<<<<<<< HEAD
       publish_bitwarden-send:
         description: "Publish bitwarden-send crate"
-=======
+        required: true
+        default: true
+        type: boolean
       publish_bitwarden-vault:
         description: "Publish bitwarden-valt crate"
->>>>>>> 85bfa59e
         required: true
         default: true
         type: boolean
@@ -101,11 +101,8 @@
           PUBLISH_BITWARDEN_CLI: ${{ github.event.inputs.publish_bitwarden-cli }}
           PUBLISH_BITWARDEN_GENERATORS: ${{ github.event.inputs.publish_bitwarden-generators }}
           PUBLISH_BITWARDEN_EXPORTERS: ${{ github.event.inputs.publish_bitwarden-exporters }}
-<<<<<<< HEAD
           PUBLISH_BITWARDEN_SEND: ${{ github.event.inputs.publish_bitwarden-send }}
-=======
           PUBLISH_BITWARDEN_VAULT: ${{ github.event.inputs.publish_bitwarden-vault }}
->>>>>>> 85bfa59e
         run: |
           if [[ "$PUBLISH_BITWARDEN" == "false" ]] && [[ "$PUBLISH_BITWARDEN_API_API" == "false" ]] && [[ "$PUBLISH_BITWARDEN_API_IDENTITY" == "false" ]]; then
             echo "==================================="
@@ -157,15 +154,13 @@
             PACKAGES_LIST="$PACKAGES_LIST bitwarden-exporters"
           fi
 
-<<<<<<< HEAD
           if [[ "$PUBLISH_BITWARDEN_SEND" == "true" ]]; then
             PACKAGES_COMMAND="$PACKAGES_COMMAND -p bitwarden-send"
             PACKAGES_LIST="$PACKAGES_LIST bitwarden-send"
-=======
+
           if [[ "$PUBLISH_BITWARDEN_VAULT" == "true" ]]; then
             PACKAGES_COMMAND="$PACKAGES_COMMAND -p bitwarden-vault"
             PACKAGES_LIST="$PACKAGES_LIST bitwarden-vault"
->>>>>>> 85bfa59e
           fi
 
           echo "Packages command: " $PACKAGES_COMMAND
