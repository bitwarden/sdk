--- conflicted
+++ resolved
@@ -35,15 +35,6 @@
     name: "Bump ${{ inputs.project }} Version to v${{ inputs.version_number }}"
     runs-on: ubuntu-22.04
     steps:
-<<<<<<< HEAD
-      - name: Checkout Branch
-        uses: actions/checkout@b4ffde65f46336ab88eb53be808477a3936bae11 # v4.1.1
-        with:
-          repository: bitwarden/sdk
-          ref: main
-
-=======
->>>>>>> 9c65e077
       - name: Install rust
         uses: dtolnay/rust-toolchain@be73d7920c329f220ce78e0234b8f96b7ae60248 # stable
         with:
