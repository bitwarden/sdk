[workspace]

members = ["crates/*"]

<<<<<<< HEAD
# Compile all dependencies on release mode even when building this crate on debug
# The crypto crates are very slow on debug so this helps make the debug experience more performant
[profile.dev.package."*"]
opt-level = 3
codegen-units = 1

# Turn on a small amount of optimisation in Development mode.
[profile.dev]
opt-level = 1
=======
# Compile all dependencies with some optimizations when building this crate on debug
# This slows down clean builds by about 50%, but the resulting binaries can be orders of magnitude faster
# As clean builds won't occur very often, this won't slow down the development process
[profile.dev.package."*"]
opt-level = 2

# Turn on a small amount of optimisation in development mode. This might interfere when trying to use a debugger
# if the compiler decides to optimize some code away, if that's the case, it can be set to 0 or commented out
[profile.dev]
opt-level = 1

# Turn on LTO on release mode
[profile.release]
lto = "thin"
codegen-units = 1
# Stripping the binary reduces the size by ~30%, but the stacktraces won't be usable anymore. 
# This is fine as long as we don't have any unhandled panics, but let's keep it disabled for now
# strip = true
>>>>>>> eb8d3c83
<|MERGE_RESOLUTION|>--- conflicted
+++ resolved
@@ -2,17 +2,6 @@
 
 members = ["crates/*"]
 
-<<<<<<< HEAD
-# Compile all dependencies on release mode even when building this crate on debug
-# The crypto crates are very slow on debug so this helps make the debug experience more performant
-[profile.dev.package."*"]
-opt-level = 3
-codegen-units = 1
-
-# Turn on a small amount of optimisation in Development mode.
-[profile.dev]
-opt-level = 1
-=======
 # Compile all dependencies with some optimizations when building this crate on debug
 # This slows down clean builds by about 50%, but the resulting binaries can be orders of magnitude faster
 # As clean builds won't occur very often, this won't slow down the development process
@@ -30,5 +19,4 @@
 codegen-units = 1
 # Stripping the binary reduces the size by ~30%, but the stacktraces won't be usable anymore. 
 # This is fine as long as we don't have any unhandled panics, but let's keep it disabled for now
-# strip = true
->>>>>>> eb8d3c83
+# strip = true