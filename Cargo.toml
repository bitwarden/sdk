--- conflicted
+++ resolved
@@ -30,12 +30,6 @@
 bitwarden-sm = { path = "crates/bitwarden-sm", version = "=1.0.0" }
 bitwarden-vault = { path = "crates/bitwarden-vault", version = "=1.0.0" }
 
-<<<<<<< HEAD
-wasm-bindgen = { version = ">=0.2.91, <0.3", features = ["serde-serialize"] }
-tsify-next = { version = ">=0.5.4, <0.6", features = [
-    "js",
-], default-features = false }
-=======
 # External crates that are expected to maintain a consistent version across all crates
 chrono = { version = ">=0.4.26, <0.5", features = [
     "clock",
@@ -55,12 +49,15 @@
 serde_repr = ">=0.1.12, <0.2"
 thiserror = ">=1.0.40, <2.0"
 tokio = { version = "1.36.0", features = ["macros"] }
+tsify-next = { version = ">=0.5.4, <0.6", features = [
+    "js",
+], default-features = false }
 uniffi = "=0.28.1"
 uuid = { version = ">=1.3.3, <2.0", features = ["serde", "v4"] }
 validator = { version = "0.18.1", features = ["derive"] }
-wasm-bindgen = { version = "0.2.91", features = ["serde-serialize"] }
+wasm-bindgen = { version = ">=0.2.91, <0.3", features = ["serde-serialize"] }
 wasm-bindgen-futures = "0.4.41"
->>>>>>> 66949afb
+
 
 [workspace.lints.clippy]
 unused_async = "deny"
