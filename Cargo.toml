--- conflicted
+++ resolved
@@ -2,7 +2,6 @@
 
 members = ["crates/*"]
 
-<<<<<<< HEAD
 # Compile all dependencies on release mode even when building this crate on debug
 # The crypto crates are very slow on debug so this helps make the debug experience more performant
 [profile.dev.package."*"]
@@ -12,9 +11,8 @@
 # Turn on a small amount of optimisation in Development mode.
 [profile.dev]
 opt-level = 1
-=======
+
 [profile.release-wasm]
 inherits = "release"
 opt-level = 's'
-lto = true
->>>>>>> 30682168
+lto = true