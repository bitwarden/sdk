[workspace]
resolver = "2"
members = ["crates/*"]

# Global settings for all crates should be defined here
[workspace.package]
# Update using `cargo set-version -p bitwarden <new-version>`
version = "0.5.0"
authors = ["Bitwarden Inc"]
edition = "2021"
# Note: Changing rust-version should be considered a breaking change
rust-version = "1.71"
homepage = "https://bitwarden.com"
repository = "https://github.com/bitwarden/sdk"
license-file = "LICENSE"
keywords = ["bitwarden"]

# Define dependencies that are expected to be consistent across all crates
[workspace.dependencies]
bitwarden = { path = "crates/bitwarden", version = "=0.5.0" }
bitwarden-api-api = { path = "crates/bitwarden-api-api", version = "=0.5.0" }
bitwarden-api-identity = { path = "crates/bitwarden-api-identity", version = "=0.5.0" }
bitwarden-cli = { path = "crates/bitwarden-cli", version = "=0.5.0" }
bitwarden-core = { path = "crates/bitwarden-core", version = "=0.5.0" }
bitwarden-crypto = { path = "crates/bitwarden-crypto", version = "=0.5.0" }
bitwarden-exporters = { path = "crates/bitwarden-exporters", version = "=0.5.0" }
bitwarden-fido = { path = "crates/bitwarden-fido", version = "=0.5.0" }
bitwarden-generators = { path = "crates/bitwarden-generators", version = "=0.5.0" }
bitwarden-send = { path = "crates/bitwarden-send", version = "=0.5.0" }
<<<<<<< HEAD
bitwarden-sm = { path = "crates/bitwarden-sm", version = "=0.5.0" }
=======
>>>>>>> 56d50014
bitwarden-vault = { path = "crates/bitwarden-vault", version = "=0.5.0" }

[workspace.lints.clippy]
unused_async = "deny"
unwrap_used = "deny"

# Compile all dependencies with some optimizations when building this crate on debug
# This slows down clean builds by about 50%, but the resulting binaries can be orders of magnitude faster
# As clean builds won't occur very often, this won't slow down the development process
[profile.dev.package."*"]
opt-level = 2

# Turn on a small amount of optimisation in development mode. This might interfere when trying to use a debugger
# if the compiler decides to optimize some code away, if that's the case, it can be set to 0 or commented out
[profile.dev]
opt-level = 1

# Turn on LTO on release mode
[profile.release]
lto = "thin"
codegen-units = 1
# Stripping the binary reduces the size by ~30%, but the stacktraces won't be usable anymore.
# This is fine as long as we don't have any unhandled panics, but let's keep it disabled for now
# strip = true<|MERGE_RESOLUTION|>--- conflicted
+++ resolved
@@ -27,10 +27,7 @@
 bitwarden-fido = { path = "crates/bitwarden-fido", version = "=0.5.0" }
 bitwarden-generators = { path = "crates/bitwarden-generators", version = "=0.5.0" }
 bitwarden-send = { path = "crates/bitwarden-send", version = "=0.5.0" }
-<<<<<<< HEAD
 bitwarden-sm = { path = "crates/bitwarden-sm", version = "=0.5.0" }
-=======
->>>>>>> 56d50014
 bitwarden-vault = { path = "crates/bitwarden-vault", version = "=0.5.0" }
 
 [workspace.lints.clippy]
