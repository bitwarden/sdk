[workspace]
resolver = "2"
members = ["crates/*"]

# Global settings for all crates should be defined here
[workspace.package]
# Update using `cargo set-version -p bitwarden <new-version>`
version = "0.5.0"
authors = ["Bitwarden Inc"]
edition = "2021"
# Note: Changing rust-version should be considered a breaking change
rust-version = "1.71"
homepage = "https://bitwarden.com"
repository = "https://github.com/bitwarden/sdk"
license-file = "LICENSE"
keywords = ["bitwarden"]

# Define dependencies that are expected to be consistent across all crates
[workspace.dependencies]
bitwarden = { path = "crates/bitwarden", version = "=0.5.0" }
bitwarden-api-api = { path = "crates/bitwarden-api-api", version = "=0.5.0" }
bitwarden-api-identity = { path = "crates/bitwarden-api-identity", version = "=0.5.0" }
bitwarden-cli = { path = "crates/bitwarden-cli", version = "=0.5.0" }
bitwarden-core = { path = "crates/bitwarden-core", version = "=0.5.0" }
bitwarden-crypto = { path = "crates/bitwarden-crypto", version = "=0.5.0" }
bitwarden-exporters = { path = "crates/bitwarden-exporters", version = "=0.5.0" }
bitwarden-generators = { path = "crates/bitwarden-generators", version = "=0.5.0" }
<<<<<<< HEAD
bitwarden-send = { path = "crates/bitwarden-send", version = "=0.5.0" }
=======
bitwarden-vault = { path = "crates/bitwarden-vault", version = "=0.5.0" }
>>>>>>> 85bfa59e

[workspace.lints.clippy]
unwrap_used = "deny"

# Compile all dependencies with some optimizations when building this crate on debug
# This slows down clean builds by about 50%, but the resulting binaries can be orders of magnitude faster
# As clean builds won't occur very often, this won't slow down the development process
[profile.dev.package."*"]
opt-level = 2

# Turn on a small amount of optimisation in development mode. This might interfere when trying to use a debugger
# if the compiler decides to optimize some code away, if that's the case, it can be set to 0 or commented out
[profile.dev]
opt-level = 1

# Turn on LTO on release mode
[profile.release]
lto = "thin"
codegen-units = 1
# Stripping the binary reduces the size by ~30%, but the stacktraces won't be usable anymore.
# This is fine as long as we don't have any unhandled panics, but let's keep it disabled for now
# strip = true<|MERGE_RESOLUTION|>--- conflicted
+++ resolved
@@ -25,11 +25,8 @@
 bitwarden-crypto = { path = "crates/bitwarden-crypto", version = "=0.5.0" }
 bitwarden-exporters = { path = "crates/bitwarden-exporters", version = "=0.5.0" }
 bitwarden-generators = { path = "crates/bitwarden-generators", version = "=0.5.0" }
-<<<<<<< HEAD
 bitwarden-send = { path = "crates/bitwarden-send", version = "=0.5.0" }
-=======
 bitwarden-vault = { path = "crates/bitwarden-vault", version = "=0.5.0" }
->>>>>>> 85bfa59e
 
 [workspace.lints.clippy]
 unwrap_used = "deny"
