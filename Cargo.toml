[workspace]
resolver = "2"

members = ["crates/*"]

<<<<<<< HEAD
[profile.release-wasm]
inherits = "release"
opt-level = 's'
lto = true
=======
# Compile all dependencies with some optimizations when building this crate on debug
# This slows down clean builds by about 50%, but the resulting binaries can be orders of magnitude faster
# As clean builds won't occur very often, this won't slow down the development process
[profile.dev.package."*"]
opt-level = 2

# Turn on a small amount of optimisation in development mode. This might interfere when trying to use a debugger
# if the compiler decides to optimize some code away, if that's the case, it can be set to 0 or commented out
[profile.dev]
opt-level = 1

# Turn on LTO on release mode
[profile.release]
lto = "thin"
codegen-units = 1
# Stripping the binary reduces the size by ~30%, but the stacktraces won't be usable anymore. 
# This is fine as long as we don't have any unhandled panics, but let's keep it disabled for now
# strip = true
>>>>>>> f0c10f11
<|MERGE_RESOLUTION|>--- conflicted
+++ resolved
@@ -3,12 +3,7 @@
 
 members = ["crates/*"]
 
-<<<<<<< HEAD
-[profile.release-wasm]
-inherits = "release"
-opt-level = 's'
-lto = true
-=======
+
 # Compile all dependencies with some optimizations when building this crate on debug
 # This slows down clean builds by about 50%, but the resulting binaries can be orders of magnitude faster
 # As clean builds won't occur very often, this won't slow down the development process
@@ -27,4 +22,8 @@
 # Stripping the binary reduces the size by ~30%, but the stacktraces won't be usable anymore. 
 # This is fine as long as we don't have any unhandled panics, but let's keep it disabled for now
 # strip = true
->>>>>>> f0c10f11
+
+[profile.release-wasm]
+inherits = "release"
+opt-level = 's'
+lto = true