# Bitwarden Secrets Manager SDK

This repository houses the Bitwarden Secrets Manager SDK. The core SDK is written in Rust and
provides a Rust API, CLI and Node-API bindings. In the future more language bindings might be added.

# We're Hiring!

Interested in contributing in a big way? Consider joining our team! We're hiring for many positions.
Please take a look at our [Careers page](https://bitwarden.com/careers/) to see what opportunities
are currently open as well as what it's like to work at Bitwarden.

## Getting Started

```bash
cargo build
```

## Crates

The project is structured as a monorepo using cargo workspaces.

- [`bitwarden`](./crates/bitwarden/): Rust friendly API for interacting with the secrets manager.
- [`bitwarden-api-api`](./crates/bitwarden-api-api/): Auto-generated API bindings for the API
  server.
- [`bitwarden-api-identity`](./crates/bitwarden-api-identity/): Auto-generated API bindings for the
  Identity server.
- [`bitwarden-c`](./crates/bitwarden-c/): C bindings for FFI interop.
- [`bitwarden-json`](./crates/bitwarden-json/): JSON wrapper around the `bitwarden` crate. Powers
  the other language bindings.
- [`bitwarden-napi`](./crates/bitwarden-napi/): Node-API bindings.
- [`bws`](./crates/bws/): CLI for interacting with the secrets manager.
- [`sdk-schemas`](./crates/sdk-schemas/): Generator for the _json schemas_.

## Schemas

To minimize the amount of work required to support additional bindings the project is structured
around a `json` based API. With every binding only needing to implement one method, namely
`run_command`.

To ensure type safety in the API, _json schemas_ are generated from the rust structs in `bitwarden`
using [schemars](https://crates.io/crates/schemars). The _json schemas_ are later used to generate
the API bindings for each language using [QuickType](https://github.com/quicktype/quicktype).

```bash
npm run schemas
```

## API Bindings

We autogenerate the server bindings using
[openapi-generator](https://github.com/OpenAPITools/openapi-generator). To do this we first need to
build the internal swagger documentation.

### Swagger generation

The first step is to generate the swagger documents from the server repository.

```bash
# src/Api
dotnet swagger tofile --output ../../api.json .\bin\Debug\net6.0\Api.dll internal

# src/Identity
dotnet swagger tofile --output ../../identity.json .\bin\Debug\net6.0\Identity.dll v1
```

### OpenApi Generator

Runs from the root of the SDK project.

```bash
npx openapi-generator-cli generate `
    -i ../server/api.json `
    -g rust `
    -o crates/bitwarden-api-api `
    --package-name bitwarden-api-api `
    -t ./support/openapi-template `
    --additional-properties=packageVersion=1.0.0

npx openapi-generator-cli generate `
    -i ../server/identity.json `
    -g rust `
    -o crates/bitwarden-api-identity `
    --package-name bitwarden-api-identity `
    -t ./support/openapi-template `
    --additional-properties=packageVersion=1.0.0
```

OpenApi Generator works using templates, we have customized our templates to work better with our
codebase.

- https://github.com/OpenAPITools/openapi-generator/issues/10977
- https://github.com/OpenAPITools/openapi-generator/issues/12464

There is also a scenario where we have a negative integer enum which completely breaks the openapi
generation. In that case we excluded the file from being generated and manually patched it.
`crates/bitwarden-api-api/src/models/organization_user_status_type.rs`

<<<<<<< HEAD
The hope going forward is that we can continue to use the generator with minimal manual intervention.

### WASM - WebAssembly

Install `wasm32-unknown-unknown` rust target.

```bash
rustup target add wasm32-unknown-unknown
```

Install wasm-bindgen-cli

```bash
cargo install -f wasm-bindgen-cli
```

#### Build

```bash
# dev
cargo build -p bitwarden-wasm -p bitwarden --target wasm32-unknown-unknown --features wasm-bindgen
wasm-bindgen --target bundler --out-dir languages/js/wasm ./target/wasm32-unknown-unknown/debug/bitwarden_wasm.wasm
wasm-bindgen --target nodejs --out-dir languages/js/wasm/node ./target/wasm32-unknown-unknown/debug/bitwarden_wasm.wasm

# release
cargo build -p bitwarden -p bitwarden-wasm --target wasm32-unknown-unknown --features wasm-bindgen --release
wasm-bindgen --target bundler --out-dir languages/js/wasm ./target/wasm32-unknown-unknown/release/bitwarden_wasm.wasm
wasm-bindgen --target nodejs --out-dir languages/js/wasm/node ./target/wasm32-unknown-unknown/release/bitwarden_wasm.wasm

# Optimize size
wasm-opt -Os ./languages/js/wasm/bitwarden_wasm_bg.wasm -o ./languages/js/wasm/bitwarden_wasm_bg.wasm
wasm-opt -Os ./languages/js/wasm/node/bitwarden_wasm_bg.wasm -o ./languages/js/wasm/node/bitwarden_wasm_bg.wasm
```
=======
The hope going forward is that we can continue to use the generator with minimal manual
intervention.
>>>>>>> 47e1a5de
<|MERGE_RESOLUTION|>--- conflicted
+++ resolved
@@ -95,8 +95,8 @@
 generation. In that case we excluded the file from being generated and manually patched it.
 `crates/bitwarden-api-api/src/models/organization_user_status_type.rs`
 
-<<<<<<< HEAD
-The hope going forward is that we can continue to use the generator with minimal manual intervention.
+The hope going forward is that we can continue to use the generator with minimal manual
+intervention.
 
 ### WASM - WebAssembly
 
@@ -128,8 +128,4 @@
 # Optimize size
 wasm-opt -Os ./languages/js/wasm/bitwarden_wasm_bg.wasm -o ./languages/js/wasm/bitwarden_wasm_bg.wasm
 wasm-opt -Os ./languages/js/wasm/node/bitwarden_wasm_bg.wasm -o ./languages/js/wasm/node/bitwarden_wasm_bg.wasm
-```
-=======
-The hope going forward is that we can continue to use the generator with minimal manual
-intervention.
->>>>>>> 47e1a5de
+```