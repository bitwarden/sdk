--- conflicted
+++ resolved
@@ -16,10 +16,6 @@
 
 [target.'cfg(not(target_arch="wasm32"))'.dependencies]
 tokio = { version = ">=1.28.2, <2.0", features = ["rt-multi-thread", "macros"] }
-<<<<<<< HEAD
-bitwarden = { path = "../bitwarden", features = ["secrets"] }
-=======
->>>>>>> 0ca7dc48
 bitwarden-json = { path = "../bitwarden-json", features = ["secrets"] }
 
 [dependencies]
