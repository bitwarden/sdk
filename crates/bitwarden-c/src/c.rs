--- conflicted
+++ resolved
@@ -30,14 +30,6 @@
 
 // Init client, potential leak! You need to call free_mem after this!
 #[no_mangle]
-<<<<<<< HEAD
-#[tokio::main]
-pub async extern "C" fn init(c_str_ptr: *const c_char) -> *mut Client {
-    // This will only fail if another logger was already initialized, so we can ignore the result
-    let _ = env_logger::try_init();
-    if c_str_ptr.is_null() {
-        box_ptr!(Client::new(None).await)
-=======
 pub extern "C" fn init(c_str_ptr: *const c_char) -> *mut CClient {
     // This will only fail if another logger was already initialized, so we can ignore the result
     let _ = env_logger::try_init();
@@ -47,22 +39,18 @@
         .build()
         .expect("Failed to build tokio runtime");
 
-    let client = if c_str_ptr.is_null() {
+    let client_future = if c_str_ptr.is_null() {
         Client::new(None)
->>>>>>> 6f636398
     } else {
         let input_string = str::from_utf8(unsafe { CStr::from_ptr(c_str_ptr) }.to_bytes())
             .expect("Input should be a valid string")
             .to_owned();
-<<<<<<< HEAD
-        box_ptr!(Client::new(Some(input_string)).await)
-    }
-=======
         Client::new(Some(input_string))
     };
 
+    let client = runtime.block_on(client_future);
+
     box_ptr!(CClient { runtime, client })
->>>>>>> 6f636398
 }
 
 // Free mem
