[package]
name = "bitwarden-core"
description = """
Internal crate for the bitwarden crate. Do not use.
"""
keywords = ["bitwarden"]

version.workspace = true
authors.workspace = true
edition.workspace = true
rust-version.workspace = true
homepage.workspace = true
repository.workspace = true
license-file.workspace = true

[features]
internal = [] # Internal testing methods
no-memory-hardening = [
    "bitwarden-crypto/no-memory-hardening",
] # Disable memory hardening features
uniffi = [
    "bitwarden-crypto/uniffi",
    "dep:uniffi",
    "dep:passkey",
    "dep:coset",
    "dep:p256",
] # Uniffi bindings
secrets = [] # Secrets manager API

[dependencies]
async-trait = ">=0.1.80, <0.2"
base64 = ">=0.22.1, <0.23"
bitwarden-api-api = { workspace = true }
bitwarden-api-identity = { workspace = true }
bitwarden-crypto = { workspace = true }
bitwarden-db = { workspace = true }
chrono = { version = ">=0.4.26, <0.5", features = [
    "clock",
    "serde",
    "std",
], default-features = false }
coset = { version = "0.3.7", optional = true }
# We don't use this directly (it's used by rand), but we need it here to enable WASM support
getrandom = { version = ">=0.2.9, <0.3", features = ["js"] }
hmac = ">=0.12.1, <0.13"
log = ">=0.4.18, <0.5"
p256 = { version = ">=0.13.2, <0.14", optional = true }
passkey = { git = "https://github.com/bitwarden/passkey-rs", rev = "ae08e2cb7dd3d44d915caed395c0cdc56b50fa27", optional = true }
rand = ">=0.8.5, <0.9"
reqwest = { version = ">=0.12.5, <0.13", features = [
    "http2",
    "json",
], default-features = false }
schemars = { version = ">=0.8.9, <0.9", features = ["uuid1", "chrono"] }
serde = { version = ">=1.0, <2.0", features = ["derive"] }
serde_json = ">=1.0.96, <2.0"
serde_qs = ">=0.12.0, <0.14"
serde_repr = ">=0.1.12, <0.2"
sha1 = ">=0.10.5, <0.11"
sha2 = ">=0.10.6, <0.11"
thiserror = ">=1.0.40, <2.0"
<<<<<<< HEAD
tokio = { workspace = true }
uniffi = { version = "=0.27.2", optional = true, features = ["tokio"] }
=======
uniffi = { version = "=0.28.0", optional = true, features = ["tokio"] }
>>>>>>> dfdbf7df
uuid = { version = ">=1.3.3, <2.0", features = ["serde"] }
validator = { version = "0.18.1", features = ["derive"] }
zeroize = { version = ">=1.7.0, <2.0", features = ["derive", "aarch64"] }
zxcvbn = ">=3.0.1, <4.0"

[target.'cfg(all(not(target_os = "android"), not(target_arch="wasm32")))'.dependencies]
# By default, we use rustls as the TLS stack and rust-platform-verifier to support user-installed root certificates
# There are a few exceptions to this:
# - WASM doesn't require a TLS stack, as it just uses the browsers/node fetch
# - Android uses webpki-roots for the moment
reqwest = { version = ">=0.12.5, <0.13", features = [
    "rustls-tls-manual-roots",
], default-features = false }
rustls-platform-verifier = "0.3.1"

[target.'cfg(target_os = "android")'.dependencies]
# On android, the use of rustls-platform-verifier is more complicated and going through some changes at the moment, so we fall back to using webpki-roots
# This means that for the moment android won't support self-signed certificates, even if they are included in the OS trust store
reqwest = { version = ">=0.12.5, <0.13", features = [
    "rustls-tls-webpki-roots",
], default-features = false }

# This is a workaround to fix a bug with version 2.11.0 that added some symbols that are not available on iOS
# The bug is fixed already but the fix is not released yet. https://github.com/kornelski/rust-security-framework/pull/204
[target.'cfg(target_os = "ios")'.dependencies]
security-framework = { version = "=2.10" }

[dev-dependencies]
bitwarden-crypto = { workspace = true }
rand_chacha = "0.3.1"
wiremock = "0.6.0"
zeroize = { version = ">=1.7.0, <2.0", features = ["derive", "aarch64"] }

[lints]
workspace = true<|MERGE_RESOLUTION|>--- conflicted
+++ resolved
@@ -59,12 +59,8 @@
 sha1 = ">=0.10.5, <0.11"
 sha2 = ">=0.10.6, <0.11"
 thiserror = ">=1.0.40, <2.0"
-<<<<<<< HEAD
 tokio = { workspace = true }
-uniffi = { version = "=0.27.2", optional = true, features = ["tokio"] }
-=======
 uniffi = { version = "=0.28.0", optional = true, features = ["tokio"] }
->>>>>>> dfdbf7df
 uuid = { version = ">=1.3.3, <2.0", features = ["serde"] }
 validator = { version = "0.18.1", features = ["derive"] }
 zeroize = { version = ">=1.7.0, <2.0", features = ["derive", "aarch64"] }
