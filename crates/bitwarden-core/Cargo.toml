--- conflicted
+++ resolved
@@ -41,18 +41,11 @@
 serde_repr = { workspace = true }
 sha1 = ">=0.10.5, <0.11"
 sha2 = ">=0.10.6, <0.11"
-<<<<<<< HEAD
-thiserror = ">=1.0.40, <2.0"
-uniffi = { version = "=0.28.1", optional = true, features = ["tokio"] }
-uuid = { version = ">=1.3.3, <2.0", features = ["serde"] }
-validator = { version = "0.18.1", features = ["derive"] }
-wasm-bindgen = { workspace = true, optional = true }
-=======
 thiserror = { workspace = true }
 uniffi = { workspace = true, optional = true, features = ["tokio"] }
 uuid = { workspace = true }
 validator = { workspace = true }
->>>>>>> 66949afb
+wasm-bindgen = { workspace = true, optional = true }
 zeroize = { version = ">=1.7.0, <2.0", features = ["derive", "aarch64"] }
 zxcvbn = { version = ">=3.0.1, <4.0", optional = true }
 tsify-next = { workspace = true, optional = true }
