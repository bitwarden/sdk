--- conflicted
+++ resolved
@@ -61,26 +61,20 @@
 #[cfg(feature = "uniffi")]
 mod uniffi_support;
 
-<<<<<<< HEAD
 #[cfg(feature = "internal")]
 pub mod admin_console;
 pub mod auth;
 pub mod client;
-pub mod error;
-pub use error::MissingFieldError;
+mod error;
+pub use error::Error;
 #[cfg(feature = "internal")]
 pub mod mobile;
+pub use error::{MissingFieldError, VaultLocked};
 #[cfg(feature = "internal")]
 pub mod platform;
 #[cfg(feature = "secrets")]
 pub mod secrets_manager;
 mod util;
-#[cfg(feature = "internal")]
-pub mod vault;
 
 pub use bitwarden_crypto::ZeroizingAllocator;
-pub use client::{Client, ClientSettings, DeviceType};
-=======
-mod error;
-pub use error::{MissingFieldError, VaultLocked};
->>>>>>> 85bfa59e
+pub use client::{Client, ClientSettings, DeviceType};