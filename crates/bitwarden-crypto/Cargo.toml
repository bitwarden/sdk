[package]
name = "bitwarden-crypto"
description = """
Internal crate for the bitwarden crate. Do not use.
"""

version.workspace = true
authors.workspace = true
edition.workspace = true
rust-version.workspace = true
homepage.workspace = true
repository.workspace = true
license-file.workspace = true
keywords.workspace = true

[features]
default = []

mobile = ["dep:uniffi"]  # Mobile-specific features
no-memory-hardening = [] # Disable memory hardening features
test = []                # Test methods

[dependencies]
aes = { version = ">=0.8.2, <0.9", features = ["zeroize"] }
argon2 = { version = ">=0.5.0, <0.6", features = [
    "std",
    "zeroize",
], default-features = false }
base64 = ">=0.21.2, <0.23"
cbc = { version = ">=0.1.2, <0.2", features = ["alloc", "zeroize"] }
generic-array = { version = ">=0.14.7, <1.0", features = ["zeroize"] }
hkdf = ">=0.12.3, <0.13"
hmac = ">=0.12.1, <0.13"
num-bigint = ">=0.4, <0.5"
num-traits = ">=0.2.15, <0.3"
pbkdf2 = { version = ">=0.12.1, <0.13", default-features = false }
rand = ">=0.8.5, <0.9"
rayon = ">=1.8.1, <2.0"
rsa = ">=0.9.2, <0.10"
schemars = { version = ">=0.8, <0.9", features = ["uuid1"] }
serde = { version = ">=1.0, <2.0", features = ["derive"] }
sha1 = ">=0.10.5, <0.11"
sha2 = ">=0.10.6, <0.11"
subtle = ">=2.5.0, <3.0"
thiserror = ">=1.0.40, <2.0"
uniffi = { version = "=0.27.2", optional = true }
uuid = { version = ">=1.3.3, <2.0", features = ["serde"] }
zeroize = { version = ">=1.7.0, <2.0", features = ["derive", "aarch64"] }

[dev-dependencies]
criterion = "0.5.1"
rand_chacha = "0.3.1"
serde_json = ">=1.0.96, <2.0"

[[bench]]
name = "default_allocator"
harness = false
<<<<<<< HEAD
=======
required-features = ["no-memory-hardening"]
>>>>>>> 0ca7dc48

[[bench]]
name = "zeroizing_allocator"
harness = false
<<<<<<< HEAD
=======
required-features = ["no-memory-hardening"]
>>>>>>> 0ca7dc48

[lints]
workspace = true<|MERGE_RESOLUTION|>--- conflicted
+++ resolved
@@ -55,18 +55,12 @@
 [[bench]]
 name = "default_allocator"
 harness = false
-<<<<<<< HEAD
-=======
 required-features = ["no-memory-hardening"]
->>>>>>> 0ca7dc48
 
 [[bench]]
 name = "zeroizing_allocator"
 harness = false
-<<<<<<< HEAD
-=======
 required-features = ["no-memory-hardening"]
->>>>>>> 0ca7dc48
 
 [lints]
 workspace = true