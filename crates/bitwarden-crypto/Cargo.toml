[package]
name = "bitwarden-crypto"
version = "0.1.0"
authors = ["Bitwarden Inc"]
license-file = "LICENSE"
repository = "https://github.com/bitwarden/sdk"
homepage = "https://bitwarden.com"
description = """
Internal crate for the bitwarden crate. Do not use.
"""
keywords = ["bitwarden"]
edition = "2021"
rust-version = "1.57"

[features]
default = []

mobile = ["uniffi"]

[dependencies]
aes = { version = ">=0.8.2, <0.9", features = ["zeroize"] }
argon2 = { version = ">=0.5.0, <0.6", features = [
    "alloc",
    "zeroize",
], default-features = false }
base64 = ">=0.21.2, <0.22"
cbc = { version = ">=0.1.2, <0.2", features = ["alloc", "zeroize"] }
generic-array = { version = ">=0.14.7, <1.0", features = ["zeroize"] }
hkdf = ">=0.12.3, <0.13"
hmac = ">=0.12.1, <0.13"
num-bigint = ">=0.4, <0.5"
num-traits = ">=0.2.15, <0.3"
pbkdf2 = { version = ">=0.12.1, <0.13", default-features = false }
rand = ">=0.8.5, <0.9"
rsa = ">=0.9.2, <0.10"
schemars = { version = ">=0.8, <0.9", features = ["uuid1"] }
serde = { version = ">=1.0, <2.0", features = ["derive"] }
sha1 = ">=0.10.5, <0.11"
sha2 = ">=0.10.6, <0.11"
subtle = ">=2.5.0, <3.0"
thiserror = ">=1.0.40, <2.0"
uniffi = { version = "=0.25.2", optional = true }
uuid = { version = ">=1.3.3, <2.0", features = ["serde"] }
<<<<<<< HEAD
zeroize = { version = ">=1.7.0, <2.0", features = ["zeroize_derive"] }
=======
zeroize = { version = ">=1.7.0, <2.0", features = ["derive", "aarch64"] }
>>>>>>> bc995a8b

[dev-dependencies]
rand_chacha = "0.3.1"
serde_json = ">=1.0.96, <2.0"<|MERGE_RESOLUTION|>--- conflicted
+++ resolved
@@ -41,11 +41,10 @@
 thiserror = ">=1.0.40, <2.0"
 uniffi = { version = "=0.25.2", optional = true }
 uuid = { version = ">=1.3.3, <2.0", features = ["serde"] }
-<<<<<<< HEAD
-zeroize = { version = ">=1.7.0, <2.0", features = ["zeroize_derive"] }
-=======
-zeroize = { version = ">=1.7.0, <2.0", features = ["derive", "aarch64"] }
->>>>>>> bc995a8b
+zeroize = { version = ">=1.7.0, <2.0", features = [
+    "zeroize_derive",
+    "aarch64",
+] }
 
 [dev-dependencies]
 rand_chacha = "0.3.1"
