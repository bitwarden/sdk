--- conflicted
+++ resolved
@@ -136,21 +136,16 @@
     }
 }
 
-<<<<<<< HEAD
-impl AsymmEncString {
+impl AsymmetricEncString {
     pub(crate) fn encrypt_rsa2048_oaep_sha1(
         data_dec: &[u8],
         key: &AsymmetricCryptoKey,
-    ) -> Result<AsymmEncString> {
+    ) -> Result<AsymmetricEncString> {
         let enc = encrypt_rsa2048_oaep_sha1(&key.key, data_dec)?;
-        Ok(AsymmEncString::Rsa2048_OaepSha1_B64 { data: enc })
-    }
-
-    /// The numerical representation of the encryption type of the [AsymmEncString].
-=======
-impl AsymmetricEncString {
+        Ok(AsymmetricEncString::Rsa2048_OaepSha1_B64 { data: enc })
+    }
+
     /// The numerical representation of the encryption type of the [AsymmetricEncString].
->>>>>>> b174e496
     const fn enc_type(&self) -> u8 {
         match self {
             AsymmetricEncString::Rsa2048_OaepSha256_B64 { .. } => 3,
