use std::{fmt::Display, str::FromStr};

use aes::cipher::typenum::U32;
use base64::{engine::general_purpose::STANDARD, Engine};
use generic_array::GenericArray;
use serde::Deserialize;

use super::{check_length, from_b64, from_b64_vec, split_enc_string};
use crate::{
    error::{CryptoError, EncStringParseError, Result},
    DecryptedString, DecryptedVec, KeyDecryptable, KeyEncryptable, LocateKey, SymmetricCryptoKey,
};

/// # Encrypted string primitive
///
/// [EncString] is a Bitwarden specific primitive that represents a symmetrically encrypted string.
/// They are are used together with the [KeyDecryptable] and [KeyEncryptable] traits to encrypt and
/// decrypt data using [SymmetricCryptoKey]s.
///
/// The flexibility of the [EncString] type allows for different encryption algorithms to be used
/// which is represented by the different variants of the enum.
///
/// ## Note
///
/// For backwards compatibility we will rarely if ever be able to remove support for decrypting old
/// variants, but we should be opinionated in which variants are used for encrypting.
///
/// ## Variants
/// - [AesCbc256_B64](EncString::AesCbc256_B64)
/// - [AesCbc128_HmacSha256_B64](EncString::AesCbc128_HmacSha256_B64)
/// - [AesCbc256_HmacSha256_B64](EncString::AesCbc256_HmacSha256_B64)
///
/// ## Serialization
///
/// [EncString] implements [Display] and [FromStr] to allow for easy serialization and uses a
/// custom scheme to represent the different variants.
///
/// The scheme is one of the following schemes:
/// - `[type].[iv]|[data]`
/// - `[type].[iv]|[data]|[mac]`
///
/// Where:
/// - `[type]`: is a digit number representing the variant.
/// - `[iv]`: (optional) is the initialization vector used for encryption.
/// - `[data]`: is the encrypted data.
/// - `[mac]`: (optional) is the MAC used to validate the integrity of the data.
#[derive(Clone, zeroize::ZeroizeOnDrop)]
#[allow(unused, non_camel_case_types)]
pub enum EncString {
    /// 0
    AesCbc256_B64 { iv: [u8; 16], data: Vec<u8> },
    /// 1
    AesCbc128_HmacSha256_B64 {
        iv: [u8; 16],
        mac: [u8; 32],
        data: Vec<u8>,
    },
    /// 2
    AesCbc256_HmacSha256_B64 {
        iv: [u8; 16],
        mac: [u8; 32],
        data: Vec<u8>,
    },
}

/// To avoid printing sensitive information, [EncString] debug prints to `EncString`.
impl std::fmt::Debug for EncString {
    fn fmt(&self, f: &mut std::fmt::Formatter<'_>) -> std::fmt::Result {
        f.debug_struct("EncString").finish()
    }
}

/// Deserializes an [EncString] from a string.
impl FromStr for EncString {
    type Err = CryptoError;

    fn from_str(s: &str) -> Result<Self, Self::Err> {
        let (enc_type, parts) = split_enc_string(s);
        match (enc_type, parts.len()) {
            ("0", 2) => {
                let iv = from_b64(parts[0])?;
                let data = from_b64_vec(parts[1])?;

                Ok(EncString::AesCbc256_B64 { iv, data })
            }
            ("1" | "2", 3) => {
                let iv = from_b64(parts[0])?;
                let data = from_b64_vec(parts[1])?;
                let mac = from_b64(parts[2])?;

                if enc_type == "1" {
                    Ok(EncString::AesCbc128_HmacSha256_B64 { iv, mac, data })
                } else {
                    Ok(EncString::AesCbc256_HmacSha256_B64 { iv, mac, data })
                }
            }

            (enc_type, parts) => Err(EncStringParseError::InvalidTypeSymm {
                enc_type: enc_type.to_string(),
                parts,
            }
            .into()),
        }
    }
}

impl EncString {
    /// Synthetic sugar for mapping `Option<String>` to `Result<Option<EncString>>`
    pub fn try_from_optional(s: Option<String>) -> Result<Option<EncString>, CryptoError> {
        s.map(|s| s.parse()).transpose()
    }

    pub fn from_buffer(buf: &[u8]) -> Result<Self> {
        if buf.is_empty() {
            return Err(EncStringParseError::NoType.into());
        }
        let enc_type = buf[0];

        match enc_type {
            0 => {
                check_length(buf, 18)?;
                let iv = buf[1..17].try_into().unwrap();
                let data = buf[17..].to_vec();

                Ok(EncString::AesCbc256_B64 { iv, data })
            }
            1 | 2 => {
                check_length(buf, 50)?;
                let iv = buf[1..17].try_into().unwrap();
                let mac = buf[17..49].try_into().unwrap();
                let data = buf[49..].to_vec();

                if enc_type == 1 {
                    Ok(EncString::AesCbc128_HmacSha256_B64 { iv, mac, data })
                } else {
                    Ok(EncString::AesCbc256_HmacSha256_B64 { iv, mac, data })
                }
            }
            _ => Err(EncStringParseError::InvalidTypeSymm {
                enc_type: enc_type.to_string(),
                parts: 1,
            }
            .into()),
        }
    }

    pub fn to_buffer(&self) -> Result<Vec<u8>> {
        let mut buf;

        match self {
            EncString::AesCbc256_B64 { iv, data } => {
                buf = Vec::with_capacity(1 + 16 + data.len());
                buf.push(self.enc_type());
                buf.extend_from_slice(iv);
                buf.extend_from_slice(data);
            }
            EncString::AesCbc128_HmacSha256_B64 { iv, mac, data }
            | EncString::AesCbc256_HmacSha256_B64 { iv, mac, data } => {
                buf = Vec::with_capacity(1 + 16 + 32 + data.len());
                buf.push(self.enc_type());
                buf.extend_from_slice(iv);
                buf.extend_from_slice(mac);
                buf.extend_from_slice(data);
            }
        }

        Ok(buf)
    }
}

impl Display for EncString {
    fn fmt(&self, f: &mut std::fmt::Formatter<'_>) -> std::fmt::Result {
        let parts: Vec<&[u8]> = match self {
            EncString::AesCbc256_B64 { iv, data } => vec![iv, data],
            EncString::AesCbc128_HmacSha256_B64 { iv, mac, data } => vec![iv, data, mac],
            EncString::AesCbc256_HmacSha256_B64 { iv, mac, data } => vec![iv, data, mac],
        };

        let encoded_parts: Vec<String> = parts.iter().map(|part| STANDARD.encode(part)).collect();

        write!(f, "{}.{}", self.enc_type(), encoded_parts.join("|"))?;

        Ok(())
    }
}

impl<'de> Deserialize<'de> for EncString {
    fn deserialize<D>(deserializer: D) -> Result<Self, D::Error>
    where
        D: serde::Deserializer<'de>,
    {
        deserializer.deserialize_str(super::FromStrVisitor::new())
    }
}

impl serde::Serialize for EncString {
    fn serialize<S>(&self, serializer: S) -> Result<S::Ok, S::Error>
    where
        S: serde::Serializer,
    {
        serializer.serialize_str(&self.to_string())
    }
}

impl EncString {
    pub fn encrypt_aes256_hmac(
        data_dec: &[u8],
        mac_key: &GenericArray<u8, U32>,
        key: &GenericArray<u8, U32>,
    ) -> Result<EncString> {
        let (iv, mac, data) = crate::aes::encrypt_aes256_hmac(data_dec, mac_key, key)?;
        Ok(EncString::AesCbc256_HmacSha256_B64 { iv, mac, data })
    }

    /// The numerical representation of the encryption type of the [EncString].
    const fn enc_type(&self) -> u8 {
        match self {
            EncString::AesCbc256_B64 { .. } => 0,
            EncString::AesCbc128_HmacSha256_B64 { .. } => 1,
            EncString::AesCbc256_HmacSha256_B64 { .. } => 2,
        }
    }
}

impl LocateKey for EncString {}
impl KeyEncryptable<SymmetricCryptoKey, EncString> for &[u8] {
    fn encrypt_with_key(self, key: &SymmetricCryptoKey) -> Result<EncString> {
        EncString::encrypt_aes256_hmac(
            self,
            key.mac_key.as_ref().ok_or(CryptoError::InvalidMac)?,
            &key.key,
        )
    }
}

impl KeyDecryptable<SymmetricCryptoKey, DecryptedVec> for EncString {
    fn decrypt_with_key(&self, key: &SymmetricCryptoKey) -> Result<DecryptedVec> {
        match self {
            EncString::AesCbc256_B64 { iv, data } => {
                let dec = crate::aes::decrypt_aes256(iv, data.clone(), &key.key)?;
                Ok(dec)
            }
            EncString::AesCbc128_HmacSha256_B64 { iv, mac, data } => {
                // TODO: SymmetricCryptoKey is designed to handle 32 byte keys only, but this
                // variant uses a 16 byte key This means the key+mac are going to be
                // parsed as a single 32 byte key, at the moment we split it manually
                // When refactoring the key handling, this should be fixed.
                let enc_key = key.key[0..16].into();
                let mac_key = key.key[16..32].into();
                let dec = crate::aes::decrypt_aes128_hmac(iv, mac, data.clone(), mac_key, enc_key)?;
                Ok(dec)
            }
            EncString::AesCbc256_HmacSha256_B64 { iv, mac, data } => {
                let mac_key = key.mac_key.as_ref().ok_or(CryptoError::InvalidMac)?;
                let dec = DecryptedVec::new(Box::new(crate::aes::decrypt_aes256_hmac(
                    iv,
                    mac,
                    data.clone(),
                    mac_key,
                    &key.key,
                )?));
                Ok(dec)
            }
        }
    }
}

impl KeyEncryptable<SymmetricCryptoKey, EncString> for String {
    fn encrypt_with_key(self, key: &SymmetricCryptoKey) -> Result<EncString> {
        self.as_bytes().encrypt_with_key(key)
    }
}

impl KeyDecryptable<SymmetricCryptoKey, DecryptedString> for EncString {
    fn decrypt_with_key(&self, key: &SymmetricCryptoKey) -> Result<DecryptedString> {
        let dec: DecryptedVec = self.decrypt_with_key(key)?;
        dec.try_into()
    }
}

/// Usually we wouldn't want to expose EncStrings in the API or the schemas.
/// But during the transition phase we will expose endpoints using the EncString type.
impl schemars::JsonSchema for EncString {
    fn schema_name() -> String {
        "EncString".to_string()
    }

    fn json_schema(gen: &mut schemars::gen::SchemaGenerator) -> schemars::schema::Schema {
        gen.subschema_for::<String>()
    }
}

#[cfg(test)]
mod tests {
    use schemars::schema_for;

    use super::EncString;
<<<<<<< HEAD
    use crate::{derive_symmetric_key, DecryptedString, KeyDecryptable, KeyEncryptable};
=======
    use crate::{derive_symmetric_key, KeyDecryptable, KeyEncryptable, SymmetricCryptoKey};
>>>>>>> b115e265

    #[test]
    fn test_enc_string_roundtrip() {
        let key = derive_symmetric_key("test");

        let test_string = "encrypted_test_string";
        let cipher = test_string.to_owned().encrypt_with_key(&key).unwrap();

        let decrypted_str: DecryptedString = cipher.decrypt_with_key(&key).unwrap();
        assert_eq!(decrypted_str.expose(), test_string);
    }

    #[test]
    fn test_enc_string_serialization() {
        #[derive(serde::Serialize, serde::Deserialize)]
        struct Test {
            key: EncString,
        }

        let cipher = "2.pMS6/icTQABtulw52pq2lg==|XXbxKxDTh+mWiN1HjH2N1w==|Q6PkuT+KX/axrgN9ubD5Ajk2YNwxQkgs3WJM0S0wtG8=";
        let serialized = format!("{{\"key\":\"{cipher}\"}}");

        let t = serde_json::from_str::<Test>(&serialized).unwrap();
        assert_eq!(t.key.enc_type(), 2);
        assert_eq!(t.key.to_string(), cipher);
        assert_eq!(serde_json::to_string(&t).unwrap(), serialized);
    }

    #[test]
    fn test_enc_from_to_buffer() {
        let enc_str: &str = "2.pMS6/icTQABtulw52pq2lg==|XXbxKxDTh+mWiN1HjH2N1w==|Q6PkuT+KX/axrgN9ubD5Ajk2YNwxQkgs3WJM0S0wtG8=";
        let enc_string: EncString = enc_str.parse().unwrap();

        let enc_buf = enc_string.to_buffer().unwrap();

        assert_eq!(
            enc_buf,
            vec![
                2, 164, 196, 186, 254, 39, 19, 64, 0, 109, 186, 92, 57, 218, 154, 182, 150, 67,
                163, 228, 185, 63, 138, 95, 246, 177, 174, 3, 125, 185, 176, 249, 2, 57, 54, 96,
                220, 49, 66, 72, 44, 221, 98, 76, 209, 45, 48, 180, 111, 93, 118, 241, 43, 16, 211,
                135, 233, 150, 136, 221, 71, 140, 125, 141, 215
            ]
        );

        let enc_string_new = EncString::from_buffer(&enc_buf).unwrap();

        assert_eq!(enc_string_new.to_string(), enc_str)
    }

    #[test]
    fn test_from_str_cbc256() {
        let enc_str = "0.pMS6/icTQABtulw52pq2lg==|XXbxKxDTh+mWiN1HjH2N1w==";
        let enc_string: EncString = enc_str.parse().unwrap();

        assert_eq!(enc_string.enc_type(), 0);
        if let EncString::AesCbc256_B64 { iv, data } = &enc_string {
            assert_eq!(
                iv,
                &[164, 196, 186, 254, 39, 19, 64, 0, 109, 186, 92, 57, 218, 154, 182, 150]
            );
            assert_eq!(
                data,
                &[93, 118, 241, 43, 16, 211, 135, 233, 150, 136, 221, 71, 140, 125, 141, 215]
            );
        } else {
            panic!("Invalid variant")
        };
    }

    #[test]
    fn test_from_str_cbc128_hmac() {
        let enc_str = "1.Hh8gISIjJCUmJygpKissLQ==|MjM0NTY3ODk6Ozw9Pj9AQUJDREU=|KCkqKywtLi8wMTIzNDU2Nzg5Ojs8PT4/QEFCQ0RFRkc=";
        let enc_string: EncString = enc_str.parse().unwrap();

        assert_eq!(enc_string.enc_type(), 1);
        if let EncString::AesCbc128_HmacSha256_B64 { iv, mac, data } = &enc_string {
            assert_eq!(
                iv,
                &[30, 31, 32, 33, 34, 35, 36, 37, 38, 39, 40, 41, 42, 43, 44, 45]
            );
            assert_eq!(
                mac,
                &[
                    40, 41, 42, 43, 44, 45, 46, 47, 48, 49, 50, 51, 52, 53, 54, 55, 56, 57, 58, 59,
                    60, 61, 62, 63, 64, 65, 66, 67, 68, 69, 70, 71
                ]
            );
            assert_eq!(
                data,
                &[50, 51, 52, 53, 54, 55, 56, 57, 58, 59, 60, 61, 62, 63, 64, 65, 66, 67, 68, 69]
            );
        } else {
            panic!("Invalid variant")
        };
    }

    #[test]
    fn test_decrypt_cbc256() {
        let key = "hvBMMb1t79YssFZkpetYsM3deyVuQv4r88Uj9gvYe08=";
        let key: SymmetricCryptoKey = key.parse().unwrap();

        let enc_str = "0.NQfjHLr6za7VQVAbrpL81w==|wfrjmyJ0bfwkQlySrhw8dA==";
        let enc_string: EncString = enc_str.parse().unwrap();
        assert_eq!(enc_string.enc_type(), 0);

        let dec_str: String = enc_string.decrypt_with_key(&key).unwrap();
        assert_eq!(dec_str, "EncryptMe!");
    }

    #[test]
    fn test_decrypt_cbc128_hmac() {
        let key = "Gt1aZ8kTTgkF80bLtb7LiMZBcxEA2FA5mbvV4x7K208=";
        let key: SymmetricCryptoKey = key.parse().unwrap();

        let enc_str = "1.CU/oG4VZuxbHoZSDZjCLQw==|kb1HGwAk+fQ275ORfLf5Ew==|8UaEYHyqRZcG37JWhYBOBdEatEXd1u1/wN7OuImolcM=";
        let enc_string: EncString = enc_str.parse().unwrap();
        assert_eq!(enc_string.enc_type(), 1);

        let dec_str: String = enc_string.decrypt_with_key(&key).unwrap();
        assert_eq!(dec_str, "EncryptMe!");
    }

    #[test]
    fn test_from_str_invalid() {
        let enc_str = "7.ABC";
        let enc_string: Result<EncString, _> = enc_str.parse();

        let err = enc_string.unwrap_err();
        assert_eq!(
            err.to_string(),
            "EncString error, Invalid symmetric type, got type 7 with 1 parts"
        );
    }

    #[test]
    fn test_debug_format() {
        let enc_str  = "2.pMS6/icTQABtulw52pq2lg==|XXbxKxDTh+mWiN1HjH2N1w==|Q6PkuT+KX/axrgN9ubD5Ajk2YNwxQkgs3WJM0S0wtG8=";
        let enc_string: EncString = enc_str.parse().unwrap();

        let debug_string = format!("{:?}", enc_string);
        assert_eq!(debug_string, "EncString");
    }

    #[test]
    fn test_json_schema() {
        let schema = schema_for!(EncString);

        assert_eq!(
            serde_json::to_string(&schema).unwrap(),
            r#"{"$schema":"http://json-schema.org/draft-07/schema#","title":"EncString","type":"string"}"#
        );
    }
}<|MERGE_RESOLUTION|>--- conflicted
+++ resolved
@@ -237,7 +237,11 @@
     fn decrypt_with_key(&self, key: &SymmetricCryptoKey) -> Result<DecryptedVec> {
         match self {
             EncString::AesCbc256_B64 { iv, data } => {
-                let dec = crate::aes::decrypt_aes256(iv, data.clone(), &key.key)?;
+                let dec = DecryptedVec::new(Box::new(crate::aes::decrypt_aes256(
+                    iv,
+                    data.clone(),
+                    &key.key,
+                )?));
                 Ok(dec)
             }
             EncString::AesCbc128_HmacSha256_B64 { iv, mac, data } => {
@@ -247,7 +251,13 @@
                 // When refactoring the key handling, this should be fixed.
                 let enc_key = key.key[0..16].into();
                 let mac_key = key.key[16..32].into();
-                let dec = crate::aes::decrypt_aes128_hmac(iv, mac, data.clone(), mac_key, enc_key)?;
+                let dec = DecryptedVec::new(Box::new(crate::aes::decrypt_aes128_hmac(
+                    iv,
+                    mac,
+                    data.clone(),
+                    mac_key,
+                    enc_key,
+                )?));
                 Ok(dec)
             }
             EncString::AesCbc256_HmacSha256_B64 { iv, mac, data } => {
@@ -295,11 +305,9 @@
     use schemars::schema_for;
 
     use super::EncString;
-<<<<<<< HEAD
-    use crate::{derive_symmetric_key, DecryptedString, KeyDecryptable, KeyEncryptable};
-=======
-    use crate::{derive_symmetric_key, KeyDecryptable, KeyEncryptable, SymmetricCryptoKey};
->>>>>>> b115e265
+    use crate::{
+        derive_symmetric_key, DecryptedString, KeyDecryptable, KeyEncryptable, SymmetricCryptoKey,
+    };
 
     #[test]
     fn test_enc_string_roundtrip() {
@@ -406,8 +414,8 @@
         let enc_string: EncString = enc_str.parse().unwrap();
         assert_eq!(enc_string.enc_type(), 0);
 
-        let dec_str: String = enc_string.decrypt_with_key(&key).unwrap();
-        assert_eq!(dec_str, "EncryptMe!");
+        let dec_str: DecryptedString = enc_string.decrypt_with_key(&key).unwrap();
+        assert_eq!(dec_str.expose(), "EncryptMe!");
     }
 
     #[test]
@@ -419,8 +427,8 @@
         let enc_string: EncString = enc_str.parse().unwrap();
         assert_eq!(enc_string.enc_type(), 1);
 
-        let dec_str: String = enc_string.decrypt_with_key(&key).unwrap();
-        assert_eq!(dec_str, "EncryptMe!");
+        let dec_str: DecryptedString = enc_string.decrypt_with_key(&key).unwrap();
+        assert_eq!(dec_str.expose(), "EncryptMe!");
     }
 
     #[test]
