--- conflicted
+++ resolved
@@ -9,7 +9,7 @@
 use crate::{
     decrypted::{DecryptedString, DecryptedVec},
     error::{CryptoError, EncStringParseError, Result},
-    Decrypted, KeyDecryptable, KeyEncryptable, LocateKey, SymmetricCryptoKey,
+    KeyDecryptable, KeyEncryptable, LocateKey, SymmetricCryptoKey,
 };
 
 /// # Encrypted string primitive
@@ -238,16 +238,15 @@
     fn decrypt_with_key(&self, key: &SymmetricCryptoKey) -> Result<DecryptedVec> {
         match self {
             EncString::AesCbc256_HmacSha256_B64 { iv, mac, data } => {
-<<<<<<< HEAD
-                let mac_key = key.mac_key.ok_or(CryptoError::InvalidMac)?;
-                let dec = crate::aes::decrypt_aes256_hmac(iv, mac, data.clone(), mac_key, key.key)?;
-                Ok(Decrypted::new(Box::new(dec)))
-=======
                 let mac_key = key.mac_key.as_ref().ok_or(CryptoError::InvalidMac)?;
-                let dec =
-                    crate::aes::decrypt_aes256_hmac(iv, mac, data.clone(), mac_key, &key.key)?;
+                let dec = DecryptedVec::new(Box::new(crate::aes::decrypt_aes256_hmac(
+                    iv,
+                    mac,
+                    data.clone(),
+                    mac_key,
+                    &key.key,
+                )?));
                 Ok(dec)
->>>>>>> bc995a8b
             }
             _ => Err(CryptoError::InvalidKey),
         }
