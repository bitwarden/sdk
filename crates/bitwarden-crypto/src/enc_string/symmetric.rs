--- conflicted
+++ resolved
@@ -306,12 +306,7 @@
 
     use super::EncString;
     use crate::{
-<<<<<<< HEAD
-        derive_symmetric_key, DecryptedString, KeyDecryptable, KeyEncryptable, SensitiveString,
-        SymmetricCryptoKey,
-=======
         derive_symmetric_key, KeyDecryptable, KeyEncryptable, SensitiveString, SymmetricCryptoKey,
->>>>>>> a863e898
     };
 
     #[test]
@@ -321,7 +316,7 @@
         let test_string = "encrypted_test_string";
         let cipher = test_string.to_owned().encrypt_with_key(&key).unwrap();
 
-        let decrypted_str: DecryptedString = cipher.decrypt_with_key(&key).unwrap();
+        let decrypted_str: SensitiveString = cipher.decrypt_with_key(&key).unwrap();
         assert_eq!(decrypted_str.expose(), test_string);
     }
 
@@ -419,7 +414,7 @@
         let enc_string: EncString = enc_str.parse().unwrap();
         assert_eq!(enc_string.enc_type(), 0);
 
-        let dec_str: DecryptedString = enc_string.decrypt_with_key(&key).unwrap();
+        let dec_str: SensitiveString = enc_string.decrypt_with_key(&key).unwrap();
         assert_eq!(dec_str.expose(), "EncryptMe!");
     }
 
@@ -432,7 +427,7 @@
         let enc_string: EncString = enc_str.parse().unwrap();
         assert_eq!(enc_string.enc_type(), 1);
 
-        let dec_str: DecryptedString = enc_string.decrypt_with_key(&key).unwrap();
+        let dec_str: SensitiveString = enc_string.decrypt_with_key(&key).unwrap();
         assert_eq!(dec_str.expose(), "EncryptMe!");
     }
 
