--- conflicted
+++ resolved
@@ -1,10 +1,6 @@
-<<<<<<< HEAD
 use std::pin::Pin;
 
-use rsa::RsaPrivateKey;
-=======
 use rsa::{pkcs8::DecodePublicKey, RsaPrivateKey, RsaPublicKey};
->>>>>>> af880e67
 
 use super::key_encryptable::CryptoKey;
 use crate::error::{CryptoError, Result};
@@ -106,7 +102,7 @@
 
 impl AsymmetricEncryptable for AsymmetricCryptoKey {
     fn to_public_key(&self) -> &RsaPublicKey {
-        self.key.as_ref()
+        (*self.key).as_ref()
     }
 }
 
