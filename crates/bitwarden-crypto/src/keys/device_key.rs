use std::str::FromStr;

use crate::{
<<<<<<< HEAD
    error::Result, AsymmetricCryptoKey, AsymmetricEncString, DecryptedVec, EncString,
    KeyDecryptable, KeyEncryptable, SymmetricCryptoKey, UserKey,
=======
    error::Result, AsymmetricCryptoKey, AsymmetricEncString, CryptoError, EncString,
    KeyDecryptable, KeyEncryptable, SymmetricCryptoKey,
>>>>>>> b115e265
};

/// Device Key
///
/// Encrypts the DevicePrivateKey
/// Allows the device to decrypt the UserKey, via the DevicePrivateKey.
#[derive(Debug)]
pub struct DeviceKey(SymmetricCryptoKey);

#[derive(Debug)]
#[cfg_attr(feature = "mobile", derive(uniffi::Record))]
pub struct TrustDeviceResponse {
    /// Base64 encoded device key
    pub device_key: String,
    /// UserKey encrypted with DevicePublicKey
    pub protected_user_key: AsymmetricEncString,
    /// DevicePrivateKey encrypted with [DeviceKey]
    pub protected_device_private_key: EncString,
    /// DevicePublicKey encrypted with [UserKey](super::UserKey)
    pub protected_device_public_key: EncString,
}

impl DeviceKey {
    /// Generate a new device key
    ///
    /// Note: Input has to be a SymmetricCryptoKey instead of UserKey because that's what we get
    /// from EncSettings.
    pub fn trust_device(user_key: &SymmetricCryptoKey) -> Result<TrustDeviceResponse> {
        let mut rng = rand::thread_rng();
        let device_key = DeviceKey(SymmetricCryptoKey::generate(&mut rng));

        let device_private_key = AsymmetricCryptoKey::generate(&mut rng);

        // Encrypt both the key and mac_key of the user key
        let data = user_key.to_vec();

        let protected_user_key =
            AsymmetricEncString::encrypt_rsa2048_oaep_sha1(&data, &device_private_key)?;

        let protected_device_public_key = device_private_key
            .to_public_der()?
            .encrypt_with_key(user_key)?;

        let protected_device_private_key = device_private_key
            .to_der()?
            .encrypt_with_key(&device_key.0)?;

        Ok(TrustDeviceResponse {
            device_key: device_key.to_base64(),
            protected_user_key,
            protected_device_private_key,
            protected_device_public_key,
        })
    }

    /// Decrypt the user key using the device key
    pub fn decrypt_user_key(
        &self,
        protected_device_private_key: EncString,
        protected_user_key: AsymmetricEncString,
<<<<<<< HEAD
    ) -> Result<UserKey> {
        let device_private_key: DecryptedVec =
            protected_device_private_key.decrypt_with_key(&self.0)?;
        let device_private_key =
            AsymmetricCryptoKey::from_der(device_private_key.expose().as_slice())?;
=======
    ) -> Result<SymmetricCryptoKey> {
        let device_private_key: Vec<u8> = protected_device_private_key.decrypt_with_key(&self.0)?;
        let device_private_key = AsymmetricCryptoKey::from_der(device_private_key.as_slice())?;
>>>>>>> b115e265

        let mut dec: DecryptedVec = protected_user_key.decrypt_with_key(&device_private_key)?;
        let user_key: SymmetricCryptoKey = dec.expose_mut().as_mut_slice().try_into()?;

        Ok(user_key)
    }

    fn to_base64(&self) -> String {
        self.0.to_base64()
    }
}

impl FromStr for DeviceKey {
    type Err = CryptoError;

    fn from_str(s: &str) -> Result<Self, Self::Err> {
        let key = s.parse::<SymmetricCryptoKey>()?;
        Ok(DeviceKey(key))
    }
}

#[cfg(test)]
mod tests {
    use super::*;
    use crate::derive_symmetric_key;

    #[test]
    fn test_trust_device() {
        let key = derive_symmetric_key("test");

        let result = DeviceKey::trust_device(&key).unwrap();

        let decrypted = result
            .device_key
            .parse::<DeviceKey>()
            .unwrap()
            .decrypt_user_key(
                result.protected_device_private_key,
                result.protected_user_key,
            )
            .unwrap();

        assert_eq!(key.key, decrypted.key);
        assert_eq!(key.mac_key, decrypted.mac_key);
    }

    #[test]
    fn test_decrypt_user_key() {
        // Example keys from desktop app
        let user_key: &mut [u8] = &mut [
            109, 128, 172, 147, 206, 123, 134, 95, 16, 36, 155, 113, 201, 18, 186, 230, 216, 212,
            173, 188, 74, 11, 134, 131, 137, 242, 105, 178, 105, 126, 52, 139, 248, 91, 215, 21,
            128, 91, 226, 222, 165, 67, 251, 34, 83, 81, 77, 147, 225, 76, 13, 41, 102, 45, 183,
            218, 106, 89, 254, 208, 251, 101, 130, 10,
        ];
        let user_key = SymmetricCryptoKey::try_from(user_key).unwrap();

        let key_data: &mut [u8] = &mut [
            114, 235, 60, 115, 172, 156, 203, 145, 195, 130, 215, 250, 88, 146, 215, 230, 12, 109,
            245, 222, 54, 217, 255, 211, 221, 105, 230, 236, 65, 52, 209, 133, 76, 208, 113, 254,
            194, 216, 156, 19, 230, 62, 32, 93, 87, 7, 144, 156, 117, 142, 250, 32, 182, 118, 187,
            8, 247, 7, 203, 201, 65, 147, 206, 247,
        ];
        let device_key = DeviceKey(key_data.try_into().unwrap());

        let protected_user_key: AsymmetricEncString = "4.f+VbbacRhO2q4MOUSdt1AIjQ2FuLAvg4aDxJMXAh3VxvbmUADj8Ct/R7XEpPUqApmbRS566jS0eRVy8Sk08ogoCdj1IFN9VsIky2i2X1WHK1fUnr3UBmXE3tl2NPBbx56U+h73S2jNTSyet2W18Jg2q7/w8KIhR3J41QrG9aGoOTN93to3hb5W4z6rdrSI0e7GkizbwcIA0NH7Z1JyAhrjPm9+tjRjg060YbEbGaWTAOkZWfgbLjr8bY455DteO2xxG139cOx7EBo66N+YhjsLi0ozkeUyPQkoWBdKMcQllS7jCfB4fDyJA05ALTbk74syKkvqFxqwmQbg+aVn+dcw==".parse().unwrap();

        let protected_device_private_key: EncString = "2.GyQfUYWW6Byy4UV5icFLxg==|EMiU7OTF79N6tfv3+YUs5zJhBAgqv6sa5YCoPl6yAETh7Tfk+JmbeizxXFPj5Q1X/tcVpDZl/3fGcxtnIxg1YtvDFn7j8uPnoApOWhCKmwcvJSIkt+qvX3lELNBwZXozSiy7PbQ0JbCMe2d4MkimR5k8+lE9FB3208yYK7nOJhlrsUCnOekCYEU9/4NCMA8tz8SpITx/MN4JJ1TQ/KjPJYLt+3JNUxK47QlgREWQvyVzCRt7ZGtcgIJ/U1qycAWMpEg9NkuV8j5QRA1S7VBsA6qliJwys5+dmTuIOmOMwdKFZDc4ZvWoRkPp2TSJBu7L8sSAgU6mmDWac8iQ+9Ka/drdfwYLrH8GAZvURk79tSpRrT7+PAFe2QdUtliUIyiqkh8iJVjZube4hRnEsRuX9V9b+UdtAr6zAj7mugO/VAu5T9J38V79V2ohG3NtXysDeKLXpAlkhjllWXeq/wret2fD4WiwqEDj0G2A/PY3F3OziIgp0UKc00AfqrPq8OVK3A+aowwVqdYadgxyoVCKWJ8unJeAXG7MrMQ9tHpzF6COoaEy7Wwoc17qko33zazwLZbfAjB4oc8Ea26jRKnJZP56sVZAjOSQQMziAsA08MRaa/DQhgRea1+Ygba0gMft8Dww8anN2gQBveTZRBWyqXYgN3U0Ity5gNauT8RnFk9faqVFt2Qxnp0JgJ+PsqEt5Hn4avBRZQQ7o8VvPnxYLDKFe3I2m6HFYFWRhOGeDYxexIuaiF2iIAYFVUmnDuWpgnUiL4XJ3KHDsjkPzcV3z4D2Knr/El2VVXve8jhDjETfovmmN28+i2e29PXvKIymTskMFpFCQPc7wBY/Id7pmgb3SujKYNpkAS2sByDoRir0my49DDGfta0dENssJhFd3x+87fZbEj3cMiikg2pBwpTLgmfIUa5cVZU2s8JZ9wu7gaioYzvX+elHa3EHLcnEUoJTtSf9kjb+Nbq4ktMgYAO2wIC96t1LvmqK4Qn2cOdw5QNlRqALhqe5V31kyIcwRMK0AyIoOPhnSqtpYdFiR3LDTvZA8dU0vSsuchCwHNMeRUtKvdzN/tk+oeznyY/mpakUESN501lEKd/QFLtJZsDZTtNlcA8fU3kDtws4ZIMR0O5+PFmgQFSU8OMobf9ClUzy/wHTvYGyDuSwbOoPeS955QKkUKXCNMj33yrPr+ioHQ1BNwLX3VmMF4bNRBY/vr+CG0/EZi0Gwl0kyHGl0yWEtpQuu+/PaROJeOraWy5D1UoZZhY4n0zJZBt1eg3FZ2rhKv4gdUc50nZpeNWE8pIqZ6RQ7qPJuqfF1Z+G73iOSnLYCHDiiFmhD5ivf9IGkTAcWcBsQ/2wcSj9bFJr4DrKfsbQ4CkSWICWVn/W+InKkO6BTsBbYmvte5SvbaN+UOtiUSkHLBCCr8273VNgcB/hgtbUires3noxYZJxoczr+i7vdlEgQnWEKrpo0CifsFxGwYS3Yy2K79iwvDMaLPDf73zLSbuoUl6602F2Mzcjnals67f+gSpaDvWt7Kg9c/ZfGjq8oNxVaXJnX3gSDsO+fhwVAtnDApL+tL8cFfxGerW4KGi9/74woH+C3MMIViBtNnrpEuvxUW97Dg5nd40oGDeyi/q+8HdcxkneyFY=|JYdol19Yi+n1r7M+06EwK5JCi2s/CWqKui2Cy6hEb3k=".parse().unwrap();

        let decrypted = device_key
            .decrypt_user_key(protected_device_private_key, protected_user_key)
            .unwrap();

        assert_eq!(decrypted.key, user_key.key);
        assert_eq!(decrypted.mac_key, user_key.mac_key);
    }
}<|MERGE_RESOLUTION|>--- conflicted
+++ resolved
@@ -1,13 +1,8 @@
 use std::str::FromStr;
 
 use crate::{
-<<<<<<< HEAD
-    error::Result, AsymmetricCryptoKey, AsymmetricEncString, DecryptedVec, EncString,
-    KeyDecryptable, KeyEncryptable, SymmetricCryptoKey, UserKey,
-=======
-    error::Result, AsymmetricCryptoKey, AsymmetricEncString, CryptoError, EncString,
+    error::Result, AsymmetricCryptoKey, AsymmetricEncString, CryptoError, DecryptedVec, EncString,
     KeyDecryptable, KeyEncryptable, SymmetricCryptoKey,
->>>>>>> b115e265
 };
 
 /// Device Key
@@ -68,17 +63,11 @@
         &self,
         protected_device_private_key: EncString,
         protected_user_key: AsymmetricEncString,
-<<<<<<< HEAD
-    ) -> Result<UserKey> {
+    ) -> Result<SymmetricCryptoKey> {
         let device_private_key: DecryptedVec =
             protected_device_private_key.decrypt_with_key(&self.0)?;
         let device_private_key =
             AsymmetricCryptoKey::from_der(device_private_key.expose().as_slice())?;
-=======
-    ) -> Result<SymmetricCryptoKey> {
-        let device_private_key: Vec<u8> = protected_device_private_key.decrypt_with_key(&self.0)?;
-        let device_private_key = AsymmetricCryptoKey::from_der(device_private_key.as_slice())?;
->>>>>>> b115e265
 
         let mut dec: DecryptedVec = protected_user_key.decrypt_with_key(&device_private_key)?;
         let user_key: SymmetricCryptoKey = dec.expose_mut().as_mut_slice().try_into()?;
