use crate::{
    error::Result, AsymmetricCryptoKey, AsymmetricEncString, CryptoError, DecryptedVec, EncString,
    KeyDecryptable, KeyEncryptable, SensitiveString, SymmetricCryptoKey,
};

/// Device Key
///
/// Encrypts the DevicePrivateKey
/// Allows the device to decrypt the UserKey, via the DevicePrivateKey.
#[derive(Debug)]
pub struct DeviceKey(SymmetricCryptoKey);

#[derive(Debug)]
#[cfg_attr(feature = "mobile", derive(uniffi::Record))]
pub struct TrustDeviceResponse {
    /// Base64 encoded device key
    pub device_key: SensitiveString,
    /// UserKey encrypted with DevicePublicKey
    pub protected_user_key: AsymmetricEncString,
    /// DevicePrivateKey encrypted with [DeviceKey]
    pub protected_device_private_key: EncString,
    /// DevicePublicKey encrypted with [UserKey](super::UserKey)
    pub protected_device_public_key: EncString,
}

impl DeviceKey {
    /// Generate a new device key
    ///
    /// Note: Input has to be a SymmetricCryptoKey instead of UserKey because that's what we get
    /// from EncSettings.
    pub fn trust_device(user_key: &SymmetricCryptoKey) -> Result<TrustDeviceResponse> {
        let mut rng = rand::thread_rng();
        let device_key = DeviceKey(SymmetricCryptoKey::generate(&mut rng));

        let device_private_key = AsymmetricCryptoKey::generate(&mut rng);

        // Encrypt both the key and mac_key of the user key
        let data = user_key.to_vec();

        let protected_user_key =
            AsymmetricEncString::encrypt_rsa2048_oaep_sha1(data.expose(), &device_private_key)?;

        let protected_device_public_key = device_private_key
            .to_public_der()?
            .encrypt_with_key(user_key)?;

        let protected_device_private_key = device_private_key
            .to_der()?
            .encrypt_with_key(&device_key.0)?;

        Ok(TrustDeviceResponse {
            device_key: device_key.to_base64().expose().to_owned(),
            protected_user_key,
            protected_device_private_key,
            protected_device_public_key,
        })
    }

    /// Decrypt the user key using the device key
    pub fn decrypt_user_key(
        &self,
        protected_device_private_key: EncString,
        protected_user_key: AsymmetricEncString,
    ) -> Result<SymmetricCryptoKey> {
<<<<<<< HEAD
        let device_private_key: DecryptedVec =
            protected_device_private_key.decrypt_with_key(&self.0)?;
        let device_private_key = AsymmetricCryptoKey::from_der(device_private_key)?;

        let dec: DecryptedVec = protected_user_key.decrypt_with_key(&device_private_key)?;
=======
        let device_private_key: Vec<u8> = protected_device_private_key.decrypt_with_key(&self.0)?;
        let device_private_key = AsymmetricCryptoKey::from_der(&device_private_key)?;

        let dec: Vec<u8> = protected_user_key.decrypt_with_key(&device_private_key)?;
        let dec = DecryptedVec::new(Box::new(dec));
>>>>>>> a863e898
        let user_key = SymmetricCryptoKey::try_from(dec)?;

        Ok(user_key)
    }

    fn to_base64(&self) -> SensitiveString {
        self.0.to_base64()
    }
}

impl TryFrom<SensitiveString> for DeviceKey {
    type Error = CryptoError;

    fn try_from(value: SensitiveString) -> Result<Self, Self::Error> {
        SymmetricCryptoKey::try_from(value).map(DeviceKey)
    }
}

#[cfg(test)]
mod tests {
    use super::*;
    use crate::derive_symmetric_key;

    #[test]
    fn test_trust_device() {
        let key = derive_symmetric_key("test");

        let result = DeviceKey::trust_device(&key).unwrap();

<<<<<<< HEAD
        let device_key = SensitiveString::new(Box::new(result.device_key));
        let device_key = DeviceKey::try_from(device_key).unwrap();
=======
        let device_key = DeviceKey::try_from(result.device_key).unwrap();
>>>>>>> a863e898
        let decrypted = device_key
            .decrypt_user_key(
                result.protected_device_private_key,
                result.protected_user_key,
            )
            .unwrap();

        assert_eq!(key.key, decrypted.key);
        assert_eq!(key.mac_key, decrypted.mac_key);
    }

    #[test]
    fn test_decrypt_user_key() {
        // Example keys from desktop app
        let user_key: &mut [u8] = &mut [
            109, 128, 172, 147, 206, 123, 134, 95, 16, 36, 155, 113, 201, 18, 186, 230, 216, 212,
            173, 188, 74, 11, 134, 131, 137, 242, 105, 178, 105, 126, 52, 139, 248, 91, 215, 21,
            128, 91, 226, 222, 165, 67, 251, 34, 83, 81, 77, 147, 225, 76, 13, 41, 102, 45, 183,
            218, 106, 89, 254, 208, 251, 101, 130, 10,
        ];
        let user_key = SymmetricCryptoKey::try_from(user_key).unwrap();

        let key_data: &mut [u8] = &mut [
            114, 235, 60, 115, 172, 156, 203, 145, 195, 130, 215, 250, 88, 146, 215, 230, 12, 109,
            245, 222, 54, 217, 255, 211, 221, 105, 230, 236, 65, 52, 209, 133, 76, 208, 113, 254,
            194, 216, 156, 19, 230, 62, 32, 93, 87, 7, 144, 156, 117, 142, 250, 32, 182, 118, 187,
            8, 247, 7, 203, 201, 65, 147, 206, 247,
        ];
        let device_key = DeviceKey(key_data.try_into().unwrap());

        let protected_user_key: AsymmetricEncString = "4.f+VbbacRhO2q4MOUSdt1AIjQ2FuLAvg4aDxJMXAh3VxvbmUADj8Ct/R7XEpPUqApmbRS566jS0eRVy8Sk08ogoCdj1IFN9VsIky2i2X1WHK1fUnr3UBmXE3tl2NPBbx56U+h73S2jNTSyet2W18Jg2q7/w8KIhR3J41QrG9aGoOTN93to3hb5W4z6rdrSI0e7GkizbwcIA0NH7Z1JyAhrjPm9+tjRjg060YbEbGaWTAOkZWfgbLjr8bY455DteO2xxG139cOx7EBo66N+YhjsLi0ozkeUyPQkoWBdKMcQllS7jCfB4fDyJA05ALTbk74syKkvqFxqwmQbg+aVn+dcw==".parse().unwrap();

        let protected_device_private_key: EncString = "2.GyQfUYWW6Byy4UV5icFLxg==|EMiU7OTF79N6tfv3+YUs5zJhBAgqv6sa5YCoPl6yAETh7Tfk+JmbeizxXFPj5Q1X/tcVpDZl/3fGcxtnIxg1YtvDFn7j8uPnoApOWhCKmwcvJSIkt+qvX3lELNBwZXozSiy7PbQ0JbCMe2d4MkimR5k8+lE9FB3208yYK7nOJhlrsUCnOekCYEU9/4NCMA8tz8SpITx/MN4JJ1TQ/KjPJYLt+3JNUxK47QlgREWQvyVzCRt7ZGtcgIJ/U1qycAWMpEg9NkuV8j5QRA1S7VBsA6qliJwys5+dmTuIOmOMwdKFZDc4ZvWoRkPp2TSJBu7L8sSAgU6mmDWac8iQ+9Ka/drdfwYLrH8GAZvURk79tSpRrT7+PAFe2QdUtliUIyiqkh8iJVjZube4hRnEsRuX9V9b+UdtAr6zAj7mugO/VAu5T9J38V79V2ohG3NtXysDeKLXpAlkhjllWXeq/wret2fD4WiwqEDj0G2A/PY3F3OziIgp0UKc00AfqrPq8OVK3A+aowwVqdYadgxyoVCKWJ8unJeAXG7MrMQ9tHpzF6COoaEy7Wwoc17qko33zazwLZbfAjB4oc8Ea26jRKnJZP56sVZAjOSQQMziAsA08MRaa/DQhgRea1+Ygba0gMft8Dww8anN2gQBveTZRBWyqXYgN3U0Ity5gNauT8RnFk9faqVFt2Qxnp0JgJ+PsqEt5Hn4avBRZQQ7o8VvPnxYLDKFe3I2m6HFYFWRhOGeDYxexIuaiF2iIAYFVUmnDuWpgnUiL4XJ3KHDsjkPzcV3z4D2Knr/El2VVXve8jhDjETfovmmN28+i2e29PXvKIymTskMFpFCQPc7wBY/Id7pmgb3SujKYNpkAS2sByDoRir0my49DDGfta0dENssJhFd3x+87fZbEj3cMiikg2pBwpTLgmfIUa5cVZU2s8JZ9wu7gaioYzvX+elHa3EHLcnEUoJTtSf9kjb+Nbq4ktMgYAO2wIC96t1LvmqK4Qn2cOdw5QNlRqALhqe5V31kyIcwRMK0AyIoOPhnSqtpYdFiR3LDTvZA8dU0vSsuchCwHNMeRUtKvdzN/tk+oeznyY/mpakUESN501lEKd/QFLtJZsDZTtNlcA8fU3kDtws4ZIMR0O5+PFmgQFSU8OMobf9ClUzy/wHTvYGyDuSwbOoPeS955QKkUKXCNMj33yrPr+ioHQ1BNwLX3VmMF4bNRBY/vr+CG0/EZi0Gwl0kyHGl0yWEtpQuu+/PaROJeOraWy5D1UoZZhY4n0zJZBt1eg3FZ2rhKv4gdUc50nZpeNWE8pIqZ6RQ7qPJuqfF1Z+G73iOSnLYCHDiiFmhD5ivf9IGkTAcWcBsQ/2wcSj9bFJr4DrKfsbQ4CkSWICWVn/W+InKkO6BTsBbYmvte5SvbaN+UOtiUSkHLBCCr8273VNgcB/hgtbUires3noxYZJxoczr+i7vdlEgQnWEKrpo0CifsFxGwYS3Yy2K79iwvDMaLPDf73zLSbuoUl6602F2Mzcjnals67f+gSpaDvWt7Kg9c/ZfGjq8oNxVaXJnX3gSDsO+fhwVAtnDApL+tL8cFfxGerW4KGi9/74woH+C3MMIViBtNnrpEuvxUW97Dg5nd40oGDeyi/q+8HdcxkneyFY=|JYdol19Yi+n1r7M+06EwK5JCi2s/CWqKui2Cy6hEb3k=".parse().unwrap();

        let decrypted = device_key
            .decrypt_user_key(protected_device_private_key, protected_user_key)
            .unwrap();

        assert_eq!(decrypted.key, user_key.key);
        assert_eq!(decrypted.mac_key, user_key.mac_key);
    }
}<|MERGE_RESOLUTION|>--- conflicted
+++ resolved
@@ -49,7 +49,7 @@
             .encrypt_with_key(&device_key.0)?;
 
         Ok(TrustDeviceResponse {
-            device_key: device_key.to_base64().expose().to_owned(),
+            device_key: device_key.to_base64(),
             protected_user_key,
             protected_device_private_key,
             protected_device_public_key,
@@ -62,19 +62,11 @@
         protected_device_private_key: EncString,
         protected_user_key: AsymmetricEncString,
     ) -> Result<SymmetricCryptoKey> {
-<<<<<<< HEAD
         let device_private_key: DecryptedVec =
             protected_device_private_key.decrypt_with_key(&self.0)?;
         let device_private_key = AsymmetricCryptoKey::from_der(device_private_key)?;
 
         let dec: DecryptedVec = protected_user_key.decrypt_with_key(&device_private_key)?;
-=======
-        let device_private_key: Vec<u8> = protected_device_private_key.decrypt_with_key(&self.0)?;
-        let device_private_key = AsymmetricCryptoKey::from_der(&device_private_key)?;
-
-        let dec: Vec<u8> = protected_user_key.decrypt_with_key(&device_private_key)?;
-        let dec = DecryptedVec::new(Box::new(dec));
->>>>>>> a863e898
         let user_key = SymmetricCryptoKey::try_from(dec)?;
 
         Ok(user_key)
@@ -104,12 +96,7 @@
 
         let result = DeviceKey::trust_device(&key).unwrap();
 
-<<<<<<< HEAD
-        let device_key = SensitiveString::new(Box::new(result.device_key));
-        let device_key = DeviceKey::try_from(device_key).unwrap();
-=======
         let device_key = DeviceKey::try_from(result.device_key).unwrap();
->>>>>>> a863e898
         let decrypted = device_key
             .decrypt_user_key(
                 result.protected_device_private_key,
