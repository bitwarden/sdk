use std::num::NonZeroU32;

use base64::{engine::general_purpose::STANDARD, Engine};
use schemars::JsonSchema;
use serde::{Deserialize, Serialize};

<<<<<<< HEAD
use crate::{
    util::{self, hkdf_expand},
    DecryptedVec, EncString, KeyDecryptable, Result, SymmetricCryptoKey, UserKey,
};
=======
use super::utils::{derive_kdf_key, stretch_kdf_key};
use crate::{util, EncString, KeyDecryptable, Result, SymmetricCryptoKey, UserKey};
>>>>>>> b115e265

#[derive(Serialize, Deserialize, Debug, JsonSchema, Clone)]
#[serde(rename_all = "camelCase", deny_unknown_fields)]
#[cfg_attr(feature = "mobile", derive(uniffi::Enum))]
pub enum Kdf {
    PBKDF2 {
        iterations: NonZeroU32,
    },
    Argon2id {
        iterations: NonZeroU32,
        memory: NonZeroU32,
        parallelism: NonZeroU32,
    },
}

#[derive(Copy, Clone, JsonSchema)]
#[cfg_attr(feature = "mobile", derive(uniffi::Enum))]
pub enum HashPurpose {
    ServerAuthorization = 1,
    LocalAuthorization = 2,
}

/// Master Key.
///
/// Derived from the users master password, used to protect the [UserKey].
pub struct MasterKey(SymmetricCryptoKey);

impl MasterKey {
    pub fn new(key: SymmetricCryptoKey) -> MasterKey {
        Self(key)
    }

    /// Derives a users master key from their password, email and KDF.
    pub fn derive(password: &[u8], email: &[u8], kdf: &Kdf) -> Result<Self> {
        derive_kdf_key(password, email, kdf).map(Self)
    }

    /// Derive the master key hash, used for local and remote password validation.
    pub fn derive_master_key_hash(&self, password: &[u8], purpose: HashPurpose) -> Result<String> {
        let hash = util::pbkdf2(&self.0.key, password, purpose as u32);

        Ok(STANDARD.encode(hash))
    }

    /// Generate a new random user key and encrypt it with the master key.
    pub fn make_user_key(&self) -> Result<(UserKey, EncString)> {
        make_user_key(rand::thread_rng(), self)
    }

    /// Decrypt the users user key
    pub fn decrypt_user_key(&self, user_key: EncString) -> Result<SymmetricCryptoKey> {
        let stretched_key = stretch_kdf_key(&self.0)?;

        let mut dec: DecryptedVec = user_key.decrypt_with_key(&stretched_key)?;
        SymmetricCryptoKey::try_from(dec.expose_mut().as_mut_slice())
    }

    pub fn encrypt_user_key(&self, user_key: &SymmetricCryptoKey) -> Result<EncString> {
        let stretched_key = stretch_kdf_key(&self.0)?;

        EncString::encrypt_aes256_hmac(
            user_key.to_vec().as_slice(),
            stretched_key.mac_key.as_ref().unwrap(),
            &stretched_key.key,
        )
    }
}

/// Generate a new random user key and encrypt it with the master key.
fn make_user_key(
    mut rng: impl rand::RngCore,
    master_key: &MasterKey,
) -> Result<(UserKey, EncString)> {
    let user_key = SymmetricCryptoKey::generate(&mut rng);
    let protected = master_key.encrypt_user_key(&user_key)?;
    Ok((UserKey::new(user_key), protected))
}

#[cfg(test)]
mod tests {
    use std::num::NonZeroU32;

    use rand::SeedableRng;

    use super::{make_user_key, HashPurpose, Kdf, MasterKey};
    use crate::{keys::symmetric_crypto_key::derive_symmetric_key, SymmetricCryptoKey};

    #[test]
    fn test_master_key_derive_pbkdf2() {
        let master_key = MasterKey::derive(
            &b"67t9b5g67$%Dh89n"[..],
            "test_key".as_bytes(),
            &Kdf::PBKDF2 {
                iterations: NonZeroU32::new(10000).unwrap(),
            },
        )
        .unwrap();

        assert_eq!(
            [
                31, 79, 104, 226, 150, 71, 177, 90, 194, 80, 172, 209, 17, 129, 132, 81, 138, 167,
                69, 167, 254, 149, 2, 27, 39, 197, 64, 42, 22, 195, 86, 75
            ],
            master_key.0.key.as_slice()
        );
        assert_eq!(None, master_key.0.mac_key);
    }

    #[test]
    fn test_master_key_derive_argon2() {
        let master_key = MasterKey::derive(
            &b"67t9b5g67$%Dh89n"[..],
            "test_key".as_bytes(),
            &Kdf::Argon2id {
                iterations: NonZeroU32::new(4).unwrap(),
                memory: NonZeroU32::new(32).unwrap(),
                parallelism: NonZeroU32::new(2).unwrap(),
            },
        )
        .unwrap();

        assert_eq!(
            [
                207, 240, 225, 177, 162, 19, 163, 76, 98, 106, 179, 175, 224, 9, 17, 240, 20, 147,
                237, 47, 246, 150, 141, 184, 62, 225, 131, 242, 51, 53, 225, 242
            ],
            master_key.0.key.as_slice()
        );
        assert_eq!(None, master_key.0.mac_key);
    }

    #[test]
    fn test_password_hash_pbkdf2() {
        let password = "asdfasdf".as_bytes();
        let salt = "test_salt".as_bytes();
        let kdf = Kdf::PBKDF2 {
            iterations: NonZeroU32::new(100_000).unwrap(),
        };

        let master_key = MasterKey::derive(password, salt, &kdf).unwrap();

        assert_eq!(
            "ZF6HjxUTSyBHsC+HXSOhZoXN+UuMnygV5YkWXCY4VmM=",
            master_key
                .derive_master_key_hash(password, HashPurpose::ServerAuthorization)
                .unwrap(),
        );
    }

    #[test]
    fn test_password_hash_argon2id() {
        let password = "asdfasdf".as_bytes();
        let salt = "test_salt".as_bytes();
        let kdf = Kdf::Argon2id {
            iterations: NonZeroU32::new(4).unwrap(),
            memory: NonZeroU32::new(32).unwrap(),
            parallelism: NonZeroU32::new(2).unwrap(),
        };

        let master_key = MasterKey::derive(password, salt, &kdf).unwrap();

        assert_eq!(
            "PR6UjYmjmppTYcdyTiNbAhPJuQQOmynKbdEl1oyi/iQ=",
            master_key
                .derive_master_key_hash(password, HashPurpose::ServerAuthorization)
                .unwrap(),
        );
    }

    #[test]
    fn test_make_user_key() {
        let mut rng = rand_chacha::ChaCha8Rng::from_seed([0u8; 32]);

        let master_key = MasterKey(SymmetricCryptoKey::new(
            Box::pin(
                [
                    31, 79, 104, 226, 150, 71, 177, 90, 194, 80, 172, 209, 17, 129, 132, 81, 138,
                    167, 69, 167, 254, 149, 2, 27, 39, 197, 64, 42, 22, 195, 86, 75,
                ]
                .into(),
            ),
            None,
        ));

        let (user_key, protected) = make_user_key(&mut rng, &master_key).unwrap();

        assert_eq!(
            user_key.0.key.as_slice(),
            [
                62, 0, 239, 47, 137, 95, 64, 214, 127, 91, 184, 232, 31, 9, 165, 161, 44, 132, 14,
                195, 206, 154, 127, 59, 24, 27, 225, 136, 239, 113, 26, 30
            ]
        );
        assert_eq!(
            user_key.0.mac_key.as_ref().unwrap().as_slice(),
            [
                152, 76, 225, 114, 185, 33, 111, 65, 159, 68, 83, 103, 69, 109, 86, 25, 49, 74, 66,
                163, 218, 134, 176, 1, 56, 123, 253, 184, 14, 12, 254, 66
            ]
        );

        // Ensure we can decrypt the key and get back the same key
        let decrypted = master_key.decrypt_user_key(protected).unwrap();

        assert_eq!(
            decrypted.key, user_key.0.key,
            "Decrypted key doesn't match user key"
        );
        assert_eq!(
            decrypted.mac_key, user_key.0.mac_key,
            "Decrypted key doesn't match user key"
        );
    }

    #[test]
    fn test_make_user_key2() {
        let master_key = MasterKey(derive_symmetric_key("test1"));

        let user_key = derive_symmetric_key("test2");

        let encrypted = master_key.encrypt_user_key(&user_key).unwrap();
        let decrypted = master_key.decrypt_user_key(encrypted).unwrap();

        assert_eq!(
            decrypted.key, user_key.key,
            "Decrypted key doesn't match user key"
        );
        assert_eq!(
            decrypted.mac_key, user_key.mac_key,
            "Decrypted key doesn't match user key"
        );
    }
}<|MERGE_RESOLUTION|>--- conflicted
+++ resolved
@@ -4,15 +4,10 @@
 use schemars::JsonSchema;
 use serde::{Deserialize, Serialize};
 
-<<<<<<< HEAD
 use crate::{
-    util::{self, hkdf_expand},
-    DecryptedVec, EncString, KeyDecryptable, Result, SymmetricCryptoKey, UserKey,
+    keys::utils::{derive_kdf_key, stretch_kdf_key},
+    util, DecryptedVec, EncString, KeyDecryptable, Result, SymmetricCryptoKey, UserKey,
 };
-=======
-use super::utils::{derive_kdf_key, stretch_kdf_key};
-use crate::{util, EncString, KeyDecryptable, Result, SymmetricCryptoKey, UserKey};
->>>>>>> b115e265
 
 #[derive(Serialize, Deserialize, Debug, JsonSchema, Clone)]
 #[serde(rename_all = "camelCase", deny_unknown_fields)]
