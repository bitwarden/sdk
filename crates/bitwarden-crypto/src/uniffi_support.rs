--- conflicted
+++ resolved
@@ -1,13 +1,6 @@
 use std::{num::NonZeroU32, str::FromStr};
 
-<<<<<<< HEAD
-use crate::{
-    AsymmetricEncString, CryptoError, EncString, SensitiveString, SensitiveVec,
-    UniffiCustomTypeConverter,
-};
-=======
 use crate::{AsymmetricEncString, CryptoError, EncString, UniffiCustomTypeConverter};
->>>>>>> db37b158
 
 uniffi::custom_type!(NonZeroU32, u32);
 
@@ -49,42 +42,4 @@
     fn from_custom(obj: Self) -> Self::Builtin {
         obj.to_string()
     }
-<<<<<<< HEAD
-}
-
-uniffi::custom_type!(SensitiveString, String);
-
-impl UniffiCustomTypeConverter for SensitiveString {
-    type Builtin = String;
-
-    fn into_custom(val: Self::Builtin) -> uniffi::Result<Self> {
-        Ok(SensitiveString::new(Box::new(val)))
-    }
-
-    fn from_custom(obj: Self) -> Self::Builtin {
-        obj.expose().to_owned()
-    }
-}
-
-uniffi::custom_type!(SensitiveVec, Vec<u8>);
-
-impl UniffiCustomTypeConverter for SensitiveVec {
-    type Builtin = Vec<u8>;
-
-    fn into_custom(val: Self::Builtin) -> uniffi::Result<Self> {
-        Ok(SensitiveVec::new(Box::new(val)))
-    }
-
-    fn from_custom(obj: Self) -> Self::Builtin {
-        obj.expose().to_owned()
-    }
-}
-
-/// Uniffi doesn't seem to be generating the SensitiveVec unless it's being used by
-/// a record somewhere. This is a workaround to make sure the type is generated.
-#[derive(uniffi::Record)]
-struct SupportSensitiveVec {
-    sensitive_string: SensitiveVec,
-=======
->>>>>>> db37b158
 }