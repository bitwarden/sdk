--- conflicted
+++ resolved
@@ -25,13 +25,7 @@
 log = ">=0.4.18, <0.5"
 schemars = ">=0.8.12, <0.9"
 serde = { version = ">=1.0, <2.0", features = ["derive"] }
-<<<<<<< HEAD
-serde_json = ">=1.0.96, <2.0"
-=======
 serde_json = ">=1.0.96, <2.0"
 
-bitwarden = { workspace = true }
-
 [lints]
-workspace = true
->>>>>>> c272758b
+workspace = true