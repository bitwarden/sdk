use bitwarden_json::client::Client as JsonClient;
use pyo3::prelude::*;

#[pyclass]
pub struct BitwardenClient(tokio::runtime::Runtime, JsonClient);

#[pymethods]
impl BitwardenClient {
    #[new]
    #[pyo3(signature = (settings_string=None))]
    pub fn new(settings_string: Option<String>) -> Self {
        // This will only fail if another logger was already initialized, so we can ignore the
        // result
        let _ = pyo3_log::try_init();

<<<<<<< HEAD
        Self(new(settings_string))
=======
        let runtime = tokio::runtime::Builder::new_multi_thread()
            .enable_all()
            .build()
            .expect("Failed to build tokio runtime");

        Self(runtime, JsonClient::new(settings_string))
>>>>>>> 6f636398
    }

    #[pyo3(text_signature = "($self, command_input)")]
    fn run_command(&self, command_input: String) -> String {
        self.0.block_on(self.1.run_command(&command_input))
    }
<<<<<<< HEAD
}

#[tokio::main]
async fn new(settings_string: Option<String>) -> JsonClient {
    JsonClient::new(settings_string).await
}

#[tokio::main]
async fn run_command(client: &JsonClient, input_str: &str) -> String {
    client.run_command(input_str).await
=======
>>>>>>> 6f636398
}<|MERGE_RESOLUTION|>--- conflicted
+++ resolved
@@ -13,33 +13,17 @@
         // result
         let _ = pyo3_log::try_init();
 
-<<<<<<< HEAD
-        Self(new(settings_string))
-=======
         let runtime = tokio::runtime::Builder::new_multi_thread()
             .enable_all()
             .build()
             .expect("Failed to build tokio runtime");
 
-        Self(runtime, JsonClient::new(settings_string))
->>>>>>> 6f636398
+        let client = runtime.block_on(JsonClient::new(settings_string));
+        Self(runtime, client)
     }
 
     #[pyo3(text_signature = "($self, command_input)")]
     fn run_command(&self, command_input: String) -> String {
         self.0.block_on(self.1.run_command(&command_input))
     }
-<<<<<<< HEAD
-}
-
-#[tokio::main]
-async fn new(settings_string: Option<String>) -> JsonClient {
-    JsonClient::new(settings_string).await
-}
-
-#[tokio::main]
-async fn run_command(client: &JsonClient, input_str: &str) -> String {
-    client.run_command(input_str).await
-=======
->>>>>>> 6f636398
 }