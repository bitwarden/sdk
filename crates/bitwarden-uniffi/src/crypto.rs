use std::sync::Arc;

use bitwarden::mobile::crypto::{
    DerivePinKeyResponse, InitOrgCryptoRequest, InitUserCryptoRequest, UpdatePasswordResponse,
};
use bitwarden_crypto::{AsymmetricEncString, EncString};

use crate::{error::Result, Client};

#[derive(uniffi::Object)]
pub struct ClientCrypto(pub(crate) Arc<Client>);

#[uniffi::export(async_runtime = "tokio")]
impl ClientCrypto {
    /// Initialization method for the user crypto. Needs to be called before any other crypto
    /// operations.
    pub async fn initialize_user_crypto(&self, req: InitUserCryptoRequest) -> Result<()> {
        Ok(self.0 .0.crypto().initialize_user_crypto(req).await?)
    }

    /// Initialization method for the organization crypto. Needs to be called after
    /// `initialize_user_crypto` but before any other crypto operations.
    pub async fn initialize_org_crypto(&self, req: InitOrgCryptoRequest) -> Result<()> {
        Ok(self.0 .0.crypto().initialize_org_crypto(req).await?)
    }

    /// Get the uses's decrypted encryption key. Note: It's very important
    /// to keep this key safe, as it can be used to decrypt all of the user's data
    pub async fn get_user_encryption_key(&self) -> Result<String> {
        Ok(self.0 .0.crypto().get_user_encryption_key().await?)
    }

    /// Update the user's password, which will re-encrypt the user's encryption key with the new
    /// password. This returns the new encrypted user key and the new password hash.
    pub async fn update_password(&self, new_password: String) -> Result<UpdatePasswordResponse> {
<<<<<<< HEAD
        Ok(self.0 .0.crypto().update_password(new_password).await?)
=======
        Ok(self
            .0
             .0
            .write()
            .await
            .crypto()
            .update_password(new_password)?)
>>>>>>> 6c18348b
    }

    /// Generates a PIN protected user key from the provided PIN. The result can be stored and later
    /// used to initialize another client instance by using the PIN and the PIN key with
    /// `initialize_user_crypto`.
    pub async fn derive_pin_key(&self, pin: String) -> Result<DerivePinKeyResponse> {
<<<<<<< HEAD
        Ok(self.0 .0.crypto().derive_pin_key(pin).await?)
=======
        Ok(self.0 .0.write().await.crypto().derive_pin_key(pin)?)
>>>>>>> 6c18348b
    }

    /// Derives the pin protected user key from encrypted pin. Used when pin requires master
    /// password on first unlock.
    pub async fn derive_pin_user_key(&self, encrypted_pin: EncString) -> Result<EncString> {
        Ok(self
            .0
             .0
            .crypto()
            .derive_pin_user_key(encrypted_pin)?)
    }

    pub async fn enroll_admin_password_reset(
        &self,
        public_key: String,
    ) -> Result<AsymmetricEncString> {
        Ok(self.0 .0.crypto().enroll_admin_password_reset(public_key)?)
    }
}<|MERGE_RESOLUTION|>--- conflicted
+++ resolved
@@ -33,38 +33,20 @@
     /// Update the user's password, which will re-encrypt the user's encryption key with the new
     /// password. This returns the new encrypted user key and the new password hash.
     pub async fn update_password(&self, new_password: String) -> Result<UpdatePasswordResponse> {
-<<<<<<< HEAD
-        Ok(self.0 .0.crypto().update_password(new_password).await?)
-=======
-        Ok(self
-            .0
-             .0
-            .write()
-            .await
-            .crypto()
-            .update_password(new_password)?)
->>>>>>> 6c18348b
+        Ok(self.0 .0.crypto().update_password(new_password)?)
     }
 
     /// Generates a PIN protected user key from the provided PIN. The result can be stored and later
     /// used to initialize another client instance by using the PIN and the PIN key with
     /// `initialize_user_crypto`.
     pub async fn derive_pin_key(&self, pin: String) -> Result<DerivePinKeyResponse> {
-<<<<<<< HEAD
-        Ok(self.0 .0.crypto().derive_pin_key(pin).await?)
-=======
-        Ok(self.0 .0.write().await.crypto().derive_pin_key(pin)?)
->>>>>>> 6c18348b
+        Ok(self.0 .0.crypto().derive_pin_key(pin)?)
     }
 
     /// Derives the pin protected user key from encrypted pin. Used when pin requires master
     /// password on first unlock.
     pub async fn derive_pin_user_key(&self, encrypted_pin: EncString) -> Result<EncString> {
-        Ok(self
-            .0
-             .0
-            .crypto()
-            .derive_pin_user_key(encrypted_pin)?)
+        Ok(self.0 .0.crypto().derive_pin_user_key(encrypted_pin)?)
     }
 
     pub async fn enroll_admin_password_reset(
