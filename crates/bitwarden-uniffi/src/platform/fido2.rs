--- conflicted
+++ resolved
@@ -2,22 +2,16 @@
 
 use bitwarden::{
     error::Error,
-<<<<<<< HEAD
     fido::{
         CheckUserOptions, ClientData, ClientFido2Ext, Fido2CallbackError as BitFido2CallbackError,
         GetAssertionRequest, GetAssertionResult, MakeCredentialRequest, MakeCredentialResult,
-=======
-    platform::fido2::{
-        CheckUserOptions, ClientData, Fido2CallbackError as BitFido2CallbackError,
-        Fido2CredentialAutofillView, GetAssertionRequest, GetAssertionResult,
-        MakeCredentialRequest, MakeCredentialResult,
->>>>>>> 00b2120b
         PublicKeyCredentialAuthenticatorAssertionResponse,
         PublicKeyCredentialAuthenticatorAttestationResponse, PublicKeyCredentialRpEntity,
         PublicKeyCredentialUserEntity,
     },
     vault::{Cipher, CipherView, Fido2CredentialNewView},
 };
+use bitwarden_fido::Fido2CredentialAutofillView;
 
 use crate::{error::Result, Client};
 
@@ -57,7 +51,6 @@
         let result = self
             .0
              .0
-            .platform()
             .fido2()
             .decrypt_fido2_autofill_credentials(cipher_view)
             .map_err(Error::DecryptFido2AutofillCredentialsError)?;
@@ -107,14 +100,9 @@
     pub async fn silently_discover_credentials(
         &self,
         rp_id: String,
-<<<<<<< HEAD
-    ) -> Result<Vec<Fido2CredentialView>> {
+    ) -> Result<Vec<Fido2CredentialAutofillView>> {
         let fido2 = self.0 .0.fido2();
-=======
-    ) -> Result<Vec<Fido2CredentialAutofillView>> {
-        let platform = self.0 .0.platform();
-        let fido2 = platform.fido2();
->>>>>>> 00b2120b
+
         let ui = UniffiTraitBridge(self.1.as_ref());
         let cs = UniffiTraitBridge(self.2.as_ref());
         let mut auth = fido2.create_authenticator(&ui, &cs);
@@ -127,8 +115,7 @@
     }
 
     pub async fn credentials_for_autofill(&self) -> Result<Vec<Fido2CredentialAutofillView>> {
-        let platform = self.0 .0.platform();
-        let fido2 = platform.fido2();
+        let fido2 = self.0 .0.fido2();
         let ui = UniffiTraitBridge(self.1.as_ref());
         let cs = UniffiTraitBridge(self.2.as_ref());
         let mut auth = fido2.create_authenticator(&ui, &cs);
