use std::sync::Arc;

use bitwarden::platform::FingerprintRequest;

use crate::{error::Result, Client};

mod fido2;

#[derive(uniffi::Object)]
pub struct ClientPlatform(pub(crate) Arc<Client>);

#[uniffi::export]
impl ClientPlatform {
    /// Fingerprint (public key)
    pub fn fingerprint(&self, req: FingerprintRequest) -> Result<String> {
        Ok(self.0 .0.platform().fingerprint(&req)?.fingerprint)
    }

    /// Fingerprint using logged in user's public key
    pub fn user_fingerprint(&self, fingerprint_material: String) -> Result<String> {
        Ok(self
            .0
             .0
            .platform()
            .user_fingerprint(fingerprint_material)?)
    }

    /// Load feature flags into the client
<<<<<<< HEAD
    pub async fn load_flags(&self, flags: std::collections::HashMap<String, bool>) -> Result<()> {
        self.0 .0.write().await.internal.load_flags(flags);
=======
    pub fn load_flags(&self, flags: std::collections::HashMap<String, bool>) -> Result<()> {
        self.0 .0.load_flags(flags);
>>>>>>> 07abbc78
        Ok(())
    }

    // /// FIDO2 operations
    //pub fn fido2(self: Arc<Self>) -> Arc<fido2::ClientFido2> {
    //    Arc::new(fido2::ClientFido2(self.0.clone()))
    //}
}<|MERGE_RESOLUTION|>--- conflicted
+++ resolved
@@ -26,13 +26,8 @@
     }
 
     /// Load feature flags into the client
-<<<<<<< HEAD
     pub async fn load_flags(&self, flags: std::collections::HashMap<String, bool>) -> Result<()> {
-        self.0 .0.write().await.internal.load_flags(flags);
-=======
-    pub fn load_flags(&self, flags: std::collections::HashMap<String, bool>) -> Result<()> {
-        self.0 .0.load_flags(flags);
->>>>>>> 07abbc78
+        self.0 .0.internal.load_flags(flags);
         Ok(())
     }
 
