use std::sync::Arc;

use bitwarden::{
    exporters::{ClientExportersExt, ExportFormat},
    generators::{
        ClientGeneratorExt, PassphraseGeneratorRequest, PasswordGeneratorRequest,
        UsernameGeneratorRequest,
    },
    vault::{Cipher, Collection, Folder},
    Error, VaultLocked,
};

use crate::{
    error::{BitwardenError, Result},
    Client,
};

mod sends;
pub use sends::ClientSends;

#[derive(uniffi::Object)]
pub struct ClientGenerators(pub(crate) Arc<Client>);

#[uniffi::export(async_runtime = "tokio")]
impl ClientGenerators {
    /// **API Draft:** Generate Password
<<<<<<< HEAD
    pub async fn password(&self, settings: PasswordGeneratorRequest) -> Result<String> {
        Ok(self
            .0
             .0
            .read()
            .await
            .generator()
            .password(settings)
            .await
            .map_err(|_| Error::VaultLocked(VaultLocked))?)
    }

    /// **API Draft:** Generate Passphrase
    pub async fn passphrase(&self, settings: PassphraseGeneratorRequest) -> Result<String> {
        Ok(self
            .0
             .0
            .read()
            .await
            .generator()
            .passphrase(settings)
            .await
            .map_err(|_| Error::VaultLocked(VaultLocked))?)
=======
    pub fn password(&self, settings: PasswordGeneratorRequest) -> Result<String> {
        Ok(self.0 .0.generator().password(settings)?)
    }

    /// **API Draft:** Generate Passphrase
    pub fn passphrase(&self, settings: PassphraseGeneratorRequest) -> Result<String> {
        Ok(self.0 .0.generator().passphrase(settings)?)
>>>>>>> 07abbc78
    }

    /// **API Draft:** Generate Username
    pub async fn username(&self, settings: UsernameGeneratorRequest) -> Result<String> {
<<<<<<< HEAD
        Ok(self
            .0
             .0
            .read()
            .await
            .generator()
            .username(settings)
            .await
            .map_err(|_| BitwardenError::E2(bitwarden::error::Error::VaultLocked(VaultLocked)))?)
=======
        Ok(self.0 .0.generator().username(settings).await?)
>>>>>>> 07abbc78
    }
}

#[derive(uniffi::Object)]
pub struct ClientExporters(pub(crate) Arc<Client>);

#[uniffi::export]
impl ClientExporters {
    /// **API Draft:** Export user vault
    pub fn export_vault(
        &self,
        folders: Vec<Folder>,
        ciphers: Vec<Cipher>,
        format: ExportFormat,
    ) -> Result<String> {
        Ok(self
            .0
             .0
            .exporters()
            .export_vault(folders, ciphers, format)?)
    }

    /// **API Draft:** Export organization vault
    pub fn export_organization_vault(
        &self,
        collections: Vec<Collection>,
        ciphers: Vec<Cipher>,
        format: ExportFormat,
    ) -> Result<String> {
        Ok(self
            .0
             .0
            .exporters()
            .export_organization_vault(collections, ciphers, format)?)
    }
}<|MERGE_RESOLUTION|>--- conflicted
+++ resolved
@@ -24,56 +24,34 @@
 #[uniffi::export(async_runtime = "tokio")]
 impl ClientGenerators {
     /// **API Draft:** Generate Password
-<<<<<<< HEAD
-    pub async fn password(&self, settings: PasswordGeneratorRequest) -> Result<String> {
+    pub fn password(&self, settings: PasswordGeneratorRequest) -> Result<String> {
         Ok(self
             .0
              .0
-            .read()
-            .await
             .generator()
             .password(settings)
-            .await
             .map_err(|_| Error::VaultLocked(VaultLocked))?)
     }
 
     /// **API Draft:** Generate Passphrase
-    pub async fn passphrase(&self, settings: PassphraseGeneratorRequest) -> Result<String> {
+    pub fn passphrase(&self, settings: PassphraseGeneratorRequest) -> Result<String> {
         Ok(self
             .0
              .0
-            .read()
-            .await
             .generator()
             .passphrase(settings)
-            .await
             .map_err(|_| Error::VaultLocked(VaultLocked))?)
-=======
-    pub fn password(&self, settings: PasswordGeneratorRequest) -> Result<String> {
-        Ok(self.0 .0.generator().password(settings)?)
-    }
-
-    /// **API Draft:** Generate Passphrase
-    pub fn passphrase(&self, settings: PassphraseGeneratorRequest) -> Result<String> {
-        Ok(self.0 .0.generator().passphrase(settings)?)
->>>>>>> 07abbc78
     }
 
     /// **API Draft:** Generate Username
     pub async fn username(&self, settings: UsernameGeneratorRequest) -> Result<String> {
-<<<<<<< HEAD
         Ok(self
             .0
              .0
-            .read()
-            .await
             .generator()
             .username(settings)
             .await
             .map_err(|_| BitwardenError::E2(bitwarden::error::Error::VaultLocked(VaultLocked)))?)
-=======
-        Ok(self.0 .0.generator().username(settings).await?)
->>>>>>> 07abbc78
     }
 }
 
