--- conflicted
+++ resolved
@@ -18,20 +18,12 @@
 impl ClientGenerators {
     /// **API Draft:** Generate Password
     pub async fn password(&self, settings: PasswordGeneratorRequest) -> Result<String> {
-<<<<<<< HEAD
-        Ok(self.0 .0.generator().password(settings).await?)
-=======
-        Ok(self.0 .0.read().await.generator().password(settings)?)
->>>>>>> 6c18348b
+        Ok(self.0 .0.generator().password(settings)?)
     }
 
     /// **API Draft:** Generate Passphrase
     pub async fn passphrase(&self, settings: PassphraseGeneratorRequest) -> Result<String> {
-<<<<<<< HEAD
-        Ok(self.0 .0.generator().passphrase(settings).await?)
-=======
-        Ok(self.0 .0.read().await.generator().passphrase(settings)?)
->>>>>>> 6c18348b
+        Ok(self.0 .0.generator().passphrase(settings)?)
     }
 
     /// **API Draft:** Generate Username
