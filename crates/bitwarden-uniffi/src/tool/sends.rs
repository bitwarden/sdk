--- conflicted
+++ resolved
@@ -11,26 +11,12 @@
 impl ClientSends {
     /// Encrypt send
     pub async fn encrypt(&self, send: SendView) -> Result<Send> {
-<<<<<<< HEAD
-        Ok(self.0 .0.sends().encrypt(send).await?)
-=======
-        Ok(self.0 .0.write().await.sends().encrypt(send)?)
->>>>>>> 6c18348b
+        Ok(self.0 .0.sends().encrypt(send)?)
     }
 
     /// Encrypt a send file in memory
     pub async fn encrypt_buffer(&self, send: Send, buffer: Vec<u8>) -> Result<Vec<u8>> {
-<<<<<<< HEAD
-        Ok(self.0 .0.sends().encrypt_buffer(send, &buffer).await?)
-=======
-        Ok(self
-            .0
-             .0
-            .write()
-            .await
-            .sends()
-            .encrypt_buffer(send, &buffer)?)
->>>>>>> 6c18348b
+        Ok(self.0 .0.sends().encrypt_buffer(send, &buffer)?)
     }
 
     /// Encrypt a send file located in the file system
@@ -40,57 +26,26 @@
         decrypted_file_path: String,
         encrypted_file_path: String,
     ) -> Result<()> {
-<<<<<<< HEAD
-        Ok(self
-            .0
-             .0
-            .sends()
-            .encrypt_file(
-                send,
-                Path::new(&decrypted_file_path),
-                Path::new(&encrypted_file_path),
-            )
-            .await?)
-=======
-        Ok(self.0 .0.write().await.sends().encrypt_file(
+        Ok(self.0 .0.sends().encrypt_file(
             send,
             Path::new(&decrypted_file_path),
             Path::new(&encrypted_file_path),
         )?)
->>>>>>> 6c18348b
     }
 
     /// Decrypt send
     pub async fn decrypt(&self, send: Send) -> Result<SendView> {
-<<<<<<< HEAD
-        Ok(self.0 .0.sends().decrypt(send).await?)
-=======
-        Ok(self.0 .0.write().await.sends().decrypt(send)?)
->>>>>>> 6c18348b
+        Ok(self.0 .0.sends().decrypt(send)?)
     }
 
     /// Decrypt send list
     pub async fn decrypt_list(&self, sends: Vec<Send>) -> Result<Vec<SendListView>> {
-<<<<<<< HEAD
-        Ok(self.0 .0.sends().decrypt_list(sends).await?)
-=======
-        Ok(self.0 .0.write().await.sends().decrypt_list(sends)?)
->>>>>>> 6c18348b
+        Ok(self.0 .0.sends().decrypt_list(sends)?)
     }
 
     /// Decrypt a send file in memory
     pub async fn decrypt_buffer(&self, send: Send, buffer: Vec<u8>) -> Result<Vec<u8>> {
-<<<<<<< HEAD
-        Ok(self.0 .0.sends().decrypt_buffer(send, &buffer).await?)
-=======
-        Ok(self
-            .0
-             .0
-            .write()
-            .await
-            .sends()
-            .decrypt_buffer(send, &buffer)?)
->>>>>>> 6c18348b
+        Ok(self.0 .0.sends().decrypt_buffer(send, &buffer)?)
     }
 
     /// Decrypt a send file located in the file system
@@ -100,23 +55,10 @@
         encrypted_file_path: String,
         decrypted_file_path: String,
     ) -> Result<()> {
-<<<<<<< HEAD
-        Ok(self
-            .0
-             .0
-            .sends()
-            .decrypt_file(
-                send,
-                Path::new(&encrypted_file_path),
-                Path::new(&decrypted_file_path),
-            )
-            .await?)
-=======
-        Ok(self.0 .0.write().await.sends().decrypt_file(
+        Ok(self.0 .0.sends().decrypt_file(
             send,
             Path::new(&encrypted_file_path),
             Path::new(&decrypted_file_path),
         )?)
->>>>>>> 6c18348b
     }
 }