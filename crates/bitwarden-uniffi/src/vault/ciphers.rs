--- conflicted
+++ resolved
@@ -36,12 +36,8 @@
              .0
             .vault()
             .ciphers()
-<<<<<<< HEAD
             .move_to_organization(cipher, organization_id)
             .await
             .map_err(|e| BitwardenError::E2(bitwarden::error::Error::Cipher(e)))?)
-=======
-            .move_to_organization(cipher, organization_id)?)
->>>>>>> 07abbc78
     }
 }