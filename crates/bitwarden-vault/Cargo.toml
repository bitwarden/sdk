[package]
name = "bitwarden-vault"
description = """
Internal crate for the bitwarden crate. Do not use.
"""

version.workspace = true
authors.workspace = true
edition.workspace = true
rust-version.workspace = true
homepage.workspace = true
repository.workspace = true
license-file.workspace = true
keywords.workspace = true

[features]
uniffi = [
    "bitwarden-core/uniffi",
    "bitwarden-crypto/uniffi",
    "dep:uniffi",
] # Uniffi bindings

[dependencies]
base64 = ">=0.22.1, <0.23"
bitwarden-api-api = { workspace = true }
bitwarden-core = { workspace = true, features = ["internal"] }
bitwarden-crypto = { workspace = true }
bitwarden-db = { workspace = true }
chrono = { version = ">=0.4.26, <0.5", features = [
    "clock",
    "serde",
], default-features = false }
rand = ">=0.8.5, <0.9"
hmac = ">=0.12.1, <0.13"
reqwest = { version = ">=0.12.5, <0.13", default-features = false }
schemars = { version = ">=0.8.9, <0.9", features = ["uuid1", "chrono"] }
serde = { version = ">=1.0, <2.0", features = ["derive"] }
serde_json = ">=1.0.96, <2.0"
serde_repr = ">=0.1.12, <0.2"
sha1 = ">=0.10.5, <0.11"
sha2 = ">=0.10.6, <0.11"
thiserror = ">=1.0.40, <2.0"
<<<<<<< HEAD
tokio = { workspace = true }
uniffi = { version = "=0.27.2", optional = true }
=======
uniffi = { version = "=0.28.0", optional = true }
>>>>>>> dfdbf7df
uuid = { version = ">=1.3.3, <2.0", features = ["serde"] }

[lints]
workspace = true<|MERGE_RESOLUTION|>--- conflicted
+++ resolved
@@ -40,12 +40,8 @@
 sha1 = ">=0.10.5, <0.11"
 sha2 = ">=0.10.6, <0.11"
 thiserror = ">=1.0.40, <2.0"
-<<<<<<< HEAD
 tokio = { workspace = true }
-uniffi = { version = "=0.27.2", optional = true }
-=======
 uniffi = { version = "=0.28.0", optional = true }
->>>>>>> dfdbf7df
 uuid = { version = ">=1.3.3, <2.0", features = ["serde"] }
 
 [lints]
