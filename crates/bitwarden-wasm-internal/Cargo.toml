--- conflicted
+++ resolved
@@ -15,14 +15,9 @@
 crate-type = ["cdylib"]
 
 [dependencies]
-<<<<<<< HEAD
-bitwarden = { workspace = true, features = ["internal", "wasm"] }
-bitwarden-core = { workspace = true, features = ["wasm"] }
+bitwarden-core = { workspace = true, features = ["wasm", "internal"] }
 bitwarden-crypto = { workspace = true, features = ["wasm"] }
 bitwarden-vault = { workspace = true, features = ["wasm"] }
-=======
-bitwarden-core = { workspace = true, features = ["wasm", "internal"] }
->>>>>>> 43e5ae91
 console_error_panic_hook = "0.1.7"
 console_log = { version = "1.0.0", features = ["color"] }
 js-sys = "0.3.68"
