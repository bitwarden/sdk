--- conflicted
+++ resolved
@@ -62,18 +62,10 @@
     }
 
     pub fn crypto(&self) -> ClientCrypto {
-<<<<<<< HEAD
-        ClientCrypto(self.0.clone())
-    }
-
-    pub fn vault(&self) -> ClientVault {
-        ClientVault(self.0.clone())
-=======
         ClientCrypto::new(self.0.clone())
     }
 
     pub fn vault(&self) -> ClientVault {
         ClientVault::new(self.0.clone())
->>>>>>> 8b44f55c
     }
 }