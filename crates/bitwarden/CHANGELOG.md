--- conflicted
+++ resolved
@@ -7,13 +7,11 @@
 
 ## [Unreleased]
 
-<<<<<<< HEAD
-- Support for fetching multiple secrets by ids (#150)
-=======
 ### Changed
 
 - `auth::request::AccessTokenLoginRequest` moved to `auth::login::AccessTokenLoginRequest` (#178)
->>>>>>> 6a03bcaa
+
+- Support for fetching multiple secrets by ids (#150)
 
 ## [0.3.0] - 2023-07-26
 
