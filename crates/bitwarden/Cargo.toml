--- conflicted
+++ resolved
@@ -75,31 +75,16 @@
 
 [target.'cfg(not(target_arch="wasm32"))'.dependencies]
 # By default, we use rustls as the TLS stack and rust-platform-verifier to support user-installed root certificates
-<<<<<<< HEAD
 # The only exception is WASM, as it just uses the browsers/node fetch
-reqwest = { version = ">=0.12, <0.13", features = [
-=======
-# There are a few exceptions to this:
-# - WASM doesn't require a TLS stack, as it just uses the browsers/node fetch
-# - Android uses webpki-roots for the moment
 reqwest = { version = ">=0.12.5, <0.13", features = [
->>>>>>> ef86ab9a
     "rustls-tls-manual-roots",
 ], default-features = false }
 rustls-platform-verifier = "0.3.1"
 
 [target.'cfg(target_os = "android")'.dependencies]
-<<<<<<< HEAD
 # The use of rustls-platform-verifier requires some extra support to communicate with the Android platform
 jni = ">=0.19, <0.20"
 libloading = ">=0.8.1, <0.9"
-=======
-# On android, the use of rustls-platform-verifier is more complicated and going through some changes at the moment, so we fall back to using webpki-roots
-# This means that for the moment android won't support self-signed certificates, even if they are included in the OS trust store
-reqwest = { version = ">=0.12.5, <0.13", features = [
-    "rustls-tls-webpki-roots",
-], default-features = false }
->>>>>>> ef86ab9a
 
 # This is a workaround to fix a bug with version 2.11.0 that added some symbols that are not available on iOS
 # The bug is fixed already but the fix is not released yet. https://github.com/kornelski/rust-security-framework/pull/204
