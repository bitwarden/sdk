--- conflicted
+++ resolved
@@ -51,36 +51,16 @@
 serde_repr = ">=0.1.12, <0.2"
 sha1 = ">=0.10.5, <0.11"
 sha2 = ">=0.10.6, <0.11"
-<<<<<<< HEAD
 thiserror = ">=1.0.40, <2.0"
+subtle = ">=2.5.0, <3.0"
 uuid = { version = ">=1.3.3, <2.0", features = ["serde"] }
-=======
-pbkdf2 = { version = ">=0.12.1, <0.13", default-features = false }
-argon2 = { version = ">=0.5.0, <0.6", features = [
-    "alloc",
-], default-features = false }
-subtle = ">=2.5.0, <3.0"
-rand = ">=0.8.5, <0.9"
-num-bigint = ">=0.4, <0.5"
-num-traits = ">=0.2.15, <0.3"
-uuid = { version = ">=1.3.3, <2.0", features = ["serde"] }
-chrono = { version = ">=0.4.26, <0.5", features = [
-    "serde",
-    "std",
-], default-features = false }
 uniffi = { version = "=0.25.1", optional = true }
->>>>>>> 47e1a5de
 
 # We don't use this directly (it's used by rand), but we need it here to enable WASM support
 getrandom = { version = ">=0.2.9", features = ["js"] }
 
-<<<<<<< HEAD
-bitwarden-api-api = { path = "../bitwarden-api-api", version = "0.2.1" }
-bitwarden-api-identity = { path = "../bitwarden-api-identity", version = "0.2.1" }
-=======
 bitwarden-api-identity = { path = "../bitwarden-api-identity", version = "=0.2.2" }
 bitwarden-api-api = { path = "../bitwarden-api-api", version = "=0.2.2" }
->>>>>>> 47e1a5de
 
 [dev-dependencies]
 rand_chacha = "0.3.1"
