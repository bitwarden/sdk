--- conflicted
+++ resolved
@@ -69,11 +69,8 @@
 thiserror = ">=1.0.40, <2.0"
 uniffi = { version = "=0.27.2", optional = true, features = ["tokio"] }
 uuid = { version = ">=1.3.3, <2.0", features = ["serde"] }
-<<<<<<< HEAD
 validator =  { version = "0.18.1", features = ["derive"] }
-=======
 zeroize = { version = ">=1.7.0, <2.0", features = ["derive", "aarch64"] }
->>>>>>> 2bd26f40
 zxcvbn = ">= 2.2.2, <3.0"
 
 [target.'cfg(all(not(target_os = "android"), not(target_arch="wasm32")))'.dependencies]
