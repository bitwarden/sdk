--- conflicted
+++ resolved
@@ -16,35 +16,6 @@
 internal = [] # Internal testing methods
 
 [dependencies]
-<<<<<<< HEAD
-base64 = "0.21.2"
-lazy_static = "1.4.0"
-reqwest = { version = "0.11", features = ["json"] }
-serde = { version = "1.0", features = ["derive"] }
-serde_json = "1.0.96"
-serde_qs = "0.12.0"
-serde_repr = "0.1.12"
-schemars = { version = "0.8", features = ["uuid1", "chrono"] }
-log = "0.4.18"
-assert_matches = "1.5.0"
-thiserror = "1.0.40"
-aes = "0.8.2"
-cbc = { version = "0.1.2", features = ["alloc"] }
-hkdf = "0.12.3"
-hmac = "0.12.1"
-rsa = "0.9.2"
-sha1 = "0.10.5"
-sha2 = "0.10.6"
-pbkdf2 = { version = "0.12.1", default-features = false }
-argon2 = { version = "0.5.0", features = ["alloc"], default-features = false }
-rand = "0.8.5"
-num-bigint = "0.4"
-num-traits = "0.2.15"
-uuid = { version = "1.3.3", features = ["serde", "v4", "js"] }
-chrono = { version = "0.4.24", features = ["serde"] }
-async-trait = "0.1.68"
-async-lock = "2.7.0"
-=======
 base64 = ">=0.21.2, <0.22"
 lazy_static = ">=1.4.0, <2.0"
 reqwest = { version = ">=0.11, <0.12", features = ["json"] }
@@ -52,7 +23,7 @@
 serde_json = ">=1.0.96, <2.0"
 serde_qs = ">=0.12.0, <0.13"
 serde_repr = ">=0.1.12, <0.2"
-schemars = { version = ">=0.8, <0.9", features = ["uuid1"] }
+schemars = { version = ">=0.8, <0.9", features = ["uuid1", "chrono"] }
 log = ">=0.4.18, <0.5"
 assert_matches = ">=1.5.0, <2.0"
 thiserror = ">=1.0.40, <2.0"
@@ -70,8 +41,10 @@
 rand = ">=0.8.5, <0.9"
 num-bigint = ">=0.4, <0.5"
 num-traits = ">=0.2.15, <0.3"
-uuid = { version = ">=1.3.3, <2.0", features = ["serde"] }
->>>>>>> 8392d38d
+uuid = { version = ">=1.3.3, <2.0", features = ["serde", "v4", "js"] }
+chrono = { version = ">=0.4.24, <0.5", features = ["serde"] }
+async-trait = ">=0.1.68, <0.2"
+async-lock = ">=2.7.0, <3.0"
 
 # We don't use this directly (it's used by rand), but we need it here to enable WASM support
 getrandom = { version = ">=0.2.9", features = ["js"] }
