[package]
name = "bitwarden"
version = "0.4.0"
authors = ["Bitwarden Inc"]
license-file = "LICENSE"
repository = "https://github.com/bitwarden/sdk"
homepage = "https://bitwarden.com"
description = """
Bitwarden Secrets Manager SDK
"""
keywords = ["bitwarden", "secrets-manager"]
edition = "2021"
rust-version = "1.57"

[features]
default = ["secrets"]

secrets = [] # Secrets manager API
internal = [] # Internal testing methods
mobile = [
    "uniffi",
    "internal",
    "bitwarden-crypto/mobile",
] # Mobile-specific features

wasm-bindgen = ["chrono/wasmbind"]

[dependencies]
aes = ">=0.8.2, <0.9"
argon2 = { version = ">=0.5.0, <0.6", features = [
    "alloc",
], default-features = false }
base64 = ">=0.21.2, <0.22"
<<<<<<< HEAD
bitwarden-api-api = { path = "../bitwarden-api-api", version = "=0.2.2" }
bitwarden-api-identity = { path = "../bitwarden-api-identity", version = "=0.2.2" }
bitwarden-crypto = { path = "../bitwarden-crypto", version = "=0.1.0" }
=======
bitwarden-api-api = { path = "../bitwarden-api-api", version = "=0.2.3" }
bitwarden-api-identity = { path = "../bitwarden-api-identity", version = "=0.2.3" }
>>>>>>> 793ff107
cbc = { version = ">=0.1.2, <0.2", features = ["alloc"] }
chrono = { version = ">=0.4.26, <0.5", features = [
    "clock",
    "serde",
    "std",
], default-features = false }
data-encoding = ">=2.5.0, <3.0"
# We don't use this directly (it's used by rand), but we need it here to enable WASM support
getrandom = { version = ">=0.2.9, <0.3", features = ["js"] }
hkdf = ">=0.12.3, <0.13"
hmac = ">=0.12.1, <0.13"
lazy_static = ">=1.4.0, <2.0"
log = ">=0.4.18, <0.5"
num-bigint = ">=0.4, <0.5"
num-traits = ">=0.2.15, <0.3"
pbkdf2 = { version = ">=0.12.1, <0.13", default-features = false }
rand = ">=0.8.5, <0.9"
reqwest = { version = ">=0.11, <0.12", features = ["json"] }
rsa = ">=0.9.2, <0.10"
schemars = { version = ">=0.8.9, <0.9", features = ["uuid1", "chrono"] }
serde = { version = ">=1.0, <2.0", features = ["derive"] }
serde_json = ">=1.0.96, <2.0"
serde_qs = ">=0.12.0, <0.13"
serde_repr = ">=0.1.12, <0.2"
sha1 = ">=0.10.5, <0.11"
sha2 = ">=0.10.6, <0.11"
subtle = ">=2.5.0, <3.0"
thiserror = ">=1.0.40, <2.0"
uniffi = { version = "=0.25.2", optional = true, features = ["tokio"] }
uuid = { version = ">=1.3.3, <2.0", features = ["serde"] }

[dev-dependencies]
rand_chacha = "0.3.1"
tokio = { version = "1.35.0", features = ["rt", "macros"] }
wiremock = "0.5.22"<|MERGE_RESOLUTION|>--- conflicted
+++ resolved
@@ -16,7 +16,7 @@
 default = ["secrets"]
 
 secrets = [] # Secrets manager API
-internal = [] # Internal testing methods
+internal = ["bitwarden-crypto/internal"] # Internal testing methods
 mobile = [
     "uniffi",
     "internal",
@@ -26,19 +26,13 @@
 wasm-bindgen = ["chrono/wasmbind"]
 
 [dependencies]
-aes = ">=0.8.2, <0.9"
 argon2 = { version = ">=0.5.0, <0.6", features = [
     "alloc",
 ], default-features = false }
 base64 = ">=0.21.2, <0.22"
-<<<<<<< HEAD
-bitwarden-api-api = { path = "../bitwarden-api-api", version = "=0.2.2" }
-bitwarden-api-identity = { path = "../bitwarden-api-identity", version = "=0.2.2" }
-bitwarden-crypto = { path = "../bitwarden-crypto", version = "=0.1.0" }
-=======
 bitwarden-api-api = { path = "../bitwarden-api-api", version = "=0.2.3" }
 bitwarden-api-identity = { path = "../bitwarden-api-identity", version = "=0.2.3" }
->>>>>>> 793ff107
+bitwarden-crypto = { path = "../bitwarden-crypto", version = "=0.1.0" }
 cbc = { version = ">=0.1.2, <0.2", features = ["alloc"] }
 chrono = { version = ">=0.4.26, <0.5", features = [
     "clock",
@@ -48,13 +42,11 @@
 data-encoding = ">=2.5.0, <3.0"
 # We don't use this directly (it's used by rand), but we need it here to enable WASM support
 getrandom = { version = ">=0.2.9, <0.3", features = ["js"] }
-hkdf = ">=0.12.3, <0.13"
 hmac = ">=0.12.1, <0.13"
 lazy_static = ">=1.4.0, <2.0"
 log = ">=0.4.18, <0.5"
 num-bigint = ">=0.4, <0.5"
 num-traits = ">=0.2.15, <0.3"
-pbkdf2 = { version = ">=0.12.1, <0.13", default-features = false }
 rand = ">=0.8.5, <0.9"
 reqwest = { version = ">=0.11, <0.12", features = ["json"] }
 rsa = ">=0.9.2, <0.10"
@@ -65,7 +57,6 @@
 serde_repr = ">=0.1.12, <0.2"
 sha1 = ">=0.10.5, <0.11"
 sha2 = ">=0.10.6, <0.11"
-subtle = ">=2.5.0, <3.0"
 thiserror = ">=1.0.40, <2.0"
 uniffi = { version = "=0.25.2", optional = true, features = ["tokio"] }
 uuid = { version = ">=1.3.3, <2.0", features = ["serde"] }
