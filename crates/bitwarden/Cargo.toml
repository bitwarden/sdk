--- conflicted
+++ resolved
@@ -65,31 +65,16 @@
 
 [target.'cfg(not(target_arch="wasm32"))'.dependencies]
 # By default, we use rustls as the TLS stack and rust-platform-verifier to support user-installed root certificates
-<<<<<<< HEAD
 # The only exception is WASM, as it just uses the browsers/node fetch
-reqwest = { version = "*", features = [
-=======
-# There are a few exceptions to this:
-# - WASM doesn't require a TLS stack, as it just uses the browsers/node fetch
-# - Android uses webpki-roots for the moment
 reqwest = { version = ">=0.12, <0.13", features = [
->>>>>>> 94b811f5
     "rustls-tls-manual-roots",
 ], default-features = false }
 rustls-platform-verifier = "0.2.0"
 
 [target.'cfg(target_os = "android")'.dependencies]
-<<<<<<< HEAD
 # The use of rustls-platform-verifier requires some extra support to communicate with the Android platform
 jni = ">=0.19, <0.20"
 libloading = ">=0.8.1, <0.9"
-=======
-# On android, the use of rustls-platform-verifier is more complicated and going through some changes at the moment, so we fall back to using webpki-roots
-# This means that for the moment android won't support self-signed certificates, even if they are included in the OS trust store
-reqwest = { version = ">=0.12, <0.13", features = [
-    "rustls-tls-webpki-roots",
-], default-features = false }
->>>>>>> 94b811f5
 
 [dev-dependencies]
 rand_chacha = "0.3.1"
