[package]
name = "bitwarden"
description = """
Bitwarden Secrets Manager SDK
"""
keywords = ["bitwarden", "secrets-manager"]

version.workspace = true
authors.workspace = true
edition.workspace = true
rust-version.workspace = true
homepage.workspace = true
repository.workspace = true
license-file.workspace = true

[features]
default = ["secrets"]

internal = [
    "bitwarden-core/internal",
    "dep:bitwarden-exporters",
    "dep:bitwarden-generators",
    "dep:bitwarden-send",
    "dep:bitwarden-vault",
] # Internal testing methods
no-memory-hardening = [
    "bitwarden-core/no-memory-hardening",
] # Disable memory hardening features
uniffi = [
    "bitwarden-core/uniffi",
    "bitwarden-crypto/uniffi",
    "bitwarden-exporters/uniffi",
    "bitwarden-fido/uniffi",
    "bitwarden-generators/uniffi",
    "bitwarden-send/uniffi",
    "bitwarden-vault/uniffi",
] # Uniffi bindings
<<<<<<< HEAD
secrets = ["bitwarden-core/secrets", "dep:bitwarden-sm"] # Secrets manager API
state = ["bitwarden-core/state", "bitwarden-vault/state"] # Persistent state
=======
secrets = ["bitwarden-core/secrets", "dep:bitwarden-sm", "dep:bitwarden-generators"] # Secrets manager API
>>>>>>> 6f636398

[dependencies]
bitwarden-api-api = { workspace = true }
bitwarden-api-identity = { workspace = true }
bitwarden-core = { workspace = true }
bitwarden-crypto = { workspace = true }
bitwarden-exporters = { workspace = true, optional = true }
bitwarden-fido = { workspace = true, optional = true }
bitwarden-generators = { workspace = true, optional = true }
bitwarden-send = { workspace = true, optional = true }
bitwarden-sm = { workspace = true, optional = true }
bitwarden-vault = { workspace = true, optional = true }
thiserror = ">=1.0.40, <2.0"

[dev-dependencies]
uuid = { version = ">=1.3.3, <2.0" }

[lints]
workspace = true<|MERGE_RESOLUTION|>--- conflicted
+++ resolved
@@ -35,12 +35,12 @@
     "bitwarden-send/uniffi",
     "bitwarden-vault/uniffi",
 ] # Uniffi bindings
-<<<<<<< HEAD
-secrets = ["bitwarden-core/secrets", "dep:bitwarden-sm"] # Secrets manager API
+secrets = [
+    "bitwarden-core/secrets",
+    "dep:bitwarden-sm",
+    "dep:bitwarden-generators",
+] # Secrets manager API
 state = ["bitwarden-core/state", "bitwarden-vault/state"] # Persistent state
-=======
-secrets = ["bitwarden-core/secrets", "dep:bitwarden-sm", "dep:bitwarden-generators"] # Secrets manager API
->>>>>>> 6f636398
 
 [dependencies]
 bitwarden-api-api = { workspace = true }
