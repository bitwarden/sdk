[package]
name = "bitwarden"
description = """
Bitwarden Secrets Manager SDK
"""
keywords = ["bitwarden", "secrets-manager"]

version.workspace = true
authors.workspace = true
edition.workspace = true
rust-version.workspace = true
homepage.workspace = true
repository.workspace = true
license-file.workspace = true

[features]
default = ["secrets"]

internal = [
    "bitwarden-core/internal",
    "dep:bitwarden-exporters",
    "dep:bitwarden-generators",
    "dep:bitwarden-send",
    "dep:bitwarden-vault",
] # Internal testing methods
no-memory-hardening = [
    "bitwarden-core/no-memory-hardening",
] # Disable memory hardening features
uniffi = [
    "bitwarden-core/uniffi",
    "bitwarden-crypto/uniffi",
    "bitwarden-exporters/uniffi",
    "bitwarden-fido/uniffi",
    "bitwarden-generators/uniffi",
    "bitwarden-send/uniffi",
    "bitwarden-vault/uniffi",
] # Uniffi bindings
secrets = [
    "bitwarden-core/secrets",
    "dep:bitwarden-sm",
    "dep:bitwarden-generators",
] # Secrets manager API
<<<<<<< HEAD
wasm = ["bitwarden-core/wasm"] # WASM support
=======
>>>>>>> 66949afb

[dependencies]
bitwarden-api-api = { workspace = true }
bitwarden-api-identity = { workspace = true }
bitwarden-core = { workspace = true }
bitwarden-crypto = { workspace = true }
bitwarden-exporters = { workspace = true, optional = true }
bitwarden-fido = { workspace = true, optional = true }
bitwarden-generators = { workspace = true, optional = true }
bitwarden-send = { workspace = true, optional = true }
bitwarden-sm = { workspace = true, optional = true }
bitwarden-vault = { workspace = true, optional = true }
thiserror = { workspace = true }

[dev-dependencies]
uuid = { workspace = true }

[lints]
workspace = true<|MERGE_RESOLUTION|>--- conflicted
+++ resolved
@@ -40,10 +40,7 @@
     "dep:bitwarden-sm",
     "dep:bitwarden-generators",
 ] # Secrets manager API
-<<<<<<< HEAD
 wasm = ["bitwarden-core/wasm"] # WASM support
-=======
->>>>>>> 66949afb
 
 [dependencies]
 bitwarden-api-api = { workspace = true }
