--- conflicted
+++ resolved
@@ -51,13 +51,8 @@
 # We don't use this directly (it's used by rand), but we need it here to enable WASM support
 getrandom = { version = ">=0.2.9", features = ["js"] }
 
-<<<<<<< HEAD
 bitwarden-api-identity = { path = "../bitwarden-api-identity", version = "0.2.1" }
-bitwarden-api-api = { path = "../bitwarden-api-api", version = "0.2.0" }
-=======
-bitwarden-api-identity = { path = "../bitwarden-api-identity", version = "0.2.0" }
 bitwarden-api-api = { path = "../bitwarden-api-api", version = "0.2.1" }
->>>>>>> 6bfe0e8b
 
 [dev-dependencies]
 tokio = { version = "1.28.2", features = ["rt", "macros"] }
