--- conflicted
+++ resolved
@@ -19,11 +19,8 @@
 internal = [
     "dep:bitwarden-exporters",
     "dep:bitwarden-generators",
-<<<<<<< HEAD
     "dep:bitwarden-send",
-=======
     "dep:bitwarden-vault",
->>>>>>> 85bfa59e
 ] # Internal testing methods
 no-memory-hardening = [
     "bitwarden-crypto/no-memory-hardening",
@@ -32,11 +29,8 @@
     "bitwarden-core/uniffi",
     "bitwarden-crypto/uniffi",
     "bitwarden-generators/uniffi",
-<<<<<<< HEAD
     "bitwarden-send/uniffi",
-=======
     "bitwarden-vault/uniffi",
->>>>>>> 85bfa59e
     "dep:uniffi",
     "dep:passkey",
     "dep:coset",
@@ -54,11 +48,8 @@
 bitwarden-crypto = { workspace = true }
 bitwarden-exporters = { workspace = true, optional = true }
 bitwarden-generators = { workspace = true, optional = true }
-<<<<<<< HEAD
 bitwarden-send = { workspace = true, optional = true }
-=======
 bitwarden-vault = { workspace = true, optional = true }
->>>>>>> 85bfa59e
 chrono = { version = ">=0.4.26, <0.5", features = [
     "clock",
     "serde",
