[package]
name = "bitwarden"
description = """
Bitwarden Secrets Manager SDK
"""
keywords = ["bitwarden", "secrets-manager"]

version.workspace = true
authors.workspace = true
edition.workspace = true
rust-version.workspace = true
homepage.workspace = true
repository.workspace = true
license-file.workspace = true

[features]
default = ["secrets"]

internal = [
    "bitwarden-core/internal",
    "dep:bitwarden-exporters",
    "dep:bitwarden-generators",
    "dep:bitwarden-send",
    "dep:bitwarden-vault",
] # Internal testing methods
no-memory-hardening = [
    "bitwarden-core/no-memory-hardening",
] # Disable memory hardening features
uniffi = [
    "bitwarden-core/uniffi",
    "bitwarden-crypto/uniffi",
    "bitwarden-exporters/uniffi",
    "bitwarden-fido/uniffi",
    "bitwarden-generators/uniffi",
    "bitwarden-send/uniffi",
    "bitwarden-vault/uniffi",
] # Uniffi bindings
secrets = ["bitwarden-core/secrets", "dep:bitwarden-sm"] # Secrets manager API

[dependencies]
bitwarden-api-api = { workspace = true }
bitwarden-api-identity = { workspace = true }
bitwarden-core = { workspace = true }
bitwarden-crypto = { workspace = true }
bitwarden-exporters = { workspace = true, optional = true }
bitwarden-fido = { workspace = true, optional = true }
bitwarden-generators = { workspace = true, optional = true }
bitwarden-send = { workspace = true, optional = true }
bitwarden-sm = { workspace = true, optional = true }
bitwarden-vault = { workspace = true, optional = true }
thiserror = ">=1.0.40, <2.0"
<<<<<<< HEAD
uniffi = { version = "=0.27.2", optional = true, features = ["tokio"] }
uuid = { version = ">=1.3.3, <2.0", features = ["serde"] }
zeroize = { version = ">=1.7.0, <2.0", features = ["derive", "aarch64"] }
zxcvbn = ">= 2.2.2, <3.0"

[target.'cfg(not(target_arch="wasm32"))'.dependencies]
# By default, we use rustls as the TLS stack and rust-platform-verifier to support user-installed root certificates
# The only exception is WASM, as it just uses the browsers/node fetch
reqwest = { version = ">=0.12.5, <0.13", features = [
    "rustls-tls-manual-roots",
], default-features = false }
rustls-platform-verifier = "0.3.1"

[target.'cfg(target_os = "android")'.dependencies]
# The use of rustls-platform-verifier requires some extra support to communicate with the Android platform
jni = ">=0.19, <0.20"
libloading = ">=0.8.1, <0.9"

# This is a workaround to fix a bug with version 2.11.0 that added some symbols that are not available on iOS
# The bug is fixed already but the fix is not released yet. https://github.com/kornelski/rust-security-framework/pull/204
[target.'cfg(target_os = "ios")'.dependencies]
security-framework = { version = "=2.10" }
=======
>>>>>>> f9fb74cc

[dev-dependencies]
uuid = { version = ">=1.3.3, <2.0" }

[lints]
workspace = true<|MERGE_RESOLUTION|>--- conflicted
+++ resolved
@@ -49,31 +49,6 @@
 bitwarden-sm = { workspace = true, optional = true }
 bitwarden-vault = { workspace = true, optional = true }
 thiserror = ">=1.0.40, <2.0"
-<<<<<<< HEAD
-uniffi = { version = "=0.27.2", optional = true, features = ["tokio"] }
-uuid = { version = ">=1.3.3, <2.0", features = ["serde"] }
-zeroize = { version = ">=1.7.0, <2.0", features = ["derive", "aarch64"] }
-zxcvbn = ">= 2.2.2, <3.0"
-
-[target.'cfg(not(target_arch="wasm32"))'.dependencies]
-# By default, we use rustls as the TLS stack and rust-platform-verifier to support user-installed root certificates
-# The only exception is WASM, as it just uses the browsers/node fetch
-reqwest = { version = ">=0.12.5, <0.13", features = [
-    "rustls-tls-manual-roots",
-], default-features = false }
-rustls-platform-verifier = "0.3.1"
-
-[target.'cfg(target_os = "android")'.dependencies]
-# The use of rustls-platform-verifier requires some extra support to communicate with the Android platform
-jni = ">=0.19, <0.20"
-libloading = ">=0.8.1, <0.9"
-
-# This is a workaround to fix a bug with version 2.11.0 that added some symbols that are not available on iOS
-# The bug is fixed already but the fix is not released yet. https://github.com/kornelski/rust-security-framework/pull/204
-[target.'cfg(target_os = "ios")'.dependencies]
-security-framework = { version = "=2.10" }
-=======
->>>>>>> f9fb74cc
 
 [dev-dependencies]
 uuid = { version = ">=1.3.3, <2.0" }
