[package]
name = "bitwarden"
version = "0.2.0"
authors = ["Bitwarden Inc"]
license-file = "LICENSE"
repository = "https://github.com/bitwarden/sdk"
homepage = "https://bitwarden.com"
description = """
Bitwarden Secrets Manager SDK
"""
keywords = ["bitwarden", "secrets-manager"]
edition = "2021"
rust-version = "1.57"

[dependencies]
base64 = "0.21.0"
lazy_static = "1.4.0"
reqwest = { version = "0.11", features = ["json"] }
serde = { version = "1.0", features = ["derive"] }
serde_json = "1.0.92"
serde_qs = "0.11.0"
serde_repr = "0.1.10"
schemars = { version = "0.8" }
log = "0.4.17"
assert_matches = "1.5.0"
thiserror = "1.0.38"
aes = "0.8.2"
cbc = { version = "0.1.2", features = ["alloc"] }
hkdf = "0.12.3"
hmac = "0.12.1"
rsa = "0.8.1"
sha1 = "0.10.5"
sha2 = "0.10.6"
pbkdf2 = { version = "0.11.0", default-features = false }
rand = "0.8.5"

# We don't use this directly (it's used by rand), but we need it here to enable WASM support
getrandom = { version = "0.2.8", features = ["js"] }

<<<<<<< HEAD
bitwarden-api-identity = { path = "../bitwarden-api-identity", version = "0.2.0" }
bitwarden-api-api = { path = "../bitwarden-api-api", version = "0.1.0" }
=======
bitwarden-api-identity = { path = "../bitwarden-api-identity", version = "0.1.0" }
bitwarden-api-api = { path = "../bitwarden-api-api", version = "0.2.0" }
>>>>>>> 66bbf12c

[dev-dependencies]
tokio = { version = "1.25.0", features = ["rt", "macros"] }
wiremock = "0.5.17"<|MERGE_RESOLUTION|>--- conflicted
+++ resolved
@@ -37,13 +37,8 @@
 # We don't use this directly (it's used by rand), but we need it here to enable WASM support
 getrandom = { version = "0.2.8", features = ["js"] }
 
-<<<<<<< HEAD
 bitwarden-api-identity = { path = "../bitwarden-api-identity", version = "0.2.0" }
-bitwarden-api-api = { path = "../bitwarden-api-api", version = "0.1.0" }
-=======
-bitwarden-api-identity = { path = "../bitwarden-api-identity", version = "0.1.0" }
 bitwarden-api-api = { path = "../bitwarden-api-api", version = "0.2.0" }
->>>>>>> 66bbf12c
 
 [dev-dependencies]
 tokio = { version = "1.25.0", features = ["rt", "macros"] }
