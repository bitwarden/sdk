--- conflicted
+++ resolved
@@ -30,14 +30,11 @@
     "bitwarden-core/uniffi",
     "bitwarden-crypto/uniffi",
     "bitwarden-exporters/uniffi",
+    "bitwarden-fido/uniffi",
     "bitwarden-generators/uniffi",
     "bitwarden-send/uniffi",
     "bitwarden-vault/uniffi",
-<<<<<<< HEAD
-=======
-    "bitwarden-fido/uniffi",
     "dep:uniffi",
->>>>>>> 56d50014
 ] # Uniffi bindings
 secrets = ["bitwarden-core/internal", "dep:bitwarden-sm"] # Secrets manager API
 
@@ -49,32 +46,9 @@
 bitwarden-exporters = { workspace = true, optional = true }
 bitwarden-fido = { workspace = true, optional = true }
 bitwarden-generators = { workspace = true, optional = true }
-<<<<<<< HEAD
+bitwarden-send = { workspace = true, optional = true }
 bitwarden-sm = { workspace = true, optional = true }
-bitwarden-send = { workspace = true, optional = true }
 bitwarden-vault = { workspace = true, optional = true }
-=======
-bitwarden-send = { workspace = true, optional = true }
-bitwarden-vault = { workspace = true, optional = true }
-chrono = { version = ">=0.4.26, <0.5", features = [
-    "clock",
-    "serde",
-    "std",
-], default-features = false }
-# We don't use this directly (it's used by rand), but we need it here to enable WASM support
-getrandom = { version = ">=0.2.9, <0.3", features = ["js"] }
-log = ">=0.4.18, <0.5"
-rand = ">=0.8.5, <0.9"
-reqwest = { version = ">=0.12, <0.13", features = [
-    "http2",
-    "json",
-], default-features = false }
-schemars = { version = ">=0.8.9, <0.9", features = ["uuid1", "chrono"] }
-serde = { version = ">=1.0, <2.0", features = ["derive"] }
-serde_json = ">=1.0.96, <2.0"
-serde_qs = ">=0.12.0, <0.14"
-serde_repr = ">=0.1.12, <0.2"
->>>>>>> 56d50014
 thiserror = ">=1.0.40, <2.0"
 
 [lints]
