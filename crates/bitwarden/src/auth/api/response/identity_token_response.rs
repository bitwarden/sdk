--- conflicted
+++ resolved
@@ -1,8 +1,4 @@
-<<<<<<< HEAD
-use log::error;
-=======
 use reqwest::StatusCode;
->>>>>>> 07cdc6aa
 use serde::{Deserialize, Serialize};
 
 use crate::{
@@ -39,15 +35,10 @@
     } else if let Ok(r) = serde_json::from_str::<IdentityTokenFailResponse>(&response) {
         Err(Error::IdentityFail(r))
     } else {
-<<<<<<< HEAD
-        error!("{}", response);
-        Err(Error::Internal("Failed to parse IdentityTokenResponse"))
-=======
         Err(Error::ResponseContent {
             status,
             message: response,
         })
->>>>>>> 07cdc6aa
     }
 }
 
