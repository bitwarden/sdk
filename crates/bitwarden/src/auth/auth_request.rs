--- conflicted
+++ resolved
@@ -57,17 +57,14 @@
     private_key: String,
     user_key: AsymmetricEncString,
 ) -> Result<SymmetricCryptoKey, Error> {
-    use bitwarden_crypto::DecryptedString;
+    use bitwarden_crypto::DecryptedVec;
 
     let key = AsymmetricCryptoKey::from_der(&STANDARD.decode(private_key)?)?;
-<<<<<<< HEAD
-    let key: DecryptedString = user_key.decrypt_with_key(&key)?;
-
-    Ok(key.expose().parse()?)
-=======
-    let mut key: Vec<u8> = user_key.decrypt_with_key(&key)?;
-
-    Ok(SymmetricCryptoKey::try_from(key.as_mut_slice())?)
+    let mut key: DecryptedVec = user_key.decrypt_with_key(&key)?;
+
+    Ok(SymmetricCryptoKey::try_from(
+        key.expose_mut().as_mut_slice(),
+    )?)
 }
 
 /// Decrypt the user key using the private key generated previously.
@@ -77,14 +74,15 @@
     master_key: AsymmetricEncString,
     user_key: EncString,
 ) -> Result<SymmetricCryptoKey, Error> {
-    use bitwarden_crypto::MasterKey;
+    use bitwarden_crypto::{DecryptedVec, MasterKey};
 
     let key = AsymmetricCryptoKey::from_der(&STANDARD.decode(private_key)?)?;
-    let mut master_key: Vec<u8> = master_key.decrypt_with_key(&key)?;
-    let master_key = MasterKey::new(SymmetricCryptoKey::try_from(master_key.as_mut_slice())?);
+    let mut master_key: DecryptedVec = master_key.decrypt_with_key(&key)?;
+    let master_key = MasterKey::new(SymmetricCryptoKey::try_from(
+        master_key.expose_mut().as_mut_slice(),
+    )?);
 
     Ok(master_key.decrypt_user_key(user_key)?)
->>>>>>> b115e265
 }
 
 /// Approve an auth request.
