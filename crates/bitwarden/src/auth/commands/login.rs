--- conflicted
+++ resolved
@@ -4,7 +4,6 @@
 };
 
 use base64::Engine;
-<<<<<<< HEAD
 use bitwarden_api_api::models::TwoFactorEmailRequestModel;
 use bitwarden_api_identity::{
     apis::accounts_api::accounts_prelogin_post,
@@ -14,23 +13,9 @@
 
 use crate::{
     auth::{
-        api::{
-            request::{AccessTokenRequest, ApiTokenRequest, PasswordTokenRequest},
-            response::IdentityTokenResponse,
-        },
-        request::{
-            AccessTokenLoginRequest, ApiKeyLoginRequest, PasswordLoginRequest,
-            TwoFactorEmailRequest,
-        },
-        response::{ApiKeyLoginResponse, PasswordLoginResponse},
-=======
-
-use crate::{
-    auth::{
         api::{request::AccessTokenRequest, response::IdentityTokenResponse},
-        request::AccessTokenLoginRequest,
+        request::{AccessTokenLoginRequest, TwoFactorEmailRequest},
         response::ApiKeyLoginResponse,
->>>>>>> 07cdc6aa
     },
     client::{
         access_token::AccessToken,
@@ -43,20 +28,13 @@
 };
 
 #[cfg(feature = "internal")]
-use {
-    crate::{
-        auth::{
-            api::request::{ApiTokenRequest, PasswordTokenRequest},
-            request::{ApiKeyLoginRequest, PasswordLoginRequest},
-            response::PasswordLoginResponse,
-        },
-        client::auth_settings::AuthSettings,
+use crate::{
+    auth::{
+        api::request::{ApiTokenRequest, PasswordTokenRequest},
+        request::{ApiKeyLoginRequest, PasswordLoginRequest},
+        response::PasswordLoginResponse,
     },
-    bitwarden_api_identity::{
-        apis::accounts_api::accounts_prelogin_post,
-        models::{PreloginRequestModel, PreloginResponseModel},
-    },
-    log::{debug, info},
+    client::auth_settings::AuthSettings,
 };
 
 #[cfg(feature = "internal")]
@@ -212,13 +190,8 @@
     password_hash: &String,
 ) -> Result<IdentityTokenResponse> {
     let config = client.get_api_configurations().await;
-<<<<<<< HEAD
     PasswordTokenRequest::new(&input.email, password_hash, &input.two_factor)
         .send(&config)
-=======
-    PasswordTokenRequest::new(&input.email, password_hash)
-        .send(config)
->>>>>>> 07cdc6aa
         .await
 }
 
