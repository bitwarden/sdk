--- conflicted
+++ resolved
@@ -210,13 +210,8 @@
 ) -> Result<String> {
     let pre_login = request_prelogin(client, email.to_owned()).await?;
     let auth_settings = AuthSettings::new(pre_login, email.to_owned());
-<<<<<<< HEAD
-    let password_hash = auth_settings.make_user_password_hash(password);
+    let password_hash = auth_settings.make_user_password_hash(password)?;
     client.set_auth_settings(auth_settings).await?;
-=======
-    let password_hash = auth_settings.make_user_password_hash(password)?;
-    client.set_auth_settings(auth_settings);
->>>>>>> d3a4cad7
 
     Ok(password_hash)
 }
