--- conflicted
+++ resolved
@@ -9,16 +9,8 @@
         api::{request::AccessTokenRequest, response::IdentityTokenResponse},
         login::{response::two_factor::TwoFactorProviders, PasswordLoginResponse},
     },
-<<<<<<< HEAD
     client::{AccessToken, LoginMethod},
-    crypto::{decrypt, CipherString, SymmetricCryptoKey},
-=======
-    client::{
-        encryption_settings::{decrypt, SymmetricCryptoKey},
-        AccessToken, LoginMethod,
-    },
-    crypto::EncString,
->>>>>>> 196e8cfe
+    crypto::{decrypt, EncString, SymmetricCryptoKey},
     error::{Error, Result},
     util::{decode_token, BASE64_ENGINE},
     Client,
