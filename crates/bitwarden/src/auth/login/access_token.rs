use std::path::{Path, PathBuf};

use base64::{engine::general_purpose::STANDARD, Engine};
use bitwarden_crypto::{DecryptedVec, EncString, KeyDecryptable, SymmetricCryptoKey};
use chrono::Utc;
use schemars::JsonSchema;
use serde::{Deserialize, Serialize};
use uuid::Uuid;

use crate::{
    auth::{
        api::{request::AccessTokenRequest, response::IdentityTokenResponse},
        login::{response::two_factor::TwoFactorProviders, PasswordLoginResponse},
        JWTToken,
    },
    client::{AccessToken, LoginMethod, ServiceAccountLoginMethod},
    error::{Error, Result},
    secrets_manager::state::{self, ClientState},
    Client,
};

pub(crate) async fn login_access_token(
    client: &mut Client,
    input: &AccessTokenLoginRequest,
) -> Result<AccessTokenLoginResponse> {
    //info!("api key logging in");
    //debug!("{:#?}, {:#?}", client, input);

    let access_token: AccessToken = input.access_token.parse()?;

    if let Some(state_file) = &input.state_file {
        if let Ok(organization_id) = load_tokens_from_state(client, state_file, &access_token) {
            client.set_login_method(LoginMethod::ServiceAccount(
                ServiceAccountLoginMethod::AccessToken {
                    access_token,
                    organization_id,
                    state_file: Some(state_file.to_path_buf()),
                },
            ));

            return Ok(AccessTokenLoginResponse {
                authenticated: true,
                reset_master_password: false,
                force_password_reset: false,
                two_factor: None,
            });
        }
    }

    let response = request_access_token(client, &access_token).await?;

    if let IdentityTokenResponse::Payload(r) = &response {
        // Extract the encrypted payload and use the access token encryption key to decrypt it
        let payload: EncString = r.encrypted_payload.parse()?;

        let decrypted_payload: DecryptedVec =
            payload.decrypt_with_key(&access_token.encryption_key)?;

        // Once decrypted, we have to JSON decode to extract the organization encryption key
        #[derive(serde::Deserialize)]
        struct Payload {
            #[serde(rename = "encryptionKey")]
            encryption_key: String,
        }

<<<<<<< HEAD
        let payload: Payload = serde_json::from_slice(decrypted_payload.expose())?;
        let encryption_key = STANDARD.decode(payload.encryption_key.clone())?;
        let encryption_key = SymmetricCryptoKey::try_from(encryption_key.as_slice())?;
=======
        let payload: Payload = serde_json::from_slice(&decrypted_payload)?;
        let mut encryption_key = STANDARD.decode(payload.encryption_key.clone())?;
        let encryption_key = SymmetricCryptoKey::try_from(encryption_key.as_mut_slice())?;
>>>>>>> bc995a8b

        let access_token_obj: JWTToken = r.access_token.parse()?;

        // This should always be Some() when logging in with an access token
        let organization_id = access_token_obj
            .organization
            .ok_or(Error::MissingFields)?
            .parse()
            .map_err(|_| Error::InvalidResponse)?;

        if let Some(state_file) = &input.state_file {
            let state = ClientState::new(r.access_token.clone(), payload.encryption_key);
            _ = state::set(state_file, &access_token, state);
        }

        client.set_tokens(
            r.access_token.clone(),
            r.refresh_token.clone(),
            r.expires_in,
        );
        client.set_login_method(LoginMethod::ServiceAccount(
            ServiceAccountLoginMethod::AccessToken {
                access_token,
                organization_id,
                state_file: input.state_file.clone(),
            },
        ));

        client.initialize_crypto_single_key(encryption_key);
    }

    AccessTokenLoginResponse::process_response(response)
}

async fn request_access_token(
    client: &mut Client,
    input: &AccessToken,
) -> Result<IdentityTokenResponse> {
    let config = client.get_api_configurations().await;
    AccessTokenRequest::new(input.access_token_id, &input.client_secret)
        .send(config)
        .await
}

fn load_tokens_from_state(
    client: &mut Client,
    state_file: &Path,
    access_token: &AccessToken,
) -> Result<Uuid> {
    let client_state = state::get(state_file, access_token)?;

    let token: JWTToken = client_state.token.parse()?;

    if let Some(organization_id) = token.organization {
        let time_till_expiration = (token.exp as i64) - Utc::now().timestamp();

        if time_till_expiration > 0 {
            let organization_id: Uuid = organization_id
                .parse()
                .map_err(|_| "Bad organization id.")?;
            let encryption_key: SymmetricCryptoKey = client_state.encryption_key.parse()?;

            client.set_tokens(client_state.token, None, time_till_expiration as u64);
            client.initialize_crypto_single_key(encryption_key);

            return Ok(organization_id);
        }
    }

    Err(Error::InvalidStateFile)
}

/// Login to Bitwarden with access token
#[derive(Serialize, Deserialize, Debug, JsonSchema)]
#[serde(rename_all = "camelCase", deny_unknown_fields)]
pub struct AccessTokenLoginRequest {
    /// Bitwarden service API access token
    pub access_token: String,
    pub state_file: Option<PathBuf>,
}

#[derive(Serialize, Deserialize, Debug, JsonSchema)]
#[serde(rename_all = "camelCase", deny_unknown_fields)]
pub struct AccessTokenLoginResponse {
    pub authenticated: bool,
    /// TODO: What does this do?
    pub reset_master_password: bool,
    /// Whether or not the user is required to update their master password
    pub force_password_reset: bool,
    two_factor: Option<TwoFactorProviders>,
}

impl AccessTokenLoginResponse {
    pub(crate) fn process_response(
        response: IdentityTokenResponse,
    ) -> Result<AccessTokenLoginResponse> {
        let password_response = PasswordLoginResponse::process_response(response)?;

        Ok(AccessTokenLoginResponse {
            authenticated: password_response.authenticated,
            reset_master_password: password_response.reset_master_password,
            force_password_reset: password_response.force_password_reset,
            two_factor: password_response.two_factor,
        })
    }
}<|MERGE_RESOLUTION|>--- conflicted
+++ resolved
@@ -63,15 +63,9 @@
             encryption_key: String,
         }
 
-<<<<<<< HEAD
         let payload: Payload = serde_json::from_slice(decrypted_payload.expose())?;
-        let encryption_key = STANDARD.decode(payload.encryption_key.clone())?;
-        let encryption_key = SymmetricCryptoKey::try_from(encryption_key.as_slice())?;
-=======
-        let payload: Payload = serde_json::from_slice(&decrypted_payload)?;
         let mut encryption_key = STANDARD.decode(payload.encryption_key.clone())?;
         let encryption_key = SymmetricCryptoKey::try_from(encryption_key.as_mut_slice())?;
->>>>>>> bc995a8b
 
         let access_token_obj: JWTToken = r.access_token.parse()?;
 
