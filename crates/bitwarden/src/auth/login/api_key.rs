use bitwarden_crypto::EncString;
use schemars::JsonSchema;
use serde::{Deserialize, Serialize};

use crate::{
    auth::{
        api::{request::ApiTokenRequest, response::IdentityTokenResponse},
        login::{response::two_factor::TwoFactorProviders, PasswordLoginResponse},
        JWTToken,
    },
    client::{LoginMethod, UserLoginMethod},
<<<<<<< HEAD
    error::{Error, Result},
=======
    crypto::EncString,
    error::Result,
>>>>>>> 793ff107
    Client,
};

pub(crate) async fn login_api_key(
    client: &mut Client,
    input: &ApiKeyLoginRequest,
) -> Result<ApiKeyLoginResponse> {
    //info!("api key logging in");
    //debug!("{:#?}, {:#?}", client, input);

    let response = request_api_identity_tokens(client, input).await?;

    if let IdentityTokenResponse::Authenticated(r) = &response {
        let access_token_obj: JWTToken = r.access_token.parse()?;

        // This should always be Some() when logging in with an api key
        let email = access_token_obj
            .email
            .ok_or("Access token doesn't contain email")?;

        let kdf = client.auth().prelogin(email.clone()).await?;

        client.set_tokens(
            r.access_token.clone(),
            r.refresh_token.clone(),
            r.expires_in,
        );
        client.set_login_method(LoginMethod::User(UserLoginMethod::ApiKey {
            client_id: input.client_id.to_owned(),
            client_secret: input.client_secret.to_owned(),
            email,
            kdf,
        }));

        let user_key: EncString = r.key.as_deref().unwrap().parse().unwrap();
        let private_key: EncString = r.private_key.as_deref().unwrap().parse().unwrap();

        client.initialize_user_crypto(&input.password, user_key, private_key)?;
    }

    ApiKeyLoginResponse::process_response(response)
}

async fn request_api_identity_tokens(
    client: &mut Client,
    input: &ApiKeyLoginRequest,
) -> Result<IdentityTokenResponse> {
    let config = client.get_api_configurations().await;
    ApiTokenRequest::new(&input.client_id, &input.client_secret)
        .send(config)
        .await
}

/// Login to Bitwarden with Api Key
#[derive(Serialize, Deserialize, Debug, JsonSchema)]
#[serde(rename_all = "camelCase", deny_unknown_fields)]
pub struct ApiKeyLoginRequest {
    /// Bitwarden account client_id
    pub client_id: String,
    /// Bitwarden account client_secret
    pub client_secret: String,

    /// Bitwarden account master password
    pub password: String,
}

#[derive(Serialize, Deserialize, Debug, JsonSchema)]
#[serde(rename_all = "camelCase", deny_unknown_fields)]
pub struct ApiKeyLoginResponse {
    pub authenticated: bool,
    /// TODO: What does this do?
    pub reset_master_password: bool,
    /// Whether or not the user is required to update their master password
    pub force_password_reset: bool,
    two_factor: Option<TwoFactorProviders>,
}

impl ApiKeyLoginResponse {
    pub(crate) fn process_response(response: IdentityTokenResponse) -> Result<ApiKeyLoginResponse> {
        let password_response = PasswordLoginResponse::process_response(response)?;

        Ok(ApiKeyLoginResponse {
            authenticated: password_response.authenticated,
            reset_master_password: password_response.reset_master_password,
            force_password_reset: password_response.force_password_reset,
            two_factor: password_response.two_factor,
        })
    }
}<|MERGE_RESOLUTION|>--- conflicted
+++ resolved
@@ -9,12 +9,7 @@
         JWTToken,
     },
     client::{LoginMethod, UserLoginMethod},
-<<<<<<< HEAD
-    error::{Error, Result},
-=======
-    crypto::EncString,
     error::Result,
->>>>>>> 793ff107
     Client,
 };
 
