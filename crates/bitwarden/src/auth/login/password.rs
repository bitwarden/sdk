--- conflicted
+++ resolved
@@ -22,13 +22,9 @@
     client: &mut Client,
     input: &PasswordLoginRequest,
 ) -> Result<PasswordLoginResponse> {
-<<<<<<< HEAD
-    use bitwarden_crypto::EncString;
+    use bitwarden_crypto::{EncString, HashPurpose};
 
-    use crate::client::UserLoginMethod;
-=======
-    use crate::{auth::determine_password_hash, client::UserLoginMethod, crypto::HashPurpose};
->>>>>>> 793ff107
+    use crate::{auth::determine_password_hash, client::UserLoginMethod};
 
     info!("password logging in");
     debug!("{:#?}, {:#?}", client, input);
