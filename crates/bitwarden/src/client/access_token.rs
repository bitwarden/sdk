--- conflicted
+++ resolved
@@ -4,15 +4,7 @@
 use bitwarden_crypto::{derive_shareable_key, SymmetricCryptoKey};
 use uuid::Uuid;
 
-<<<<<<< HEAD
-use crate::{error::AccessTokenInvalidError, util::BASE64_ENGINE};
-=======
-use crate::{
-    crypto::{derive_shareable_key, SymmetricCryptoKey},
-    error::AccessTokenInvalidError,
-    util::STANDARD_INDIFFERENT,
-};
->>>>>>> fe7bce39
+use crate::{error::AccessTokenInvalidError, util::STANDARD_INDIFFERENT};
 
 pub struct AccessToken {
     pub access_token_id: Uuid,
