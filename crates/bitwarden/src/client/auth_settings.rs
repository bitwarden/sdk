use std::num::NonZeroU32;

use base64::Engine;
use bitwarden_api_identity::models::{KdfType, PreloginResponseModel};

use crate::{
    crypto::{PbkdfSha256Hmac, PBKDF_SHA256_HMAC_OUT_SIZE},
    error::Result,
    util::{
        default_argon2_iterations, default_argon2_memory, default_argon2_parallelism,
        default_pbkdf2_iterations, BASE64_ENGINE,
    },
};

#[derive(Debug)]
pub(crate) struct AuthSettings {
    pub email: String,
<<<<<<< HEAD
    pub kdf_type: KdfType,
    pub(crate) kdf_iterations: NonZeroU32,
=======
    pub(crate) kdf: Kdf,
}

#[derive(Debug)]
pub enum Kdf {
    PBKDF2 {
        iterations: NonZeroU32,
    },
    Argon2id {
        iterations: NonZeroU32,
        memory: NonZeroU32,
        parallelism: NonZeroU32,
    },
>>>>>>> f0c10f11
}

impl AuthSettings {
    pub fn new(response: PreloginResponseModel, email: String) -> Self {
        let kdf = match response.kdf.unwrap_or_default() {
            KdfType::Variant0 => Kdf::PBKDF2 {
                iterations: response
                    .kdf_iterations
                    .and_then(|e| NonZeroU32::new(e as u32))
                    .unwrap_or_else(default_pbkdf2_iterations),
            },
            KdfType::Variant1 => Kdf::Argon2id {
                iterations: response
                    .kdf_iterations
                    .and_then(|e| NonZeroU32::new(e as u32))
                    .unwrap_or_else(default_argon2_iterations),
                memory: response
                    .kdf_memory
                    .and_then(|e| NonZeroU32::new(e as u32))
                    .unwrap_or_else(default_argon2_memory),
                parallelism: response
                    .kdf_parallelism
                    .and_then(|e| NonZeroU32::new(e as u32))
                    .unwrap_or_else(default_argon2_parallelism),
            },
        };

        Self { email, kdf }
    }

    pub fn make_user_password_hash(&self, password: &str) -> Result<String> {
        self.make_password_hash(password, &self.email)
    }

    pub fn make_password_hash(&self, password: &str, salt: &str) -> Result<String> {
        let hash: [u8; 32] =
            crate::crypto::hash_kdf(password.as_bytes(), salt.as_bytes(), &self.kdf)?;

        // Server expects hash + 1 iteration
        let login_hash = pbkdf2::pbkdf2_array::<PbkdfSha256Hmac, PBKDF_SHA256_HMAC_OUT_SIZE>(
            &hash,
            password.as_bytes(),
            1,
        )
        .expect("hash is a valid fixed size");

        Ok(BASE64_ENGINE.encode(login_hash))
    }
}

#[cfg(test)]
mod tests {
    use bitwarden_api_identity::models::{KdfType, PreloginResponseModel};

    use super::AuthSettings;

    #[test]
    fn test_password_hash_pbkdf2() {
        let res = PreloginResponseModel {
            kdf: Some(KdfType::Variant0),
            kdf_iterations: Some(100_000),
            kdf_memory: None,
            kdf_parallelism: None,
        };
        let settings = AuthSettings::new(res, "test@bitwarden.com".into());

        assert_eq!(
            settings
                .make_password_hash("asdfasdf", "test_salt")
                .unwrap(),
            "ZF6HjxUTSyBHsC+HXSOhZoXN+UuMnygV5YkWXCY4VmM="
        );
        assert_eq!(
            settings.make_user_password_hash("asdfasdf").unwrap(),
            "wmyadRMyBZOH7P/a/ucTCbSghKgdzDpPqUnu/DAVtSw="
        );
    }

    #[test]
    fn test_password_hash_argon2id() {
        let res = PreloginResponseModel {
            kdf: Some(KdfType::Variant1),
            kdf_iterations: Some(4),
            kdf_memory: Some(32),
            kdf_parallelism: Some(2),
        };
        let settings = AuthSettings::new(res, "test@bitwarden.com".into());

        assert_eq!(
            settings
                .make_password_hash("asdfasdf", "test_salt")
                .unwrap(),
            "PR6UjYmjmppTYcdyTiNbAhPJuQQOmynKbdEl1oyi/iQ="
        );
        assert_eq!(
            settings.make_user_password_hash("asdfasdf").unwrap(),
            "ImYMPyd/X7FPrWzbt+wRfmlICWTA25yZrOob4TBMEZw="
        );
    }
}<|MERGE_RESOLUTION|>--- conflicted
+++ resolved
@@ -15,10 +15,6 @@
 #[derive(Debug)]
 pub(crate) struct AuthSettings {
     pub email: String,
-<<<<<<< HEAD
-    pub kdf_type: KdfType,
-    pub(crate) kdf_iterations: NonZeroU32,
-=======
     pub(crate) kdf: Kdf,
 }
 
@@ -32,7 +28,6 @@
         memory: NonZeroU32,
         parallelism: NonZeroU32,
     },
->>>>>>> f0c10f11
 }
 
 impl AuthSettings {
