use std::num::NonZeroU32;

#[cfg(feature = "internal")]
use bitwarden_api_identity::models::{KdfType, PreloginResponseModel};
use rand::Rng;
use rsa::{
    pkcs8::{EncodePrivateKey, EncodePublicKey},
    RsaPrivateKey, RsaPublicKey,
};
use schemars::JsonSchema;
use serde::{Deserialize, Serialize};

#[cfg(feature = "internal")]
use crate::{
<<<<<<< HEAD
    crypto::{
        encrypt_aes256, encrypt_aes256_no_mac, EncString, PbkdfSha256Hmac, SymmetricCryptoKey,
        PBKDF_SHA256_HMAC_OUT_SIZE,
    },
    error::{Error, Result},
    util::BASE64_ENGINE,
=======
    crypto::{HashPurpose, MasterKey},
    error::Result,
>>>>>>> e7df4de4
};

#[derive(Debug)]
pub(crate) struct AuthSettings {
    #[cfg(feature = "internal")]
    pub email: String,
    #[cfg(feature = "internal")]
    pub(crate) kdf: Kdf,
}

#[derive(Serialize, Deserialize, Debug, JsonSchema)]
#[serde(rename_all = "camelCase", deny_unknown_fields)]
#[cfg_attr(feature = "mobile", derive(uniffi::Enum))]
pub enum Kdf {
    PBKDF2 {
        iterations: NonZeroU32,
    },
    Argon2id {
        iterations: NonZeroU32,
        memory: NonZeroU32,
        parallelism: NonZeroU32,
    },
}

impl AuthSettings {
    #[cfg(feature = "internal")]
    pub fn new(response: PreloginResponseModel, email: String) -> Self {
        use crate::util::{
            default_argon2_iterations, default_argon2_memory, default_argon2_parallelism,
            default_pbkdf2_iterations,
        };

        let kdf = match response.kdf.unwrap_or_default() {
            KdfType::Variant0 => Kdf::PBKDF2 {
                iterations: response
                    .kdf_iterations
                    .and_then(|e| NonZeroU32::new(e as u32))
                    .unwrap_or_else(default_pbkdf2_iterations),
            },
            KdfType::Variant1 => Kdf::Argon2id {
                iterations: response
                    .kdf_iterations
                    .and_then(|e| NonZeroU32::new(e as u32))
                    .unwrap_or_else(default_argon2_iterations),
                memory: response
                    .kdf_memory
                    .and_then(|e| NonZeroU32::new(e as u32))
                    .unwrap_or_else(default_argon2_memory),
                parallelism: response
                    .kdf_parallelism
                    .and_then(|e| NonZeroU32::new(e as u32))
                    .unwrap_or_else(default_argon2_parallelism),
            },
        };

        Self { email, kdf }
    }

<<<<<<< HEAD
    pub fn make_user_password_hash(&self, password: &str) -> Result<String> {
        let key = self.make_master_key(password, &self.email)?;
        self.make_password_hash(password, key)
    }

    pub fn make_master_key(&self, password: &str, email: &str) -> Result<[u8; 32]> {
        crate::crypto::hash_kdf(password.as_bytes(), email.as_bytes(), &self.kdf)
    }

    pub fn make_password_hash(&self, password: &str, key: [u8; 32]) -> Result<String> {
        // Server expects hash + 1 iteration
        let login_hash = pbkdf2::pbkdf2_array::<PbkdfSha256Hmac, PBKDF_SHA256_HMAC_OUT_SIZE>(
            &key,
            password.as_bytes(),
            1,
        )
        .expect("hash is a valid fixed size");

        Ok(BASE64_ENGINE.encode(login_hash))
    }

    pub(crate) fn make_user_key(&self, key: [u8; 32]) -> Result<(SymmetricCryptoKey, EncString)> {
        let mut user_key = [0u8; 64];
        rand::thread_rng().fill(&mut user_key);

        let protected = encrypt_aes256_no_mac(&user_key, key.into())?;

        let u: &[u8] = &user_key;
        Ok((SymmetricCryptoKey::try_from(u)?, protected))
    }

    pub(crate) fn make_key_pair(
        &self,
        user_key: SymmetricCryptoKey,
    ) -> Result<(String, EncString)> {
        let mut rng = rand::thread_rng();
        let bits = 2048;
        let priv_key = RsaPrivateKey::new(&mut rng, bits).expect("failed to generate a key");
        let pub_key = RsaPublicKey::from(&priv_key);

        let spki = pub_key
            .to_public_key_der()
            .map_err(|e| Error::Internal("hi"))?;

        let b64 = BASE64_ENGINE.encode(spki.as_bytes());
        let pkcs = priv_key.to_pkcs8_der().map_err(|e| Error::Internal("hi"))?;

        let protected = encrypt_aes256(pkcs.as_bytes(), user_key.mac_key, user_key.key)?;

        Ok((b64, protected))
    }
}

#[cfg(test)]
mod tests {
    use bitwarden_api_identity::models::{KdfType, PreloginResponseModel};

    use super::AuthSettings;

    #[test]
    fn test_password_hash_pbkdf2() {
        let res = PreloginResponseModel {
            kdf: Some(KdfType::Variant0),
            kdf_iterations: Some(100_000),
            kdf_memory: None,
            kdf_parallelism: None,
        };
        let settings = AuthSettings::new(res, "test@bitwarden.com".into());

        let key = settings.make_master_key("asdfasdf", "test_salt").unwrap();

        assert_eq!(
            settings.make_password_hash("asdfasdf", key).unwrap(),
            "ZF6HjxUTSyBHsC+HXSOhZoXN+UuMnygV5YkWXCY4VmM="
        );
        assert_eq!(
            settings.make_user_password_hash("asdfasdf").unwrap(),
            "wmyadRMyBZOH7P/a/ucTCbSghKgdzDpPqUnu/DAVtSw="
        );
    }

    #[test]
    fn test_password_hash_argon2id() {
        let res = PreloginResponseModel {
            kdf: Some(KdfType::Variant1),
            kdf_iterations: Some(4),
            kdf_memory: Some(32),
            kdf_parallelism: Some(2),
        };
        let settings = AuthSettings::new(res, "test@bitwarden.com".into());

        let key = settings.make_master_key("asdfasdf", "test_salt").unwrap();

        assert_eq!(
            settings.make_password_hash("asdfasdf", key).unwrap(),
            "PR6UjYmjmppTYcdyTiNbAhPJuQQOmynKbdEl1oyi/iQ="
        );
        assert_eq!(
            settings.make_user_password_hash("asdfasdf").unwrap(),
            "ImYMPyd/X7FPrWzbt+wRfmlICWTA25yZrOob4TBMEZw="
        );
=======
    #[cfg(feature = "internal")]
    pub fn derive_user_password_hash(&self, password: &str) -> Result<String> {
        let master_key = MasterKey::derive(password.as_bytes(), self.email.as_bytes(), &self.kdf)?;
        master_key.derive_master_key_hash(password.as_bytes(), HashPurpose::ServerAuthorization)
>>>>>>> e7df4de4
    }
}<|MERGE_RESOLUTION|>--- conflicted
+++ resolved
@@ -2,27 +2,13 @@
 
 #[cfg(feature = "internal")]
 use bitwarden_api_identity::models::{KdfType, PreloginResponseModel};
-use rand::Rng;
-use rsa::{
-    pkcs8::{EncodePrivateKey, EncodePublicKey},
-    RsaPrivateKey, RsaPublicKey,
-};
 use schemars::JsonSchema;
 use serde::{Deserialize, Serialize};
 
 #[cfg(feature = "internal")]
 use crate::{
-<<<<<<< HEAD
-    crypto::{
-        encrypt_aes256, encrypt_aes256_no_mac, EncString, PbkdfSha256Hmac, SymmetricCryptoKey,
-        PBKDF_SHA256_HMAC_OUT_SIZE,
-    },
-    error::{Error, Result},
-    util::BASE64_ENGINE,
-=======
     crypto::{HashPurpose, MasterKey},
     error::Result,
->>>>>>> e7df4de4
 };
 
 #[derive(Debug)]
@@ -81,113 +67,9 @@
         Self { email, kdf }
     }
 
-<<<<<<< HEAD
-    pub fn make_user_password_hash(&self, password: &str) -> Result<String> {
-        let key = self.make_master_key(password, &self.email)?;
-        self.make_password_hash(password, key)
-    }
-
-    pub fn make_master_key(&self, password: &str, email: &str) -> Result<[u8; 32]> {
-        crate::crypto::hash_kdf(password.as_bytes(), email.as_bytes(), &self.kdf)
-    }
-
-    pub fn make_password_hash(&self, password: &str, key: [u8; 32]) -> Result<String> {
-        // Server expects hash + 1 iteration
-        let login_hash = pbkdf2::pbkdf2_array::<PbkdfSha256Hmac, PBKDF_SHA256_HMAC_OUT_SIZE>(
-            &key,
-            password.as_bytes(),
-            1,
-        )
-        .expect("hash is a valid fixed size");
-
-        Ok(BASE64_ENGINE.encode(login_hash))
-    }
-
-    pub(crate) fn make_user_key(&self, key: [u8; 32]) -> Result<(SymmetricCryptoKey, EncString)> {
-        let mut user_key = [0u8; 64];
-        rand::thread_rng().fill(&mut user_key);
-
-        let protected = encrypt_aes256_no_mac(&user_key, key.into())?;
-
-        let u: &[u8] = &user_key;
-        Ok((SymmetricCryptoKey::try_from(u)?, protected))
-    }
-
-    pub(crate) fn make_key_pair(
-        &self,
-        user_key: SymmetricCryptoKey,
-    ) -> Result<(String, EncString)> {
-        let mut rng = rand::thread_rng();
-        let bits = 2048;
-        let priv_key = RsaPrivateKey::new(&mut rng, bits).expect("failed to generate a key");
-        let pub_key = RsaPublicKey::from(&priv_key);
-
-        let spki = pub_key
-            .to_public_key_der()
-            .map_err(|e| Error::Internal("hi"))?;
-
-        let b64 = BASE64_ENGINE.encode(spki.as_bytes());
-        let pkcs = priv_key.to_pkcs8_der().map_err(|e| Error::Internal("hi"))?;
-
-        let protected = encrypt_aes256(pkcs.as_bytes(), user_key.mac_key, user_key.key)?;
-
-        Ok((b64, protected))
-    }
-}
-
-#[cfg(test)]
-mod tests {
-    use bitwarden_api_identity::models::{KdfType, PreloginResponseModel};
-
-    use super::AuthSettings;
-
-    #[test]
-    fn test_password_hash_pbkdf2() {
-        let res = PreloginResponseModel {
-            kdf: Some(KdfType::Variant0),
-            kdf_iterations: Some(100_000),
-            kdf_memory: None,
-            kdf_parallelism: None,
-        };
-        let settings = AuthSettings::new(res, "test@bitwarden.com".into());
-
-        let key = settings.make_master_key("asdfasdf", "test_salt").unwrap();
-
-        assert_eq!(
-            settings.make_password_hash("asdfasdf", key).unwrap(),
-            "ZF6HjxUTSyBHsC+HXSOhZoXN+UuMnygV5YkWXCY4VmM="
-        );
-        assert_eq!(
-            settings.make_user_password_hash("asdfasdf").unwrap(),
-            "wmyadRMyBZOH7P/a/ucTCbSghKgdzDpPqUnu/DAVtSw="
-        );
-    }
-
-    #[test]
-    fn test_password_hash_argon2id() {
-        let res = PreloginResponseModel {
-            kdf: Some(KdfType::Variant1),
-            kdf_iterations: Some(4),
-            kdf_memory: Some(32),
-            kdf_parallelism: Some(2),
-        };
-        let settings = AuthSettings::new(res, "test@bitwarden.com".into());
-
-        let key = settings.make_master_key("asdfasdf", "test_salt").unwrap();
-
-        assert_eq!(
-            settings.make_password_hash("asdfasdf", key).unwrap(),
-            "PR6UjYmjmppTYcdyTiNbAhPJuQQOmynKbdEl1oyi/iQ="
-        );
-        assert_eq!(
-            settings.make_user_password_hash("asdfasdf").unwrap(),
-            "ImYMPyd/X7FPrWzbt+wRfmlICWTA25yZrOob4TBMEZw="
-        );
-=======
     #[cfg(feature = "internal")]
     pub fn derive_user_password_hash(&self, password: &str) -> Result<String> {
         let master_key = MasterKey::derive(password.as_bytes(), self.email.as_bytes(), &self.kdf)?;
         master_key.derive_master_key_hash(password.as_bytes(), HashPurpose::ServerAuthorization)
->>>>>>> e7df4de4
     }
 }