use std::time::Duration;

<<<<<<< HEAD
use instant::Instant;
use log::debug;
=======
>>>>>>> f0c10f11
use reqwest::header::{self};
use uuid::Uuid;

use crate::{
    auth::{
        commands::{access_token_login, renew_token},
        request::AccessTokenLoginRequest,
        response::ApiKeyLoginResponse,
    },
    client::{
        client_settings::{ClientSettings, DeviceType},
        encryption_settings::{EncryptionSettings, SymmetricCryptoKey},
    },
    error::Result,
};
#[cfg(feature = "internal")]
use {
    crate::{
        auth::{
            commands::{api_key_login, password_login},
            request::{ApiKeyLoginRequest, PasswordLoginRequest},
            response::PasswordLoginResponse,
        },
<<<<<<< HEAD
        request::{
            client_settings::{ClientSettings, DeviceType, KdfType},
            fingerprint_request::FingerprintRequest,
            secret_verification_request::SecretVerificationRequest,
            sync_request::SyncRequest,
        },
        response::{
            fingerprint_response::FingerprintResponse, sync_response::SyncResponse,
            user_api_key_response::UserApiKeyResponse,
        },
    },
    util::default_kdf_iterations,
=======
        client::auth_settings::AuthSettings,
        crypto::CipherString,
        error::Error,
        platform::{
            generate_fingerprint, get_user_api_key, sync, FingerprintRequest,
            SecretVerificationRequest, SyncRequest, SyncResponse, UserApiKeyResponse,
        },
    },
    log::debug,
>>>>>>> f0c10f11
};

#[derive(Debug)]
pub(crate) struct ApiConfigurations {
    pub identity: bitwarden_api_identity::apis::configuration::Configuration,
    pub api: bitwarden_api_api::apis::configuration::Configuration,
    pub device_type: DeviceType,
}

#[derive(Debug, Clone)]
pub(crate) enum LoginMethod {
    #[cfg(feature = "internal")]
    Username { client_id: String },
    #[cfg(feature = "internal")]
    ApiKey {
        client_id: String,
        client_secret: String,
    },
    AccessToken {
        service_account_id: Uuid,
        client_secret: String,
        organization_id: Uuid,
    },
}

#[derive(Debug)]
pub struct Client {
    token: Option<String>,
    pub(crate) refresh_token: Option<String>,
    pub(crate) token_expires_in: Option<Instant>,
    pub(crate) login_method: Option<LoginMethod>,

    /// Use Client::get_api_configurations() to access this.
    /// It should only be used directly in renew_token
    #[doc(hidden)]
    pub(crate) __api_configurations: ApiConfigurations,

    #[cfg(feature = "internal")]
    auth_settings: Option<AuthSettings>,

    encryption_settings: Option<EncryptionSettings>,
}

impl Client {
    pub fn new(settings_input: Option<ClientSettings>) -> Self {
        let settings = settings_input.unwrap_or_default();

        let headers = header::HeaderMap::new();

        let client = reqwest::Client::builder()
            .default_headers(headers)
            .build()
            .unwrap();

        let identity = bitwarden_api_identity::apis::configuration::Configuration {
            base_path: settings.identity_url,
            user_agent: Some(settings.user_agent.clone()),
            client: client.clone(),
            basic_auth: None,
            oauth_access_token: settings.internal.as_ref().map(|s| s.access_token.clone()),
            bearer_access_token: None,
            api_key: None,
        };

        let api = bitwarden_api_api::apis::configuration::Configuration {
            base_path: settings.api_url,
            user_agent: Some(settings.user_agent),
            client,
            basic_auth: None,
            oauth_access_token: settings.internal.as_ref().map(|s| s.access_token.clone()),
            bearer_access_token: None,
            api_key: None,
        };

        Self {
            token: settings.internal.as_ref().map(|s| s.access_token.clone()),
            refresh_token: settings.internal.as_ref().map(|s| s.refresh_token.clone()),
            token_expires_in: settings
                .internal
                .as_ref()
                .map(|s| Instant::now() + Duration::new(s.expires_in, 0)),
            login_method: None,
            __api_configurations: ApiConfigurations {
                identity,
                api,
                device_type: settings.device_type,
            },
<<<<<<< HEAD
            auth_settings: settings.internal.map(|s| AuthSettings {
                email: s.email,
                kdf_type: match s.kdf_type {
                    KdfType::Pbkdf2Sha256 => bitwarden_api_identity::models::KdfType::Variant0,
                    KdfType::Argon2id => bitwarden_api_identity::models::KdfType::Variant0,
                },
                kdf_iterations: s.kdf_iterations,
            }),
=======
            #[cfg(feature = "internal")]
            auth_settings: None,
>>>>>>> f0c10f11
            encryption_settings: None,
        }
    }

    pub(crate) async fn get_api_configurations(&mut self) -> &ApiConfigurations {
        // At the moment we ignore the error result from the token renewal, if it fails,
        // the token will end up expiring and the next operation is going to fail anyway.
        self.renew_token().await.ok();
        &self.__api_configurations
    }

    #[cfg(feature = "internal")]
    pub async fn password_login(
        &mut self,
        input: &PasswordLoginRequest,
    ) -> Result<PasswordLoginResponse> {
        password_login(self, input).await
    }

    #[cfg(feature = "internal")]
    pub async fn api_key_login(
        &mut self,
        input: &ApiKeyLoginRequest,
    ) -> Result<ApiKeyLoginResponse> {
        api_key_login(self, input).await
    }

    pub async fn access_token_login(
        &mut self,
        input: &AccessTokenLoginRequest,
    ) -> Result<ApiKeyLoginResponse> {
        access_token_login(self, input).await
    }

    #[cfg(feature = "internal")]
    pub async fn sync(&mut self, input: &SyncRequest) -> Result<SyncResponse> {
        sync(self, input).await
    }

    #[cfg(feature = "internal")]
    pub async fn get_user_api_key(
        &mut self,
        input: &SecretVerificationRequest,
    ) -> Result<UserApiKeyResponse> {
        get_user_api_key(self, input).await
    }

    #[cfg(feature = "internal")]
    pub(crate) fn get_auth_settings(&self) -> &Option<AuthSettings> {
        &self.auth_settings
    }

    pub fn get_access_token_organization(&self) -> Option<Uuid> {
        match &self.login_method {
            Some(LoginMethod::AccessToken {
                organization_id, ..
            }) => Some(*organization_id),
            _ => None,
        }
    }

    pub(crate) fn get_encryption_settings(&self) -> &Option<EncryptionSettings> {
        &self.encryption_settings
    }

    #[cfg(feature = "internal")]
    pub(crate) fn set_auth_settings(&mut self, auth_settings: AuthSettings) {
        debug! {"setting auth settings: {:#?}", auth_settings}
        self.auth_settings = Some(auth_settings);
    }

    pub(crate) fn set_tokens(
        &mut self,
        token: String,
        refresh_token: Option<String>,
        expires_in: u64,
        login_method: LoginMethod,
    ) {
        self.token = Some(token.clone());
        self.refresh_token = refresh_token;
        self.token_expires_in = Some(Instant::now() + Duration::from_secs(expires_in));
        self.login_method = Some(login_method);
        self.__api_configurations.identity.oauth_access_token = Some(token.clone());
        self.__api_configurations.api.oauth_access_token = Some(token);
    }

    pub async fn renew_token(&mut self) -> Result<()> {
        renew_token(self).await
    }

    #[cfg(feature = "internal")]
    pub fn is_authed(&self) -> bool {
        self.token.is_some() || self.auth_settings.is_some()
    }

    #[cfg(feature = "internal")]
    pub(crate) fn initialize_user_crypto(
        &mut self,
        password: &str,
        user_key: CipherString,
        private_key: CipherString,
    ) -> Result<&EncryptionSettings> {
        let auth = match &self.auth_settings {
            Some(a) => a,
            None => return Err(Error::NotAuthenticated),
        };

        self.encryption_settings = Some(EncryptionSettings::new(
            auth,
            password,
            user_key,
            private_key,
        )?);
        Ok(self.encryption_settings.as_ref().unwrap())
    }

    pub(crate) fn initialize_crypto_single_key(
        &mut self,
        key: SymmetricCryptoKey,
    ) -> &EncryptionSettings {
        self.encryption_settings = Some(EncryptionSettings::new_single_key(key));
        self.encryption_settings.as_ref().unwrap()
    }

    #[cfg(feature = "internal")]
    pub(crate) fn initialize_org_crypto(
        &mut self,
        org_keys: Vec<(Uuid, CipherString)>,
    ) -> Result<&EncryptionSettings> {
        let enc = self
            .encryption_settings
            .as_mut()
            .ok_or(Error::VaultLocked)?;

        enc.set_org_keys(org_keys)?;
        Ok(self.encryption_settings.as_ref().unwrap())
    }

    #[cfg(feature = "internal")]
    pub fn fingerprint(&mut self, input: &FingerprintRequest) -> Result<FingerprintResponse> {
        generate_fingerprint(input)
    }
}

#[cfg(test)]
mod tests {
    use wiremock::{matchers, Mock, ResponseTemplate};

    use crate::{auth::request::AccessTokenLoginRequest, secrets_manager::secrets::*};

    #[tokio::test]
    async fn test_access_token_login() {
        // Create the mock server with the necessary routes for this test
        let (_server, mut client) = crate::util::start_mock(vec![
            Mock::given(matchers::path("/identity/connect/token"))
            .respond_with(ResponseTemplate::new(200).set_body_json(
                serde_json::json!({
                    "access_token":"eyJhbGciOiJSUzI1NiIsImtpZCI6IjMwMURENkE1MEU4NEUxRDA5MUM4MUQzQjAwQkY5MDEwQzg1REJEOUFSUzI1NiIsInR5cCI6\
                    ImF0K2p3dCIsIng1dCI6Ik1CM1dwUTZFNGRDUnlCMDdBTC1RRU1oZHZabyJ9.eyJuYmYiOjE2NzUxMDM3ODEsImV4cCI6MTY3NTEwNzM4MSwiaXNzIjo\
                    iaHR0cDovL2xvY2FsaG9zdCIsImNsaWVudF9pZCI6ImVjMmMxZDQ2LTZhNGItNDc1MS1hMzEwLWFmOTYwMTMxN2YyZCIsInN1YiI6ImQzNDgwNGNhLTR\
                    mNmMtNDM5Mi04NmI3LWFmOTYwMTMxNzVkMCIsIm9yZ2FuaXphdGlvbiI6ImY0ZTQ0YTdmLTExOTAtNDMyYS05ZDRhLWFmOTYwMTMxMjdjYiIsImp0aSI\
                    6IjU3QUU0NzQ0MzIwNzk1RThGQkQ4MUIxNDA2RDQyNTQyIiwiaWF0IjoxNjc1MTAzNzgxLCJzY29wZSI6WyJhcGkuc2VjcmV0cyJdfQ.GRKYzqgJZHEE\
                    ZHsJkhVZH8zjYhY3hUvM4rhdV3FU10WlCteZdKHrPIadCUh-Oz9DxIAA2HfALLhj1chL4JgwPmZgPcVS2G8gk8XeBmZXowpVWJ11TXS1gYrM9syXbv9j\
                    0JUCdpeshH7e56WnlpVynyUwIum9hmYGZ_XJUfmGtlKLuNjYnawTwLEeR005uEjxq3qI1kti-WFnw8ciL4a6HLNulgiFw1dAvs4c7J0souShMfrnFO3g\
                    SOHff5kKD3hBB9ynDBnJQSFYJ7dFWHIjhqs0Vj-9h0yXXCcHvu7dVGpaiNjNPxbh6YeXnY6UWcmHLDtFYsG2BWcNvVD4-VgGxXt3cMhrn7l3fSYuo32Z\
                    Yk4Wop73XuxqF2fmfmBdZqGI1BafhENCcZw_bpPSfK2uHipfztrgYnrzwvzedz0rjFKbhDyrjzuRauX5dqVJ4ntPeT9g_I5n71gLxiP7eClyAx5RxdF6\
                    He87NwC8i-hLBhugIvLTiDj-Sk9HvMth6zaD0ebxd56wDjq8-CMG_WcgusDqNzKFHqWNDHBXt8MLeTgZAR2rQMIMFZqFgsJlRflbig8YewmNUA9wAU74\
                    TfxLY1foO7Xpg49vceB7C-PlvGi1VtX6F2i0tc_67lA5kWXnnKBPBUyspoIrmAUCwfms5nTTqA9xXAojMhRHAos_OdM",
                    "expires_in":3600,
                    "token_type":"Bearer",
                    "scope":"api.secrets",
                    "encrypted_payload":"2.E9fE8+M/VWMfhhim1KlCbQ==|eLsHR484S/tJbIkM6spnG/HP65tj9A6Tba7kAAvUp+rYuQmGLixiOCfMsqt5OvBctDfvvr/Aes\
                    Bu7cZimPLyOEhqEAjn52jF0eaI38XZfeOG2VJl0LOf60Wkfh3ryAMvfvLj3G4ZCNYU8sNgoC2+IQ==|lNApuCQ4Pyakfo/wwuuajWNaEX/2MW8/3rjXB/V7n+k="})
            )),
            Mock::given(matchers::path("/api/organizations/f4e44a7f-1190-432a-9d4a-af96013127cb/secrets"))
            .respond_with(ResponseTemplate::new(200).set_body_json(
                serde_json::json!({
                    "secrets":[{
                            "id":"15744a66-341a-4c62-af50-af960166b6bc",
                            "organizationId":"f4e44a7f-1190-432a-9d4a-af96013127cb",
                            "key":"2.pMS6/icTQABtulw52pq2lg==|XXbxKxDTh+mWiN1HjH2N1w==|Q6PkuT+KX/axrgN9ubD5Ajk2YNwxQkgs3WJM0S0wtG8=",
                            "creationDate":"2023-01-26T21:46:02.2182556Z",
                            "revisionDate":"2023-01-26T21:46:02.2182557Z"
                    }],
                    "projects":[],
                    "object":"SecretsWithProjectsList"
                })
            )),
            Mock::given(matchers::path("/api/secrets/15744a66-341a-4c62-af50-af960166b6bc"))
            .respond_with(ResponseTemplate::new(200).set_body_json(
                serde_json::json!({
                    "id":"15744a66-341a-4c62-af50-af960166b6bc",
                    "organizationId":"f4e44a7f-1190-432a-9d4a-af96013127cb",
                    "key":"2.pMS6/icTQABtulw52pq2lg==|XXbxKxDTh+mWiN1HjH2N1w==|Q6PkuT+KX/axrgN9ubD5Ajk2YNwxQkgs3WJM0S0wtG8=",
                    "value":"2.Gl34n9JYABC7V21qHcBzHg==|c1Ds244pob7i+8+MXe4++w==|Shimz/qKMYZmzSFWdeBzFb9dFz7oF6Uv9oqkws7rEe0=",
                    "note":"2.Cn9ABJy7+WfR4uUHwdYepg==|+nbJyU/6hSknoa5dcEJEUg==|1DTp/ZbwGO3L3RN+VMsCHz8XDr8egn/M5iSitGGysPA=",
                    "creationDate":"2023-01-26T21:46:02.2182556Z",
                    "revisionDate":"2023-01-26T21:46:02.2182557Z",
                    "object":"secret"
                })
            ))
        ]).await;

        // Test the login is correct and we store the returned organization ID correctly
        let res = client
            .access_token_login(&AccessTokenLoginRequest {
                access_token: "0.ec2c1d46-6a4b-4751-a310-af9601317f2d.C2IgxjjLF7qSshsbwe8JGcbM075YXw:X8vbvA0bduihIDe/qrzIQQ==".into(),
            })
            .await
            .unwrap();
        assert!(res.authenticated);
        let organization_id = client.get_access_token_organization().unwrap();
        assert_eq!(
            organization_id.to_string(),
            "f4e44a7f-1190-432a-9d4a-af96013127cb"
        );

        // Test that we can retrieve the list of secrets correctly
        let mut res = client
            .secrets()
            .list(&SecretIdentifiersRequest { organization_id })
            .await
            .unwrap();
        assert_eq!(res.data.len(), 1);

        // Test that given a secret ID we can get it's data
        let res = client
            .secrets()
            .get(&SecretGetRequest {
                id: res.data.remove(0).id,
            })
            .await
            .unwrap();
        assert_eq!(res.key, "TEST");
        assert_eq!(res.note, "TEST");
        assert_eq!(res.value, "TEST");
    }
}<|MERGE_RESOLUTION|>--- conflicted
+++ resolved
@@ -1,10 +1,6 @@
 use std::time::Duration;
 
-<<<<<<< HEAD
 use instant::Instant;
-use log::debug;
-=======
->>>>>>> f0c10f11
 use reqwest::header::{self};
 use uuid::Uuid;
 
@@ -28,30 +24,16 @@
             request::{ApiKeyLoginRequest, PasswordLoginRequest},
             response::PasswordLoginResponse,
         },
-<<<<<<< HEAD
-        request::{
-            client_settings::{ClientSettings, DeviceType, KdfType},
-            fingerprint_request::FingerprintRequest,
-            secret_verification_request::SecretVerificationRequest,
-            sync_request::SyncRequest,
-        },
-        response::{
-            fingerprint_response::FingerprintResponse, sync_response::SyncResponse,
-            user_api_key_response::UserApiKeyResponse,
-        },
-    },
-    util::default_kdf_iterations,
-=======
-        client::auth_settings::AuthSettings,
+        client::auth_settings::{AuthSettings, Kdf},
+        client::client_settings::KdfType,
         crypto::CipherString,
         error::Error,
         platform::{
-            generate_fingerprint, get_user_api_key, sync, FingerprintRequest,
+            generate_fingerprint, get_user_api_key, sync, FingerprintRequest, FingerprintResponse,
             SecretVerificationRequest, SyncRequest, SyncResponse, UserApiKeyResponse,
         },
     },
     log::debug,
->>>>>>> f0c10f11
 };
 
 #[derive(Debug)]
@@ -139,19 +121,20 @@
                 api,
                 device_type: settings.device_type,
             },
-<<<<<<< HEAD
+            #[cfg(feature = "internal")]
             auth_settings: settings.internal.map(|s| AuthSettings {
                 email: s.email,
-                kdf_type: match s.kdf_type {
-                    KdfType::Pbkdf2Sha256 => bitwarden_api_identity::models::KdfType::Variant0,
-                    KdfType::Argon2id => bitwarden_api_identity::models::KdfType::Variant0,
+                kdf: match s.kdf_type {
+                    KdfType::Pbkdf2Sha256 => Kdf::PBKDF2 {
+                        iterations: s.kdf_iterations,
+                    },
+                    KdfType::Argon2id => Kdf::Argon2id {
+                        iterations: s.kdf_iterations,
+                        memory: todo!(),
+                        parallelism: todo!(),
+                    },
                 },
-                kdf_iterations: s.kdf_iterations,
             }),
-=======
-            #[cfg(feature = "internal")]
-            auth_settings: None,
->>>>>>> f0c10f11
             encryption_settings: None,
         }
     }
