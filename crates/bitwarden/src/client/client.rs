<<<<<<< HEAD
use log::debug;
=======
use std::time::{Duration, Instant};

>>>>>>> 3e32a4d5
use reqwest::header::{self};
use schemars::JsonSchema;
use serde::{Deserialize, Serialize};
use std::collections::HashMap;
use uuid::Uuid;

use crate::{
    auth::{
        commands::{access_token_login, renew_token},
        request::{AccessTokenLoginRequest, SessionLoginRequest},
        response::ApiKeyLoginResponse,
    },
    client::{
        client_settings::{ClientSettings, DeviceType},
        encryption_settings::{EncryptionSettings, SymmetricCryptoKey},
    },
<<<<<<< HEAD
    crypto::CipherString,
    error::{Error, Result},
    state::state::State,
=======
    error::Result,
>>>>>>> 3e32a4d5
};

#[cfg(feature = "internal")]
<<<<<<< HEAD
use crate::{
    auth::{
        commands::{api_key_login, password_login},
        request::{ApiKeyLoginRequest, PasswordLoginRequest},
        response::PasswordLoginResponse,
    },
    platform::{
        generate_fingerprint, get_user_api_key, sync, FingerprintRequest,
        SecretVerificationRequest, SyncRequest, UserApiKeyResponse,
=======
use {
    crate::{
        auth::{
            commands::{api_key_login, password_login},
            request::{ApiKeyLoginRequest, PasswordLoginRequest},
            response::PasswordLoginResponse,
        },
        client::auth_settings::AuthSettings,
        crypto::CipherString,
        error::Error,
        platform::{
            generate_fingerprint, get_user_api_key, sync, FingerprintRequest,
            SecretVerificationRequest, SyncRequest, SyncResponse, UserApiKeyResponse,
        },
>>>>>>> 3e32a4d5
    },
    log::debug,
};

use super::auth::Auth;

#[derive(Debug)]
pub(crate) struct ApiConfigurations {
    pub identity: bitwarden_api_identity::apis::configuration::Configuration,
    pub api: bitwarden_api_api::apis::configuration::Configuration,
    pub device_type: DeviceType,
}

<<<<<<< HEAD
#[derive(Debug, Clone, Serialize, Deserialize, JsonSchema)]
pub enum LoginMethod {
    Username {
        client_id: String,
    },
=======
#[derive(Debug, Clone)]
pub(crate) enum LoginMethod {
    #[cfg(feature = "internal")]
    Username { client_id: String },
    #[cfg(feature = "internal")]
>>>>>>> 3e32a4d5
    ApiKey {
        client_id: String,
        client_secret: String,
    },
    AccessToken {
        service_account_id: Uuid,
        client_secret: String,
        organization_id: Uuid,
    },
}

#[derive(Debug)]
pub struct Client {
    /// Use Client::get_api_configurations() to access this.
    /// It should only be used directly in renew_token
    #[doc(hidden)]
    pub(crate) __api_configurations: ApiConfigurations,

<<<<<<< HEAD
=======
    #[cfg(feature = "internal")]
    auth_settings: Option<AuthSettings>,

>>>>>>> 3e32a4d5
    encryption_settings: Option<EncryptionSettings>,

    pub(crate) state: State,
}

impl Client {
    pub fn new(settings_input: Option<ClientSettings>) -> Self {
        let settings = settings_input.unwrap_or_default();

        let headers = header::HeaderMap::new();

        let client = reqwest::Client::builder()
            .default_headers(headers)
            .build()
            .unwrap();

        let state = State::load_state(&settings);

        let identity = bitwarden_api_identity::apis::configuration::Configuration {
            base_path: settings.identity_url,
            user_agent: Some(settings.user_agent.clone()),
            client: client.clone(),
            basic_auth: None,
            oauth_access_token: None,
            bearer_access_token: None,
            api_key: None,
        };

        let api = bitwarden_api_api::apis::configuration::Configuration {
            base_path: settings.api_url,
            user_agent: Some(settings.user_agent),
            client,
            basic_auth: None,
            oauth_access_token: None,
            bearer_access_token: None,
            api_key: None,
        };

        Self {
            __api_configurations: ApiConfigurations {
                identity,
                api,
                device_type: settings.device_type,
            },
<<<<<<< HEAD
=======
            #[cfg(feature = "internal")]
            auth_settings: None,
>>>>>>> 3e32a4d5
            encryption_settings: None,
            state,
        }
    }

    pub(crate) async fn get_api_configurations(&mut self) -> &ApiConfigurations {
        // At the moment we ignore the error result from the token renewal, if it fails,
        // the token will end up expiring and the next operation is going to fail anyway.
        self.renew_token().await.ok();
        &self.__api_configurations
    }

    #[cfg(feature = "internal")]
    pub async fn password_login(
        &mut self,
        input: &PasswordLoginRequest,
    ) -> Result<PasswordLoginResponse> {
        password_login(self, input).await
    }

    #[cfg(feature = "internal")]
    pub async fn api_key_login(
        &mut self,
        input: &ApiKeyLoginRequest,
    ) -> Result<ApiKeyLoginResponse> {
        api_key_login(self, input).await
    }

    pub async fn access_token_login(
        &mut self,
        input: &AccessTokenLoginRequest,
    ) -> Result<ApiKeyLoginResponse> {
        access_token_login(self, input).await
    }

    #[cfg(feature = "internal")]
    pub async fn session_login(&mut self, input: &SessionLoginRequest) -> Result<()> {
        use crate::auth::commands::session_login;

        session_login(self, input).await
    }

    #[cfg(feature = "internal")]
    pub async fn sync(&mut self, input: &SyncRequest) -> Result<()> {
        sync(self, input).await
    }

    #[cfg(feature = "internal")]
    pub async fn get_user_api_key(
        &mut self,
        input: &SecretVerificationRequest,
    ) -> Result<UserApiKeyResponse> {
        get_user_api_key(self, input).await
    }

<<<<<<< HEAD
    pub(crate) async fn get_auth_settings(&self) -> Option<AuthSettings> {
        Auth::get(self).await.kdf
=======
    #[cfg(feature = "internal")]
    pub(crate) fn get_auth_settings(&self) -> &Option<AuthSettings> {
        &self.auth_settings
>>>>>>> 3e32a4d5
    }

    pub async fn get_access_token_organization(&self) -> Option<Uuid> {
        match Auth::get(self).await.login_method {
            Some(LoginMethod::AccessToken {
                organization_id, ..
            }) => Some(organization_id),
            _ => None,
        }
    }

    pub(crate) fn get_encryption_settings(&self) -> &Option<EncryptionSettings> {
        &self.encryption_settings
    }

<<<<<<< HEAD
    pub(crate) async fn set_auth_settings(&mut self, auth_settings: AuthSettings) -> Result<()> {
=======
    #[cfg(feature = "internal")]
    pub(crate) fn set_auth_settings(&mut self, auth_settings: AuthSettings) {
>>>>>>> 3e32a4d5
        debug! {"setting auth settings: {:#?}", auth_settings}

        Auth::set_kdf(self, auth_settings).await
    }

    pub(crate) async fn set_tokens(
        &mut self,
        token: String,
        refresh_token: Option<String>,
        expires_in: u64,
        login_method: LoginMethod,
    ) -> Result<()> {
        self.__api_configurations.identity.oauth_access_token = Some(token.clone());
        self.__api_configurations.api.oauth_access_token = Some(token.clone());

        Auth::set_tokens(self, token, refresh_token, expires_in, login_method).await
    }

    pub async fn renew_token(&mut self) -> Result<()> {
        renew_token(self).await
    }

<<<<<<< HEAD
    pub async fn is_authed(&self) -> bool {
        self.get_auth_settings().await.is_some()
    }

    pub(crate) async fn initialize_user_crypto(
=======
    #[cfg(feature = "internal")]
    pub fn is_authed(&self) -> bool {
        self.token.is_some() || self.auth_settings.is_some()
    }

    #[cfg(feature = "internal")]
    pub(crate) fn initialize_user_crypto(
>>>>>>> 3e32a4d5
        &mut self,
        password: &str,
        user_key: CipherString,
        private_key: CipherString,
    ) -> Result<&EncryptionSettings> {
        let auth = match self.get_auth_settings().await {
            Some(a) => a,
            None => return Err(Error::NotAuthenticated),
        };

        self.encryption_settings = Some(EncryptionSettings::new(
            &auth,
            password,
            user_key,
            private_key,
        )?);
        Ok(self.encryption_settings.as_ref().unwrap())
    }

    pub(crate) fn initialize_crypto_single_key(
        &mut self,
        key: SymmetricCryptoKey,
    ) -> &EncryptionSettings {
        self.encryption_settings = Some(EncryptionSettings::new_single_key(key));
        self.encryption_settings.as_ref().unwrap()
    }

    #[cfg(feature = "internal")]
    pub(crate) async fn initialize_org_crypto(
        &mut self,
        org_keys: &HashMap<Uuid, CipherString>,
    ) -> Result<&EncryptionSettings> {
        let enc = self
            .encryption_settings
            .as_mut()
            .ok_or(Error::VaultLocked)?;

        enc.set_org_keys(org_keys)?;
        Ok(self.encryption_settings.as_ref().unwrap())
    }

    #[cfg(feature = "internal")]
    pub fn fingerprint(&mut self, input: &FingerprintRequest) -> Result<String> {
        generate_fingerprint(input)
    }
}

#[cfg(test)]
mod tests {
    use wiremock::{matchers, Mock, ResponseTemplate};

    use crate::{auth::request::AccessTokenLoginRequest, secrets_manager::secrets::*};

    #[tokio::test]
    async fn test_access_token_login() {
        // Create the mock server with the necessary routes for this test
        let (_server, mut client) = crate::util::start_mock(vec![
            Mock::given(matchers::path("/identity/connect/token"))
            .respond_with(ResponseTemplate::new(200).set_body_json(
                serde_json::json!({
                    "access_token":"eyJhbGciOiJSUzI1NiIsImtpZCI6IjMwMURENkE1MEU4NEUxRDA5MUM4MUQzQjAwQkY5MDEwQzg1REJEOUFSUzI1NiIsInR5cCI6\
                    ImF0K2p3dCIsIng1dCI6Ik1CM1dwUTZFNGRDUnlCMDdBTC1RRU1oZHZabyJ9.eyJuYmYiOjE2NzUxMDM3ODEsImV4cCI6MTY3NTEwNzM4MSwiaXNzIjo\
                    iaHR0cDovL2xvY2FsaG9zdCIsImNsaWVudF9pZCI6ImVjMmMxZDQ2LTZhNGItNDc1MS1hMzEwLWFmOTYwMTMxN2YyZCIsInN1YiI6ImQzNDgwNGNhLTR\
                    mNmMtNDM5Mi04NmI3LWFmOTYwMTMxNzVkMCIsIm9yZ2FuaXphdGlvbiI6ImY0ZTQ0YTdmLTExOTAtNDMyYS05ZDRhLWFmOTYwMTMxMjdjYiIsImp0aSI\
                    6IjU3QUU0NzQ0MzIwNzk1RThGQkQ4MUIxNDA2RDQyNTQyIiwiaWF0IjoxNjc1MTAzNzgxLCJzY29wZSI6WyJhcGkuc2VjcmV0cyJdfQ.GRKYzqgJZHEE\
                    ZHsJkhVZH8zjYhY3hUvM4rhdV3FU10WlCteZdKHrPIadCUh-Oz9DxIAA2HfALLhj1chL4JgwPmZgPcVS2G8gk8XeBmZXowpVWJ11TXS1gYrM9syXbv9j\
                    0JUCdpeshH7e56WnlpVynyUwIum9hmYGZ_XJUfmGtlKLuNjYnawTwLEeR005uEjxq3qI1kti-WFnw8ciL4a6HLNulgiFw1dAvs4c7J0souShMfrnFO3g\
                    SOHff5kKD3hBB9ynDBnJQSFYJ7dFWHIjhqs0Vj-9h0yXXCcHvu7dVGpaiNjNPxbh6YeXnY6UWcmHLDtFYsG2BWcNvVD4-VgGxXt3cMhrn7l3fSYuo32Z\
                    Yk4Wop73XuxqF2fmfmBdZqGI1BafhENCcZw_bpPSfK2uHipfztrgYnrzwvzedz0rjFKbhDyrjzuRauX5dqVJ4ntPeT9g_I5n71gLxiP7eClyAx5RxdF6\
                    He87NwC8i-hLBhugIvLTiDj-Sk9HvMth6zaD0ebxd56wDjq8-CMG_WcgusDqNzKFHqWNDHBXt8MLeTgZAR2rQMIMFZqFgsJlRflbig8YewmNUA9wAU74\
                    TfxLY1foO7Xpg49vceB7C-PlvGi1VtX6F2i0tc_67lA5kWXnnKBPBUyspoIrmAUCwfms5nTTqA9xXAojMhRHAos_OdM",
                    "expires_in":3600,
                    "token_type":"Bearer",
                    "scope":"api.secrets",
                    "encrypted_payload":"2.E9fE8+M/VWMfhhim1KlCbQ==|eLsHR484S/tJbIkM6spnG/HP65tj9A6Tba7kAAvUp+rYuQmGLixiOCfMsqt5OvBctDfvvr/Aes\
                    Bu7cZimPLyOEhqEAjn52jF0eaI38XZfeOG2VJl0LOf60Wkfh3ryAMvfvLj3G4ZCNYU8sNgoC2+IQ==|lNApuCQ4Pyakfo/wwuuajWNaEX/2MW8/3rjXB/V7n+k="})
            )),
            Mock::given(matchers::path("/api/organizations/f4e44a7f-1190-432a-9d4a-af96013127cb/secrets"))
            .respond_with(ResponseTemplate::new(200).set_body_json(
                serde_json::json!({
                    "secrets":[{
                            "id":"15744a66-341a-4c62-af50-af960166b6bc",
                            "organizationId":"f4e44a7f-1190-432a-9d4a-af96013127cb",
                            "key":"2.pMS6/icTQABtulw52pq2lg==|XXbxKxDTh+mWiN1HjH2N1w==|Q6PkuT+KX/axrgN9ubD5Ajk2YNwxQkgs3WJM0S0wtG8=",
                            "creationDate":"2023-01-26T21:46:02.2182556Z",
                            "revisionDate":"2023-01-26T21:46:02.2182557Z"
                    }],
                    "projects":[],
                    "object":"SecretsWithProjectsList"
                })
            )),
            Mock::given(matchers::path("/api/secrets/15744a66-341a-4c62-af50-af960166b6bc"))
            .respond_with(ResponseTemplate::new(200).set_body_json(
                serde_json::json!({
                    "id":"15744a66-341a-4c62-af50-af960166b6bc",
                    "organizationId":"f4e44a7f-1190-432a-9d4a-af96013127cb",
                    "key":"2.pMS6/icTQABtulw52pq2lg==|XXbxKxDTh+mWiN1HjH2N1w==|Q6PkuT+KX/axrgN9ubD5Ajk2YNwxQkgs3WJM0S0wtG8=",
                    "value":"2.Gl34n9JYABC7V21qHcBzHg==|c1Ds244pob7i+8+MXe4++w==|Shimz/qKMYZmzSFWdeBzFb9dFz7oF6Uv9oqkws7rEe0=",
                    "note":"2.Cn9ABJy7+WfR4uUHwdYepg==|+nbJyU/6hSknoa5dcEJEUg==|1DTp/ZbwGO3L3RN+VMsCHz8XDr8egn/M5iSitGGysPA=",
                    "creationDate":"2023-01-26T21:46:02.2182556Z",
                    "revisionDate":"2023-01-26T21:46:02.2182557Z",
                    "object":"secret"
                })
            ))
        ]).await;

        // Test the login is correct and we store the returned organization ID correctly
        let res = client
            .access_token_login(&AccessTokenLoginRequest {
                access_token: "0.ec2c1d46-6a4b-4751-a310-af9601317f2d.C2IgxjjLF7qSshsbwe8JGcbM075YXw:X8vbvA0bduihIDe/qrzIQQ==".into(),
            })
            .await
            .unwrap();
        assert!(res.authenticated);
        let organization_id = client.get_access_token_organization().await.unwrap();
        assert_eq!(
            organization_id.to_string(),
            "f4e44a7f-1190-432a-9d4a-af96013127cb"
        );

        // Test that we can retrieve the list of secrets correctly
        let mut res = client
            .secrets()
            .list(&SecretIdentifiersRequest { organization_id })
            .await
            .unwrap();
        assert_eq!(res.data.len(), 1);

        // Test that given a secret ID we can get it's data
        let res = client
            .secrets()
            .get(&SecretGetRequest {
                id: res.data.remove(0).id,
            })
            .await
            .unwrap();
        assert_eq!(res.key, "TEST");
        assert_eq!(res.note, "TEST");
        assert_eq!(res.value, "TEST");
    }
}<|MERGE_RESOLUTION|>--- conflicted
+++ resolved
@@ -1,51 +1,30 @@
-<<<<<<< HEAD
-use log::debug;
-=======
-use std::time::{Duration, Instant};
-
->>>>>>> 3e32a4d5
 use reqwest::header::{self};
-use schemars::JsonSchema;
 use serde::{Deserialize, Serialize};
+#[cfg(feature = "internal")]
 use std::collections::HashMap;
 use uuid::Uuid;
 
 use crate::{
     auth::{
         commands::{access_token_login, renew_token},
-        request::{AccessTokenLoginRequest, SessionLoginRequest},
+        request::AccessTokenLoginRequest,
         response::ApiKeyLoginResponse,
     },
     client::{
+        auth::Auth,
         client_settings::{ClientSettings, DeviceType},
         encryption_settings::{EncryptionSettings, SymmetricCryptoKey},
     },
-<<<<<<< HEAD
-    crypto::CipherString,
-    error::{Error, Result},
+    error::Result,
     state::state::State,
-=======
-    error::Result,
->>>>>>> 3e32a4d5
 };
 
 #[cfg(feature = "internal")]
-<<<<<<< HEAD
-use crate::{
-    auth::{
-        commands::{api_key_login, password_login},
-        request::{ApiKeyLoginRequest, PasswordLoginRequest},
-        response::PasswordLoginResponse,
-    },
-    platform::{
-        generate_fingerprint, get_user_api_key, sync, FingerprintRequest,
-        SecretVerificationRequest, SyncRequest, UserApiKeyResponse,
-=======
 use {
     crate::{
         auth::{
             commands::{api_key_login, password_login},
-            request::{ApiKeyLoginRequest, PasswordLoginRequest},
+            request::{ApiKeyLoginRequest, PasswordLoginRequest, SessionLoginRequest},
             response::PasswordLoginResponse,
         },
         client::auth_settings::AuthSettings,
@@ -53,14 +32,11 @@
         error::Error,
         platform::{
             generate_fingerprint, get_user_api_key, sync, FingerprintRequest,
-            SecretVerificationRequest, SyncRequest, SyncResponse, UserApiKeyResponse,
+            SecretVerificationRequest, SyncRequest, UserApiKeyResponse,
         },
->>>>>>> 3e32a4d5
     },
     log::debug,
 };
-
-use super::auth::Auth;
 
 #[derive(Debug)]
 pub(crate) struct ApiConfigurations {
@@ -69,19 +45,11 @@
     pub device_type: DeviceType,
 }
 
-<<<<<<< HEAD
-#[derive(Debug, Clone, Serialize, Deserialize, JsonSchema)]
+#[derive(Debug, Clone, Serialize, Deserialize)]
 pub enum LoginMethod {
-    Username {
-        client_id: String,
-    },
-=======
-#[derive(Debug, Clone)]
-pub(crate) enum LoginMethod {
     #[cfg(feature = "internal")]
     Username { client_id: String },
     #[cfg(feature = "internal")]
->>>>>>> 3e32a4d5
     ApiKey {
         client_id: String,
         client_secret: String,
@@ -100,12 +68,6 @@
     #[doc(hidden)]
     pub(crate) __api_configurations: ApiConfigurations,
 
-<<<<<<< HEAD
-=======
-    #[cfg(feature = "internal")]
-    auth_settings: Option<AuthSettings>,
-
->>>>>>> 3e32a4d5
     encryption_settings: Option<EncryptionSettings>,
 
     pub(crate) state: State,
@@ -150,11 +112,6 @@
                 api,
                 device_type: settings.device_type,
             },
-<<<<<<< HEAD
-=======
-            #[cfg(feature = "internal")]
-            auth_settings: None,
->>>>>>> 3e32a4d5
             encryption_settings: None,
             state,
         }
@@ -210,14 +167,9 @@
         get_user_api_key(self, input).await
     }
 
-<<<<<<< HEAD
+    #[cfg(feature = "internal")]
     pub(crate) async fn get_auth_settings(&self) -> Option<AuthSettings> {
         Auth::get(self).await.kdf
-=======
-    #[cfg(feature = "internal")]
-    pub(crate) fn get_auth_settings(&self) -> &Option<AuthSettings> {
-        &self.auth_settings
->>>>>>> 3e32a4d5
     }
 
     pub async fn get_access_token_organization(&self) -> Option<Uuid> {
@@ -233,12 +185,8 @@
         &self.encryption_settings
     }
 
-<<<<<<< HEAD
+    #[cfg(feature = "internal")]
     pub(crate) async fn set_auth_settings(&mut self, auth_settings: AuthSettings) -> Result<()> {
-=======
-    #[cfg(feature = "internal")]
-    pub(crate) fn set_auth_settings(&mut self, auth_settings: AuthSettings) {
->>>>>>> 3e32a4d5
         debug! {"setting auth settings: {:#?}", auth_settings}
 
         Auth::set_kdf(self, auth_settings).await
@@ -261,21 +209,13 @@
         renew_token(self).await
     }
 
-<<<<<<< HEAD
+    #[cfg(feature = "internal")]
     pub async fn is_authed(&self) -> bool {
         self.get_auth_settings().await.is_some()
     }
 
+    #[cfg(feature = "internal")]
     pub(crate) async fn initialize_user_crypto(
-=======
-    #[cfg(feature = "internal")]
-    pub fn is_authed(&self) -> bool {
-        self.token.is_some() || self.auth_settings.is_some()
-    }
-
-    #[cfg(feature = "internal")]
-    pub(crate) fn initialize_user_crypto(
->>>>>>> 3e32a4d5
         &mut self,
         password: &str,
         user_key: CipherString,
