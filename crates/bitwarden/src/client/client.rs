--- conflicted
+++ resolved
@@ -211,17 +211,12 @@
         }
     }
 
-<<<<<<< HEAD
-    pub(crate) fn get_encryption_settings(&self) -> Result<Arc<EncryptionSettings>> {
+    pub(crate) fn get_encryption_settings(&self) -> Result<Arc<EncryptionSettings>, VaultLocked> {
         self.encryption_settings
             .read()
             .expect("RwLock is not poisoned")
             .clone()
-            .ok_or(VaultLocked.into())
-=======
-    pub(crate) fn get_encryption_settings(&self) -> Result<&EncryptionSettings, VaultLocked> {
-        self.encryption_settings.as_ref().ok_or(VaultLocked)
->>>>>>> e5a8dba1
+            .ok_or(VaultLocked)
     }
 
     pub(crate) fn set_login_method(&self, login_method: LoginMethod) {
