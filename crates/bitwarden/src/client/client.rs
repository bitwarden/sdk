use std::path::PathBuf;

#[cfg(feature = "internal")]
pub use bitwarden_crypto::Kdf;
use bitwarden_crypto::SymmetricCryptoKey;
#[cfg(feature = "internal")]
use bitwarden_crypto::{AsymmetricEncString, EncString, MasterKey};
use chrono::Utc;
use reqwest::header::{self, HeaderValue};
use uuid::Uuid;

#[cfg(feature = "internal")]
use crate::client::flags::Flags;
use crate::{
    auth::AccessToken,
    client::{
        client_settings::{ClientSettings, DeviceType},
        encryption_settings::EncryptionSettings,
    },
    error::{Error, Result},
};

#[derive(Debug)]
pub(crate) struct ApiConfigurations {
    pub identity: bitwarden_api_identity::apis::configuration::Configuration,
    pub api: bitwarden_api_api::apis::configuration::Configuration,
    /// Reqwest client useable for external integrations like email forwarders, HIBP.
    #[allow(unused)]
    pub external_client: reqwest::Client,
    pub device_type: DeviceType,
}

#[derive(Debug)]
pub(crate) enum LoginMethod {
    #[cfg(feature = "internal")]
    User(UserLoginMethod),
    // TODO: Organizations supports api key
    // Organization(OrganizationLoginMethod),
    ServiceAccount(ServiceAccountLoginMethod),
}

#[derive(Debug)]
#[cfg(feature = "internal")]
pub(crate) enum UserLoginMethod {
    Username {
        client_id: String,
        email: String,
        kdf: Kdf,
    },
    ApiKey {
        client_id: String,
        client_secret: String,

        email: String,
        kdf: Kdf,
    },
}

#[derive(Debug)]
pub(crate) enum ServiceAccountLoginMethod {
    AccessToken {
        access_token: AccessToken,
        organization_id: Uuid,
        state_file: Option<PathBuf>,
    },
}

/// The main struct to interact with the Bitwarden SDK.
#[derive(Debug)]
pub struct Client {
    token: Option<String>,
    pub(crate) refresh_token: Option<String>,
    pub(crate) token_expires_on: Option<i64>,
    pub(crate) login_method: Option<LoginMethod>,

    #[cfg(feature = "internal")]
    flags: Flags,

    /// Use Client::get_api_configurations() to access this.
    /// It should only be used directly in renew_token
    #[doc(hidden)]
    pub(crate) __api_configurations: ApiConfigurations,

    encryption_settings: Option<EncryptionSettings>,
}

impl Client {
    pub fn new(settings_input: Option<ClientSettings>) -> Self {
        let settings = settings_input.unwrap_or_default();

        fn new_client_builder() -> reqwest::ClientBuilder {
            #[allow(unused_mut)]
            let mut client_builder = reqwest::Client::builder();

            #[cfg(all(not(target_os = "android"), not(target_arch = "wasm32")))]
            {
                client_builder =
                    client_builder.use_preconfigured_tls(rustls_platform_verifier::tls_config());
            }

            client_builder
        }

        let external_client = new_client_builder().build().expect("Build should not fail");

        let mut headers = header::HeaderMap::new();
        headers.append(
            "Device-Type",
            HeaderValue::from_str(&(settings.device_type as u8).to_string())
                .expect("All numbers are valid ASCII"),
        );
        let client_builder = new_client_builder().default_headers(headers);

        let client = client_builder.build().expect("Build should not fail");

        let identity = bitwarden_api_identity::apis::configuration::Configuration {
            base_path: settings.identity_url,
            user_agent: Some(settings.user_agent.clone()),
            client: client.clone(),
            basic_auth: None,
            oauth_access_token: None,
            bearer_access_token: None,
            api_key: None,
        };

        let api = bitwarden_api_api::apis::configuration::Configuration {
            base_path: settings.api_url,
            user_agent: Some(settings.user_agent),
            client,
            basic_auth: None,
            oauth_access_token: None,
            bearer_access_token: None,
            api_key: None,
        };

        Self {
            token: None,
            refresh_token: None,
            token_expires_on: None,
            login_method: None,
            #[cfg(feature = "internal")]
            flags: Flags::default(),
            __api_configurations: ApiConfigurations {
                identity,
                api,
                external_client,
                device_type: settings.device_type,
            },
            encryption_settings: None,
        }
    }

    #[cfg(feature = "internal")]
    pub fn load_flags(&mut self, flags: std::collections::HashMap<String, bool>) {
        self.flags = Flags::load_from_map(flags);
    }

    #[cfg(feature = "internal")]
    pub(crate) fn get_flags(&self) -> &Flags {
        &self.flags
    }

    pub(crate) async fn get_api_configurations(&mut self) -> &ApiConfigurations {
        // At the moment we ignore the error result from the token renewal, if it fails,
        // the token will end up expiring and the next operation is going to fail anyway.
        self.auth().renew_token().await.ok();
        &self.__api_configurations
    }

    #[cfg(feature = "internal")]
    pub(crate) fn get_http_client(&self) -> &reqwest::Client {
        &self.__api_configurations.external_client
    }

<<<<<<< HEAD
    #[cfg(feature = "secrets")]
    #[deprecated(note = "Use auth().login_access_token() instead")]
    pub async fn access_token_login(
        &mut self,
        input: &AccessTokenLoginRequest,
    ) -> Result<AccessTokenLoginResponse> {
        self.auth().login_access_token(input).await
    }

    #[cfg(feature = "internal")]
    pub async fn sync(&mut self, input: &SyncRequest) -> Result<SyncResponse> {
        sync(self, input).await
    }

    #[cfg(feature = "internal")]
    pub async fn get_user_api_key(
        &mut self,
        input: &SecretVerificationRequest,
    ) -> Result<UserApiKeyResponse> {
        get_user_api_key(self, input).await
    }

=======
>>>>>>> 9de05420
    #[cfg(feature = "internal")]
    pub(crate) fn get_login_method(&self) -> &Option<LoginMethod> {
        &self.login_method
    }

    pub fn get_access_token_organization(&self) -> Option<Uuid> {
        match self.login_method {
            Some(LoginMethod::ServiceAccount(ServiceAccountLoginMethod::AccessToken {
                organization_id,
                ..
            })) => Some(organization_id),
            _ => None,
        }
    }

    pub(crate) fn get_encryption_settings(&self) -> Result<&EncryptionSettings> {
        self.encryption_settings.as_ref().ok_or(Error::VaultLocked)
    }

    pub(crate) fn set_login_method(&mut self, login_method: LoginMethod) {
        use log::debug;

        debug! {"setting login method: {:#?}", login_method}
        self.login_method = Some(login_method);
    }

    pub(crate) fn set_tokens(
        &mut self,
        token: String,
        refresh_token: Option<String>,
        expires_in: u64,
    ) {
        self.token = Some(token.clone());
        self.refresh_token = refresh_token;
        self.token_expires_on = Some(Utc::now().timestamp() + expires_in as i64);
        self.__api_configurations.identity.oauth_access_token = Some(token.clone());
        self.__api_configurations.api.oauth_access_token = Some(token);
    }

    #[cfg(feature = "internal")]
    pub fn is_authed(&self) -> bool {
        self.token.is_some() || self.login_method.is_some()
    }

    #[cfg(feature = "internal")]
    pub(crate) fn initialize_user_crypto_master_key(
        &mut self,
        master_key: MasterKey,
        user_key: EncString,
        private_key: EncString,
    ) -> Result<&EncryptionSettings> {
        Ok(self.encryption_settings.insert(EncryptionSettings::new(
            master_key,
            user_key,
            private_key,
        )?))
    }

    #[cfg(feature = "internal")]
    pub(crate) fn initialize_user_crypto_decrypted_key(
        &mut self,
        user_key: SymmetricCryptoKey,
        private_key: EncString,
    ) -> Result<&EncryptionSettings> {
        Ok(self
            .encryption_settings
            .insert(EncryptionSettings::new_decrypted_key(
                user_key,
                private_key,
            )?))
    }

    #[cfg(feature = "internal")]
    pub(crate) fn initialize_user_crypto_pin(
        &mut self,
        pin_key: MasterKey,
        pin_protected_user_key: EncString,
        private_key: EncString,
    ) -> Result<&EncryptionSettings> {
        let decrypted_user_key = pin_key.decrypt_user_key(pin_protected_user_key)?;
        self.initialize_user_crypto_decrypted_key(decrypted_user_key, private_key)
    }

    pub(crate) fn initialize_crypto_single_key(
        &mut self,
        key: SymmetricCryptoKey,
    ) -> &EncryptionSettings {
        self.encryption_settings
            .insert(EncryptionSettings::new_single_key(key))
    }

    #[cfg(feature = "internal")]
    pub(crate) fn initialize_org_crypto(
        &mut self,
        org_keys: Vec<(Uuid, AsymmetricEncString)>,
    ) -> Result<&EncryptionSettings> {
        let enc = self
            .encryption_settings
            .as_mut()
            .ok_or(Error::VaultLocked)?;

        enc.set_org_keys(org_keys)?;
        Ok(&*enc)
    }
}

#[cfg(test)]
mod tests {
    #[test]
    fn test_reqwest_rustls_platform_verifier_are_compatible() {
        // rustls-platform-verifier is generating a rustls::ClientConfig,
        // which reqwest accepts as a &dyn Any and then downcasts it to a
        // rustls::ClientConfig.

        // This means that if the rustls version of the two crates don't match,
        // the downcast will fail and we will get a runtime error.

        // This tests is added to ensure that it doesn't happen.

        let _ = reqwest::ClientBuilder::new()
            .use_preconfigured_tls(rustls_platform_verifier::tls_config())
            .build()
            .unwrap();
    }
}<|MERGE_RESOLUTION|>--- conflicted
+++ resolved
@@ -172,31 +172,6 @@
         &self.__api_configurations.external_client
     }
 
-<<<<<<< HEAD
-    #[cfg(feature = "secrets")]
-    #[deprecated(note = "Use auth().login_access_token() instead")]
-    pub async fn access_token_login(
-        &mut self,
-        input: &AccessTokenLoginRequest,
-    ) -> Result<AccessTokenLoginResponse> {
-        self.auth().login_access_token(input).await
-    }
-
-    #[cfg(feature = "internal")]
-    pub async fn sync(&mut self, input: &SyncRequest) -> Result<SyncResponse> {
-        sync(self, input).await
-    }
-
-    #[cfg(feature = "internal")]
-    pub async fn get_user_api_key(
-        &mut self,
-        input: &SecretVerificationRequest,
-    ) -> Result<UserApiKeyResponse> {
-        get_user_api_key(self, input).await
-    }
-
-=======
->>>>>>> 9de05420
     #[cfg(feature = "internal")]
     pub(crate) fn get_login_method(&self) -> &Option<LoginMethod> {
         &self.login_method
