--- conflicted
+++ resolved
@@ -187,12 +187,7 @@
     ) {
         self.token = Some(token.clone());
         self.refresh_token = refresh_token;
-<<<<<<< HEAD
         self.token_expires_on = Some(Utc::now().timestamp() + expires_in as i64);
-        self.login_method = Some(login_method);
-=======
-        self.token_expires_in = Some(Utc::now().timestamp() + expires_in as i64);
->>>>>>> c76e52e8
         self.__api_configurations.identity.oauth_access_token = Some(token.clone());
         self.__api_configurations.api.oauth_access_token = Some(token);
     }
