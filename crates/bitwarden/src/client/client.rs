use std::time::{Duration, Instant};

use reqwest::header::{self};
use uuid::Uuid;

use crate::{
    auth::renew::renew_token,
    client::{
        client_settings::{ClientSettings, DeviceType},
        encryption_settings::{EncryptionSettings, SymmetricCryptoKey},
    },
    error::{Error, Result},
};

#[cfg(feature = "secrets")]
use crate::auth::login::{access_token_login, AccessTokenLoginRequest, AccessTokenLoginResponse};

#[cfg(feature = "internal")]
use {
    crate::{
<<<<<<< HEAD
        auth::{
            commands::{api_key_login, password_login, send_two_factor_email},
            request::{ApiKeyLoginRequest, PasswordLoginRequest, TwoFactorEmailRequest},
            response::PasswordLoginResponse,
=======
        auth::login::{
            api_key_login, password_login, ApiKeyLoginRequest, ApiKeyLoginResponse,
            PasswordLoginRequest, PasswordLoginResponse,
>>>>>>> 150a0582
        },
        client::auth_settings::AuthSettings,
        crypto::CipherString,
        platform::{
            generate_fingerprint, get_user_api_key, sync, FingerprintRequest, FingerprintResponse,
            SecretVerificationRequest, SyncRequest, SyncResponse, UserApiKeyResponse,
        },
    },
    log::debug,
};

#[derive(Debug)]
pub(crate) struct ApiConfigurations {
    pub identity: bitwarden_api_identity::apis::configuration::Configuration,
    pub api: bitwarden_api_api::apis::configuration::Configuration,
    pub device_type: DeviceType,
}

#[derive(Debug, Clone)]
pub(crate) enum LoginMethod {
    #[cfg(feature = "internal")]
    Username { client_id: String },
    #[cfg(feature = "internal")]
    ApiKey {
        client_id: String,
        client_secret: String,
    },
    AccessToken {
        service_account_id: Uuid,
        client_secret: String,
        organization_id: Uuid,
    },
}

#[derive(Debug)]
pub struct Client {
    token: Option<String>,
    pub(crate) refresh_token: Option<String>,
    pub(crate) token_expires_in: Option<Instant>,
    pub(crate) login_method: Option<LoginMethod>,

    /// Use Client::get_api_configurations() to access this.
    /// It should only be used directly in renew_token
    #[doc(hidden)]
    pub(crate) __api_configurations: ApiConfigurations,

    #[cfg(feature = "internal")]
    auth_settings: Option<AuthSettings>,

    encryption_settings: Option<EncryptionSettings>,
}

impl Client {
    pub fn new(settings_input: Option<ClientSettings>) -> Self {
        let settings = settings_input.unwrap_or_default();

        let headers = header::HeaderMap::new();

        let client = reqwest::Client::builder()
            .default_headers(headers)
            .build()
            .unwrap();

        let identity = bitwarden_api_identity::apis::configuration::Configuration {
            base_path: settings.identity_url,
            user_agent: Some(settings.user_agent.clone()),
            client: client.clone(),
            basic_auth: None,
            oauth_access_token: None,
            bearer_access_token: None,
            api_key: None,
        };

        let api = bitwarden_api_api::apis::configuration::Configuration {
            base_path: settings.api_url,
            user_agent: Some(settings.user_agent),
            client,
            basic_auth: None,
            oauth_access_token: None,
            bearer_access_token: None,
            api_key: None,
        };

        Self {
            token: None,
            refresh_token: None,
            token_expires_in: None,
            login_method: None,
            __api_configurations: ApiConfigurations {
                identity,
                api,
                device_type: settings.device_type,
            },
            #[cfg(feature = "internal")]
            auth_settings: None,
            encryption_settings: None,
        }
    }

    pub(crate) async fn get_api_configurations(&mut self) -> &ApiConfigurations {
        // At the moment we ignore the error result from the token renewal, if it fails,
        // the token will end up expiring and the next operation is going to fail anyway.
        self.renew_token().await.ok();
        &self.__api_configurations
    }

    #[cfg(feature = "internal")]
    pub async fn password_login(
        &mut self,
        input: &PasswordLoginRequest,
    ) -> Result<PasswordLoginResponse> {
        password_login(self, input).await
    }

    #[cfg(feature = "internal")]
    pub async fn api_key_login(
        &mut self,
        input: &ApiKeyLoginRequest,
    ) -> Result<ApiKeyLoginResponse> {
        api_key_login(self, input).await
    }

    #[cfg(feature = "secrets")]
    pub async fn access_token_login(
        &mut self,
        input: &AccessTokenLoginRequest,
    ) -> Result<AccessTokenLoginResponse> {
        access_token_login(self, input).await
    }

    #[cfg(feature = "internal")]
    pub async fn sync(&mut self, input: &SyncRequest) -> Result<SyncResponse> {
        sync(self, input).await
    }

    #[cfg(feature = "internal")]
    pub async fn get_user_api_key(
        &mut self,
        input: &SecretVerificationRequest,
    ) -> Result<UserApiKeyResponse> {
        get_user_api_key(self, input).await
    }

    #[cfg(feature = "internal")]
    pub(crate) fn get_auth_settings(&self) -> &Option<AuthSettings> {
        &self.auth_settings
    }

    pub fn get_access_token_organization(&self) -> Option<Uuid> {
        match &self.login_method {
            Some(LoginMethod::AccessToken {
                organization_id, ..
            }) => Some(*organization_id),
            _ => None,
        }
    }

    pub(crate) fn get_encryption_settings(&self) -> Result<&EncryptionSettings> {
        self.encryption_settings.as_ref().ok_or(Error::VaultLocked)
    }

    #[cfg(feature = "internal")]
    pub(crate) fn set_auth_settings(&mut self, auth_settings: AuthSettings) {
        debug! {"setting auth settings: {:#?}", auth_settings}
        self.auth_settings = Some(auth_settings);
    }

    pub(crate) fn set_tokens(
        &mut self,
        token: String,
        refresh_token: Option<String>,
        expires_in: u64,
        login_method: LoginMethod,
    ) {
        self.token = Some(token.clone());
        self.refresh_token = refresh_token;
        self.token_expires_in = Some(Instant::now() + Duration::from_secs(expires_in));
        self.login_method = Some(login_method);
        self.__api_configurations.identity.oauth_access_token = Some(token.clone());
        self.__api_configurations.api.oauth_access_token = Some(token);
    }

    pub async fn renew_token(&mut self) -> Result<()> {
        renew_token(self).await
    }

    #[cfg(feature = "internal")]
    pub fn is_authed(&self) -> bool {
        self.token.is_some() || self.auth_settings.is_some()
    }

    #[cfg(feature = "internal")]
    pub(crate) fn initialize_user_crypto(
        &mut self,
        password: &str,
        user_key: CipherString,
        private_key: CipherString,
    ) -> Result<&EncryptionSettings> {
        let auth = match &self.auth_settings {
            Some(a) => a,
            None => return Err(Error::NotAuthenticated),
        };

        self.encryption_settings = Some(EncryptionSettings::new(
            auth,
            password,
            user_key,
            private_key,
        )?);
        Ok(self.encryption_settings.as_ref().unwrap())
    }

    pub(crate) fn initialize_crypto_single_key(
        &mut self,
        key: SymmetricCryptoKey,
    ) -> &EncryptionSettings {
        self.encryption_settings = Some(EncryptionSettings::new_single_key(key));
        self.encryption_settings.as_ref().unwrap()
    }

    #[cfg(feature = "internal")]
    pub(crate) fn initialize_org_crypto(
        &mut self,
        org_keys: Vec<(Uuid, CipherString)>,
    ) -> Result<&EncryptionSettings> {
        let enc = self
            .encryption_settings
            .as_mut()
            .ok_or(Error::VaultLocked)?;

        enc.set_org_keys(org_keys)?;
        Ok(self.encryption_settings.as_ref().unwrap())
    }

    #[cfg(feature = "internal")]
    pub fn fingerprint(&mut self, input: &FingerprintRequest) -> Result<FingerprintResponse> {
        generate_fingerprint(input)
    }

    #[cfg(feature = "internal")]
    pub async fn send_two_factor_email(&mut self, tf: &TwoFactorEmailRequest) -> Result<()> {
        send_two_factor_email(self, tf).await
    }
}

#[cfg(test)]
mod tests {
    use wiremock::{matchers, Mock, ResponseTemplate};

    use crate::{auth::login::AccessTokenLoginRequest, secrets_manager::secrets::*};

    #[tokio::test]
    async fn test_access_token_login() {
        // Create the mock server with the necessary routes for this test
        let (_server, mut client) = crate::util::start_mock(vec![
            Mock::given(matchers::path("/identity/connect/token"))
            .respond_with(ResponseTemplate::new(200).set_body_json(
                serde_json::json!({
                    "access_token":"eyJhbGciOiJSUzI1NiIsImtpZCI6IjMwMURENkE1MEU4NEUxRDA5MUM4MUQzQjAwQkY5MDEwQzg1REJEOUFSUzI1NiIsInR5cCI6\
                    ImF0K2p3dCIsIng1dCI6Ik1CM1dwUTZFNGRDUnlCMDdBTC1RRU1oZHZabyJ9.eyJuYmYiOjE2NzUxMDM3ODEsImV4cCI6MTY3NTEwNzM4MSwiaXNzIjo\
                    iaHR0cDovL2xvY2FsaG9zdCIsImNsaWVudF9pZCI6ImVjMmMxZDQ2LTZhNGItNDc1MS1hMzEwLWFmOTYwMTMxN2YyZCIsInN1YiI6ImQzNDgwNGNhLTR\
                    mNmMtNDM5Mi04NmI3LWFmOTYwMTMxNzVkMCIsIm9yZ2FuaXphdGlvbiI6ImY0ZTQ0YTdmLTExOTAtNDMyYS05ZDRhLWFmOTYwMTMxMjdjYiIsImp0aSI\
                    6IjU3QUU0NzQ0MzIwNzk1RThGQkQ4MUIxNDA2RDQyNTQyIiwiaWF0IjoxNjc1MTAzNzgxLCJzY29wZSI6WyJhcGkuc2VjcmV0cyJdfQ.GRKYzqgJZHEE\
                    ZHsJkhVZH8zjYhY3hUvM4rhdV3FU10WlCteZdKHrPIadCUh-Oz9DxIAA2HfALLhj1chL4JgwPmZgPcVS2G8gk8XeBmZXowpVWJ11TXS1gYrM9syXbv9j\
                    0JUCdpeshH7e56WnlpVynyUwIum9hmYGZ_XJUfmGtlKLuNjYnawTwLEeR005uEjxq3qI1kti-WFnw8ciL4a6HLNulgiFw1dAvs4c7J0souShMfrnFO3g\
                    SOHff5kKD3hBB9ynDBnJQSFYJ7dFWHIjhqs0Vj-9h0yXXCcHvu7dVGpaiNjNPxbh6YeXnY6UWcmHLDtFYsG2BWcNvVD4-VgGxXt3cMhrn7l3fSYuo32Z\
                    Yk4Wop73XuxqF2fmfmBdZqGI1BafhENCcZw_bpPSfK2uHipfztrgYnrzwvzedz0rjFKbhDyrjzuRauX5dqVJ4ntPeT9g_I5n71gLxiP7eClyAx5RxdF6\
                    He87NwC8i-hLBhugIvLTiDj-Sk9HvMth6zaD0ebxd56wDjq8-CMG_WcgusDqNzKFHqWNDHBXt8MLeTgZAR2rQMIMFZqFgsJlRflbig8YewmNUA9wAU74\
                    TfxLY1foO7Xpg49vceB7C-PlvGi1VtX6F2i0tc_67lA5kWXnnKBPBUyspoIrmAUCwfms5nTTqA9xXAojMhRHAos_OdM",
                    "expires_in":3600,
                    "token_type":"Bearer",
                    "scope":"api.secrets",
                    "encrypted_payload":"2.E9fE8+M/VWMfhhim1KlCbQ==|eLsHR484S/tJbIkM6spnG/HP65tj9A6Tba7kAAvUp+rYuQmGLixiOCfMsqt5OvBctDfvvr/Aes\
                    Bu7cZimPLyOEhqEAjn52jF0eaI38XZfeOG2VJl0LOf60Wkfh3ryAMvfvLj3G4ZCNYU8sNgoC2+IQ==|lNApuCQ4Pyakfo/wwuuajWNaEX/2MW8/3rjXB/V7n+k="})
            )),
            Mock::given(matchers::path("/api/organizations/f4e44a7f-1190-432a-9d4a-af96013127cb/secrets"))
            .respond_with(ResponseTemplate::new(200).set_body_json(
                serde_json::json!({
                    "secrets":[{
                            "id":"15744a66-341a-4c62-af50-af960166b6bc",
                            "organizationId":"f4e44a7f-1190-432a-9d4a-af96013127cb",
                            "key":"2.pMS6/icTQABtulw52pq2lg==|XXbxKxDTh+mWiN1HjH2N1w==|Q6PkuT+KX/axrgN9ubD5Ajk2YNwxQkgs3WJM0S0wtG8=",
                            "creationDate":"2023-01-26T21:46:02.2182556Z",
                            "revisionDate":"2023-01-26T21:46:02.2182557Z"
                    }],
                    "projects":[],
                    "object":"SecretsWithProjectsList"
                })
            )),
            Mock::given(matchers::path("/api/secrets/15744a66-341a-4c62-af50-af960166b6bc"))
            .respond_with(ResponseTemplate::new(200).set_body_json(
                serde_json::json!({
                    "id":"15744a66-341a-4c62-af50-af960166b6bc",
                    "organizationId":"f4e44a7f-1190-432a-9d4a-af96013127cb",
                    "key":"2.pMS6/icTQABtulw52pq2lg==|XXbxKxDTh+mWiN1HjH2N1w==|Q6PkuT+KX/axrgN9ubD5Ajk2YNwxQkgs3WJM0S0wtG8=",
                    "value":"2.Gl34n9JYABC7V21qHcBzHg==|c1Ds244pob7i+8+MXe4++w==|Shimz/qKMYZmzSFWdeBzFb9dFz7oF6Uv9oqkws7rEe0=",
                    "note":"2.Cn9ABJy7+WfR4uUHwdYepg==|+nbJyU/6hSknoa5dcEJEUg==|1DTp/ZbwGO3L3RN+VMsCHz8XDr8egn/M5iSitGGysPA=",
                    "creationDate":"2023-01-26T21:46:02.2182556Z",
                    "revisionDate":"2023-01-26T21:46:02.2182557Z",
                    "object":"secret"
                })
            ))
        ]).await;

        // Test the login is correct and we store the returned organization ID correctly
        let res = client
            .access_token_login(&AccessTokenLoginRequest {
                access_token: "0.ec2c1d46-6a4b-4751-a310-af9601317f2d.C2IgxjjLF7qSshsbwe8JGcbM075YXw:X8vbvA0bduihIDe/qrzIQQ==".into(),
            })
            .await
            .unwrap();
        assert!(res.authenticated);
        let organization_id = client.get_access_token_organization().unwrap();
        assert_eq!(
            organization_id.to_string(),
            "f4e44a7f-1190-432a-9d4a-af96013127cb"
        );

        // Test that we can retrieve the list of secrets correctly
        let mut res = client
            .secrets()
            .list(&SecretIdentifiersRequest { organization_id })
            .await
            .unwrap();
        assert_eq!(res.data.len(), 1);

        // Test that given a secret ID we can get it's data
        let res = client
            .secrets()
            .get(&SecretGetRequest {
                id: res.data.remove(0).id,
            })
            .await
            .unwrap();
        assert_eq!(res.key, "TEST");
        assert_eq!(res.note, "TEST");
        assert_eq!(res.value, "TEST");
    }
}<|MERGE_RESOLUTION|>--- conflicted
+++ resolved
@@ -18,16 +18,10 @@
 #[cfg(feature = "internal")]
 use {
     crate::{
-<<<<<<< HEAD
-        auth::{
-            commands::{api_key_login, password_login, send_two_factor_email},
-            request::{ApiKeyLoginRequest, PasswordLoginRequest, TwoFactorEmailRequest},
-            response::PasswordLoginResponse,
-=======
         auth::login::{
-            api_key_login, password_login, ApiKeyLoginRequest, ApiKeyLoginResponse,
-            PasswordLoginRequest, PasswordLoginResponse,
->>>>>>> 150a0582
+            api_key_login, password_login, send_two_factor_email, ApiKeyLoginRequest,
+            ApiKeyLoginResponse, PasswordLoginRequest, PasswordLoginResponse,
+            TwoFactorEmailRequest,
         },
         client::auth_settings::AuthSettings,
         crypto::CipherString,
