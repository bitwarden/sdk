<<<<<<< HEAD
use std::time::Duration;

use instant::Instant;
=======
use chrono::Utc;
>>>>>>> f9f1e5a5
use reqwest::header::{self};
use uuid::Uuid;

#[cfg(feature = "secrets")]
use crate::auth::login::{AccessTokenLoginRequest, AccessTokenLoginResponse};
#[cfg(feature = "internal")]
use crate::{
    client::kdf::Kdf,
    crypto::EncString,
    platform::{
        generate_fingerprint, get_user_api_key, sync, FingerprintRequest, FingerprintResponse,
        SecretVerificationRequest, SyncRequest, SyncResponse, UserApiKeyResponse,
    },
};
use crate::{
    client::{
        client_settings::{ClientSettings, DeviceType},
        encryption_settings::EncryptionSettings,
    },
    crypto::SymmetricCryptoKey,
    error::{Error, Result},
};

#[derive(Debug)]
pub(crate) struct ApiConfigurations {
    pub identity: bitwarden_api_identity::apis::configuration::Configuration,
    pub api: bitwarden_api_api::apis::configuration::Configuration,
    pub device_type: DeviceType,
}

#[derive(Debug, Clone)]
pub(crate) enum LoginMethod {
    #[cfg(feature = "internal")]
    User(UserLoginMethod),
    // TODO: Organizations supports api key
    // Organization(OrganizationLoginMethod),
    ServiceAccount(ServiceAccountLoginMethod),
}

#[derive(Debug, Clone)]
#[cfg(feature = "internal")]
pub(crate) enum UserLoginMethod {
    Username {
        client_id: String,
        email: String,
        kdf: Kdf,
    },
    ApiKey {
        client_id: String,
        client_secret: String,

        email: String,
        kdf: Kdf,
    },
}

#[derive(Debug, Clone)]
pub(crate) enum ServiceAccountLoginMethod {
    AccessToken {
        service_account_id: Uuid,
        client_secret: String,
        organization_id: Uuid,
    },
}

#[derive(Debug)]
pub struct Client {
    token: Option<String>,
    pub(crate) refresh_token: Option<String>,
    pub(crate) token_expires_in: Option<i64>,
    pub(crate) login_method: Option<LoginMethod>,

    /// Use Client::get_api_configurations() to access this.
    /// It should only be used directly in renew_token
    #[doc(hidden)]
    pub(crate) __api_configurations: ApiConfigurations,

    encryption_settings: Option<EncryptionSettings>,
}

impl Client {
    pub fn new(settings_input: Option<ClientSettings>) -> Self {
        let settings = settings_input.unwrap_or_default();

        let headers = header::HeaderMap::new();

        let client = reqwest::Client::builder()
            .default_headers(headers)
            .build()
            .unwrap();

        let identity = bitwarden_api_identity::apis::configuration::Configuration {
            base_path: settings.identity_url,
            user_agent: Some(settings.user_agent.clone()),
            client: client.clone(),
            basic_auth: None,
            oauth_access_token: None,
            bearer_access_token: None,
            api_key: None,
        };

        let api = bitwarden_api_api::apis::configuration::Configuration {
            base_path: settings.api_url,
            user_agent: Some(settings.user_agent),
            client,
            basic_auth: None,
            oauth_access_token: None,
            bearer_access_token: None,
            api_key: None,
        };

        Self {
            token: None,
            refresh_token: None,
            token_expires_in: None,
            login_method: None,
            __api_configurations: ApiConfigurations {
                identity,
                api,
                device_type: settings.device_type,
            },
            encryption_settings: None,
        }
    }

    pub(crate) async fn get_api_configurations(&mut self) -> &ApiConfigurations {
        // At the moment we ignore the error result from the token renewal, if it fails,
        // the token will end up expiring and the next operation is going to fail anyway.
        self.auth().renew_token().await.ok();
        &self.__api_configurations
    }

    #[cfg(feature = "secrets")]
    #[deprecated(note = "Use auth().login_access_token() instead")]
    pub async fn access_token_login(
        &mut self,
        input: &AccessTokenLoginRequest,
    ) -> Result<AccessTokenLoginResponse> {
        self.auth().login_access_token(input).await
    }

    #[cfg(feature = "internal")]
    pub async fn sync(&mut self, input: &SyncRequest) -> Result<SyncResponse> {
        sync(self, input).await
    }

    #[cfg(feature = "internal")]
    pub async fn get_user_api_key(
        &mut self,
        input: &SecretVerificationRequest,
    ) -> Result<UserApiKeyResponse> {
        get_user_api_key(self, input).await
    }

    #[cfg(feature = "internal")]
    pub(crate) fn get_login_method(&self) -> &Option<LoginMethod> {
        &self.login_method
    }

    pub fn get_access_token_organization(&self) -> Option<Uuid> {
        match self.login_method {
            Some(LoginMethod::ServiceAccount(ServiceAccountLoginMethod::AccessToken {
                organization_id,
                ..
            })) => Some(organization_id),
            _ => None,
        }
    }

    pub(crate) fn get_encryption_settings(&self) -> Result<&EncryptionSettings> {
        self.encryption_settings.as_ref().ok_or(Error::VaultLocked)
    }

    #[cfg(feature = "mobile")]
    pub(crate) fn set_login_method(&mut self, login_method: LoginMethod) {
        use log::debug;

        debug! {"setting login method: {:#?}", login_method}
        self.login_method = Some(login_method);
    }

    pub(crate) fn set_tokens(
        &mut self,
        token: String,
        refresh_token: Option<String>,
        expires_in: u64,
        login_method: LoginMethod,
    ) {
        self.token = Some(token.clone());
        self.refresh_token = refresh_token;
        self.token_expires_in = Some(Utc::now().timestamp() + expires_in as i64);
        self.login_method = Some(login_method);
        self.__api_configurations.identity.oauth_access_token = Some(token.clone());
        self.__api_configurations.api.oauth_access_token = Some(token);
    }

    #[cfg(feature = "internal")]
    pub fn is_authed(&self) -> bool {
        self.token.is_some() || self.login_method.is_some()
    }

    #[cfg(feature = "internal")]
    pub(crate) fn initialize_user_crypto(
        &mut self,
        password: &str,
        user_key: EncString,
        private_key: EncString,
    ) -> Result<&EncryptionSettings> {
        let login_method = match &self.login_method {
            Some(LoginMethod::User(u)) => u,
            _ => return Err(Error::NotAuthenticated),
        };

        self.encryption_settings = Some(EncryptionSettings::new(
            login_method,
            password,
            user_key,
            private_key,
        )?);
        Ok(self.encryption_settings.as_ref().unwrap())
    }

    #[cfg(feature = "mobile")]
    pub(crate) fn initialize_user_crypto_decrypted_key(
        &mut self,
        decrypted_user_key: &str,
        private_key: EncString,
    ) -> Result<&EncryptionSettings> {
        let user_key = decrypted_user_key.parse::<SymmetricCryptoKey>()?;
        self.encryption_settings = Some(EncryptionSettings::new_decrypted_key(
            user_key,
            private_key,
        )?);
        Ok(self
            .encryption_settings
            .as_ref()
            .expect("It was initialized on the previous line"))
    }

    pub(crate) fn initialize_crypto_single_key(
        &mut self,
        key: SymmetricCryptoKey,
    ) -> &EncryptionSettings {
        self.encryption_settings = Some(EncryptionSettings::new_single_key(key));
        self.encryption_settings.as_ref().unwrap()
    }

    #[cfg(feature = "internal")]
    pub(crate) fn initialize_org_crypto(
        &mut self,
        org_keys: Vec<(Uuid, EncString)>,
    ) -> Result<&EncryptionSettings> {
        let enc = self
            .encryption_settings
            .as_mut()
            .ok_or(Error::VaultLocked)?;

        enc.set_org_keys(org_keys)?;
        Ok(self.encryption_settings.as_ref().unwrap())
    }

    #[cfg(feature = "internal")]
    pub fn fingerprint(&self, input: &FingerprintRequest) -> Result<FingerprintResponse> {
        generate_fingerprint(input)
    }
}<|MERGE_RESOLUTION|>--- conflicted
+++ resolved
@@ -1,10 +1,4 @@
-<<<<<<< HEAD
-use std::time::Duration;
-
-use instant::Instant;
-=======
 use chrono::Utc;
->>>>>>> f9f1e5a5
 use reqwest::header::{self};
 use uuid::Uuid;
 
