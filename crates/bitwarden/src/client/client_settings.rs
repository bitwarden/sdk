--- conflicted
+++ resolved
@@ -16,13 +16,9 @@
 /// };
 /// let default = ClientSettings::default();
 /// ```
-<<<<<<< HEAD
 ///
 /// Targets `localhost:8080` for debug builds.
 #[derive(Serialize, Deserialize, Debug, JsonSchema, Clone)]
-=======
-#[derive(Serialize, Deserialize, Debug, JsonSchema)]
->>>>>>> 826d2725
 #[serde(default, rename_all = "camelCase", deny_unknown_fields)]
 #[cfg_attr(feature = "mobile", derive(uniffi::Record))]
 pub struct ClientSettings {
