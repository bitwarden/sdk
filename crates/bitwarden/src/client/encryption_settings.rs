use std::collections::HashMap;

#[cfg(feature = "internal")]
<<<<<<< HEAD
use crate::{
    client::UserLoginMethod,
    crypto::{EncString, KeyDecryptable},
    error::Result,
=======
use {
    crate::{
        client::UserLoginMethod,
        crypto::{AsymmEncString, EncString, KeyDecryptable},
        error::{CryptoError, Result},
    },
    rsa::pkcs8::DecodePrivateKey,
>>>>>>> 1067d355
};
use uuid::Uuid;

use crate::crypto::{AsymmetricCryptoKey, SymmetricCryptoKey};

pub struct EncryptionSettings {
    user_key: SymmetricCryptoKey,
    private_key: Option<AsymmetricCryptoKey>,
    org_keys: HashMap<Uuid, SymmetricCryptoKey>,
}

impl std::fmt::Debug for EncryptionSettings {
    fn fmt(&self, f: &mut std::fmt::Formatter<'_>) -> std::fmt::Result {
        f.debug_struct("EncryptionSettings").finish()
    }
}

impl EncryptionSettings {
    /// Initialize the encryption settings with the user password and their encrypted keys
    #[cfg(feature = "internal")]
    pub(crate) fn new(
        login_method: &UserLoginMethod,
        password: &str,
        user_key: EncString,
        private_key: EncString,
    ) -> Result<Self> {
        use crate::crypto::MasterKey;

        match login_method {
            UserLoginMethod::Username { email, kdf, .. }
            | UserLoginMethod::ApiKey { email, kdf, .. } => {
                // Derive master key from password
                let master_key = MasterKey::derive(password.as_bytes(), email.as_bytes(), kdf)?;

                // Decrypt the user key
                let user_key = master_key.decrypt_user_key(user_key)?;

                Self::new_decrypted_key(user_key, private_key)
            }
        }
    }

    /// Initialize the encryption settings with the decrypted user key and the encrypted user private key
    /// This should only be used when unlocking the vault via biometrics or when the vault is set to lock: "never"
    /// Otherwise handling the decrypted user key is dangerous and discouraged
    #[cfg(feature = "internal")]
    pub(crate) fn new_decrypted_key(
        user_key: SymmetricCryptoKey,
        private_key: EncString,
    ) -> Result<Self> {
        let private_key = {
            let dec: Vec<u8> = private_key.decrypt_with_key(&user_key)?;
            Some(AsymmetricCryptoKey::try_from(dec.as_slice())?)
        };

        Ok(EncryptionSettings {
            user_key,
            private_key,
            org_keys: HashMap::new(),
        })
    }

    /// Initialize the encryption settings with only a single decrypted key.
    /// This is used only for logging in Secrets Manager with an access token
    pub(crate) fn new_single_key(key: SymmetricCryptoKey) -> Self {
        EncryptionSettings {
            user_key: key,
            private_key: None,
            org_keys: HashMap::new(),
        }
    }

    #[cfg(feature = "internal")]
    pub(crate) fn set_org_keys(
        &mut self,
        org_enc_keys: Vec<(Uuid, AsymmEncString)>,
    ) -> Result<&mut Self> {
        use crate::error::Error;

        let private_key = self.private_key.as_ref().ok_or(Error::VaultLocked)?;

        // Make sure we only keep the keys given in the arguments and not any of the previous
        // ones, which might be from organizations that the user is no longer a part of anymore
        self.org_keys.clear();

        // Decrypt the org keys with the private key
        for (org_id, org_enc_key) in org_enc_keys {
<<<<<<< HEAD
            let dec: Vec<u8> = org_enc_key.decrypt_with_key(private_key)?;
=======
            let dec = org_enc_key.decrypt(private_key)?;
>>>>>>> 1067d355

            let org_key = SymmetricCryptoKey::try_from(dec.as_slice())?;

            self.org_keys.insert(org_id, org_key);
        }

        Ok(self)
    }

    pub(crate) fn get_key(&self, org_id: &Option<Uuid>) -> Option<&SymmetricCryptoKey> {
        // If we don't have a private key set (to decode multiple org keys), we just use the main user key
        if self.private_key.is_none() {
            return Some(&self.user_key);
        }

        match org_id {
            Some(org_id) => self.org_keys.get(org_id),
            None => Some(&self.user_key),
        }
    }
}<|MERGE_RESOLUTION|>--- conflicted
+++ resolved
@@ -1,20 +1,10 @@
 use std::collections::HashMap;
 
 #[cfg(feature = "internal")]
-<<<<<<< HEAD
 use crate::{
     client::UserLoginMethod,
-    crypto::{EncString, KeyDecryptable},
+    crypto::{AsymmEncString, EncString, KeyDecryptable},
     error::Result,
-=======
-use {
-    crate::{
-        client::UserLoginMethod,
-        crypto::{AsymmEncString, EncString, KeyDecryptable},
-        error::{CryptoError, Result},
-    },
-    rsa::pkcs8::DecodePrivateKey,
->>>>>>> 1067d355
 };
 use uuid::Uuid;
 
@@ -102,11 +92,7 @@
 
         // Decrypt the org keys with the private key
         for (org_id, org_enc_key) in org_enc_keys {
-<<<<<<< HEAD
             let dec: Vec<u8> = org_enc_key.decrypt_with_key(private_key)?;
-=======
-            let dec = org_enc_key.decrypt(private_key)?;
->>>>>>> 1067d355
 
             let org_key = SymmetricCryptoKey::try_from(dec.as_slice())?;
 
