--- conflicted
+++ resolved
@@ -1,20 +1,19 @@
 use std::collections::HashMap;
 
-use bitwarden_crypto::{EncString, KeyContainer, SymmetricCryptoKey};
+use bitwarden_crypto::{KeyContainer, SymmetricCryptoKey};
 use rsa::RsaPrivateKey;
 use uuid::Uuid;
 #[cfg(feature = "internal")]
 use {
     crate::{
         client::UserLoginMethod,
-<<<<<<< HEAD
-=======
-        crypto::{AsymmEncString, EncString, KeyDecryptable},
->>>>>>> 793ff107
         error::{CryptoError, Result},
     },
     rsa::pkcs8::DecodePrivateKey,
 };
+
+#[cfg(feature = "internal")]
+use bitwarden_crypto::{AsymmEncString, EncString};
 
 pub struct EncryptionSettings {
     user_key: SymmetricCryptoKey,
@@ -37,13 +36,14 @@
         user_key: EncString,
         private_key: EncString,
     ) -> Result<Self> {
-        use crate::crypto::MasterKey;
+        use bitwarden_crypto::MasterKey;
 
         match login_method {
             UserLoginMethod::Username { email, kdf, .. }
             | UserLoginMethod::ApiKey { email, kdf, .. } => {
                 // Derive master key from password
-                let master_key = MasterKey::derive(password.as_bytes(), email.as_bytes(), kdf)?;
+                let master_key =
+                    MasterKey::derive(password.as_bytes(), email.as_bytes(), &kdf.into())?;
 
                 // Decrypt the user key
                 let user_key = master_key.decrypt_user_key(user_key)?;
