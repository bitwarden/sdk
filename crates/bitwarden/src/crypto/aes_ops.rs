--- conflicted
+++ resolved
@@ -13,11 +13,8 @@
     BlockEncryptMut, KeyIvInit,
 };
 use hmac::Mac;
-<<<<<<< HEAD
 use rand::RngCore;
 use subtle::ConstantTimeEq;
-=======
->>>>>>> 24f0dfdb
 
 use crate::{
     crypto::{PbkdfSha256Hmac, PBKDF_SHA256_HMAC_OUT_SIZE},
@@ -85,16 +82,10 @@
     data_dec: &[u8],
     mac_key: GenericArray<u8, U32>,
     key: GenericArray<u8, U32>,
-<<<<<<< HEAD
-) -> Result<EncString> {
-    let (iv, data) = encrypt_aes256_internal(data_dec, key);
-    let mac = generate_mac(&mac_key, &iv, &data)?;
-=======
 ) -> Result<([u8; 16], [u8; 32], Vec<u8>)> {
     let rng = rand::thread_rng();
     let (iv, data) = encrypt_aes256_internal(rng, data_dec, key);
-    let mac = validate_mac(&mac_key, &iv, &data)?;
->>>>>>> 24f0dfdb
+    let mac = generate_mac(&mac_key, &iv, &data)?;
 
     Ok((iv, mac, data))
 }
@@ -131,32 +122,6 @@
 
 #[cfg(test)]
 mod tests {
-<<<<<<< HEAD
-    use super::*;
-
-    #[test]
-    fn test_generate_mac() {
-        let key = &[
-            195, 14, 183, 53, 190, 121, 107, 16, 20, 192, 149, 196, 224, 9, 130, 104, 238, 8, 50,
-            45,
-        ];
-        let iv = &[
-            226, 6, 27, 67, 114, 12, 246, 255, 192, 90, 129, 21, 247, 200, 238, 154,
-        ];
-        let data = &[
-            153, 234, 143, 119, 19, 195, 39, 51, 7, 16, 185, 219, 162, 85, 48, 247, 21, 126, 142,
-            37, 0, 157, 107, 216, 98, 218, 128, 173, 18, 126, 0, 254, 87, 178, 169,
-        ];
-        let mac = generate_mac(key, iv, data).unwrap();
-        assert_eq!(
-            mac,
-            [
-                186, 117, 103, 89, 51, 36, 29, 13, 170, 14, 241, 155, 239, 212, 159, 78, 157, 45,
-                165, 62, 233, 108, 125, 175, 153, 49, 110, 184, 74, 226, 77, 1
-            ]
-        );
-    }
-=======
     use aes::cipher::generic_array::sequence::GenericSequence;
     use base64::Engine;
     use rand::SeedableRng;
@@ -193,13 +158,13 @@
     }
 
     #[test]
-    fn test_validate_mac() {
+    fn test_generate_mac() {
         let mac_key = generate_vec(16, 0, 16);
 
         let iv = generate_vec(16, 0, 16);
         let data = generate_vec(16, 0, 16);
 
-        let result = validate_mac(&mac_key, &iv, &data);
+        let result = generate_mac(&mac_key, &iv, &data);
 
         assert!(result.is_ok());
         let mac = result.unwrap();
@@ -228,5 +193,4 @@
 
         assert_eq!(String::from_utf8(decrypted).unwrap(), "EncryptMe!");
     }
->>>>>>> 24f0dfdb
 }