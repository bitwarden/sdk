//! # AES operations
//!
//! Contains low level AES operations used by the rest of the library.
//!
//! **Warning**: Consider carefully if you have to use these functions directly, as generally we
//! expose higher level functions that are easier to use and more secure.
//!
//! In most cases you should use the [EncString] with [KeyEncryptable][super::KeyEncryptable] &
//! [KeyDecryptable][super::KeyDecryptable] instead.

use aes::cipher::{
    block_padding::Pkcs7, generic_array::GenericArray, typenum::U32, BlockDecryptMut,
    BlockEncryptMut, KeyIvInit,
};
use hmac::Mac;

use crate::{
    crypto::{PbkdfSha256Hmac, PBKDF_SHA256_HMAC_OUT_SIZE},
    error::{CryptoError, Result},
};

/// Decrypt using AES-256 in CBC mode.
///
/// Behaves similar to [decrypt_aes256_hmac], but does not validate the MAC.
pub fn decrypt_aes256(iv: &[u8; 16], data: Vec<u8>, key: GenericArray<u8, U32>) -> Result<Vec<u8>> {
    // Decrypt data
    let iv = GenericArray::from_slice(iv);
    let mut data = data;
    let decrypted_key_slice = cbc::Decryptor::<aes::Aes256>::new(&key, iv)
        .decrypt_padded_mut::<Pkcs7>(&mut data)
        .map_err(|_| CryptoError::KeyDecrypt)?;

    // Data is decrypted in place and returns a subslice of the original Vec, to avoid cloning it, we truncate to the subslice length
    let decrypted_len = decrypted_key_slice.len();
    data.truncate(decrypted_len);

    Ok(data)
}

/// Decrypt using AES-256 in CBC mode with MAC.
///
/// Behaves similar to [decrypt_aes256], but also validates the MAC.
pub fn decrypt_aes256_hmac(
    iv: &[u8; 16],
    mac: &[u8; 32],
    data: Vec<u8>,
    mac_key: GenericArray<u8, U32>,
    key: GenericArray<u8, U32>,
) -> Result<Vec<u8>> {
    let res = validate_mac(&mac_key, iv, &data)?;
    if res != *mac {
        return Err(CryptoError::InvalidMac.into());
    }
    decrypt_aes256(iv, data, key)
}

/// Encrypt using AES-256 in CBC mode.
///
/// Behaves similar to [encrypt_aes256_hmac], but does't generate a MAC.
///
/// ## Returns
///
/// A AesCbc256_B64 EncString
<<<<<<< HEAD
pub fn encrypt_aes256(data_dec: &[u8], key: GenericArray<u8, U32>) -> ([u8; 16], Vec<u8>) {
    let rng = rand::thread_rng();
    let (iv, data) = encrypt_aes256_internal(rng, data_dec, key);
=======
#[allow(unused)]
pub fn encrypt_aes256(data_dec: &[u8], key: GenericArray<u8, U32>) -> Result<EncString> {
    let (iv, data) = encrypt_aes256_internal(data_dec, key);
>>>>>>> 39891e0a

    (iv, data)
}

/// Encrypt using AES-256 in CBC mode with MAC.
///
/// Behaves similar to [encrypt_aes256], but also generate a MAC.
///
/// ## Returns
///
/// A AesCbc256_HmacSha256_B64 EncString
pub fn encrypt_aes256_hmac(
    data_dec: &[u8],
    mac_key: GenericArray<u8, U32>,
    key: GenericArray<u8, U32>,
) -> Result<([u8; 16], [u8; 32], Vec<u8>)> {
    let rng = rand::thread_rng();
    let (iv, data) = encrypt_aes256_internal(rng, data_dec, key);
    let mac = validate_mac(&mac_key, &iv, &data)?;

    Ok((iv, mac, data))
}

/// Encrypt using AES-256 in CBC mode.
///
/// Used internally by:
/// - [encrypt_aes256]
/// - [encrypt_aes256_hmac]
fn encrypt_aes256_internal(
    mut rng: impl rand::RngCore,
    data_dec: &[u8],
    key: GenericArray<u8, U32>,
) -> ([u8; 16], Vec<u8>) {
    let mut iv = [0u8; 16];
    rng.fill_bytes(&mut iv);
    let data = cbc::Encryptor::<aes::Aes256>::new(&key, &iv.into())
        .encrypt_padded_vec_mut::<Pkcs7>(data_dec);

    (iv, data)
}

/// Validate a MAC using HMAC-SHA256.
fn validate_mac(mac_key: &[u8], iv: &[u8], data: &[u8]) -> Result<[u8; 32]> {
    let mut hmac = PbkdfSha256Hmac::new_from_slice(mac_key).expect("HMAC can take key of any size");
    hmac.update(iv);
    hmac.update(data);
    let mac: [u8; PBKDF_SHA256_HMAC_OUT_SIZE] = (*hmac.finalize().into_bytes())
        .try_into()
        .map_err(|_| CryptoError::InvalidMac)?;

    Ok(mac)
}

#[cfg(test)]
mod tests {
    use aes::cipher::generic_array::sequence::GenericSequence;
    use rand::SeedableRng;

    use super::*;

    fn generate_array(offset: u8, increment: u8) -> GenericArray<u8, U32> {
        GenericArray::generate(|i| offset + i as u8 * increment)
    }

    #[test]
    fn test_encrypt_aes256_internal() {
        let key = generate_array(0, 1);

        let rng = rand_chacha::ChaCha8Rng::from_seed([0u8; 32]);
        let result = encrypt_aes256_internal(rng, "EncryptMe!".as_bytes(), key);
        assert_eq!(
            result,
            (
                [62, 0, 239, 47, 137, 95, 64, 214, 127, 91, 184, 232, 31, 9, 165, 161],
                vec![214, 76, 187, 97, 58, 146, 212, 140, 95, 164, 177, 204, 179, 133, 172, 148]
            )
        );
    }

    fn generate_array2(length: usize, offset: u8, increment: u8) -> Vec<u8> {
        (0..length).map(|i| offset + i as u8 * increment).collect()
    }

    #[test]
    fn test_validate_mac() {
        let mac_key = generate_array2(16, 0, 16);

        let iv = generate_array2(16, 0, 16);
        let data = generate_array2(16, 0, 16);

        let result = validate_mac(&mac_key, &iv, &data);

        assert!(result.is_ok());
        let mac = result.unwrap();
        assert_eq!(mac.len(), 32);
    }
}<|MERGE_RESOLUTION|>--- conflicted
+++ resolved
@@ -61,15 +61,10 @@
 /// ## Returns
 ///
 /// A AesCbc256_B64 EncString
-<<<<<<< HEAD
+#[allow(unused)]
 pub fn encrypt_aes256(data_dec: &[u8], key: GenericArray<u8, U32>) -> ([u8; 16], Vec<u8>) {
     let rng = rand::thread_rng();
     let (iv, data) = encrypt_aes256_internal(rng, data_dec, key);
-=======
-#[allow(unused)]
-pub fn encrypt_aes256(data_dec: &[u8], key: GenericArray<u8, U32>) -> Result<EncString> {
-    let (iv, data) = encrypt_aes256_internal(data_dec, key);
->>>>>>> 39891e0a
 
     (iv, data)
 }
@@ -126,17 +121,28 @@
 #[cfg(test)]
 mod tests {
     use aes::cipher::generic_array::sequence::GenericSequence;
+    use base64::Engine;
     use rand::SeedableRng;
+
+    use crate::util::BASE64_ENGINE;
 
     use super::*;
 
-    fn generate_array(offset: u8, increment: u8) -> GenericArray<u8, U32> {
+    /// Helper function for generating a `GenericArray` of size 32 with each element being
+    /// a multiple of a given increment, starting from a given offset.
+    fn generate_generic_array(offset: u8, increment: u8) -> GenericArray<u8, U32> {
         GenericArray::generate(|i| offset + i as u8 * increment)
+    }
+
+    /// Helper function for generating a vector of a given size with each element being
+    /// a multiple of a given increment, starting from a given offset.
+    fn generate_vec(length: usize, offset: u8, increment: u8) -> Vec<u8> {
+        (0..length).map(|i| offset + i as u8 * increment).collect()
     }
 
     #[test]
     fn test_encrypt_aes256_internal() {
-        let key = generate_array(0, 1);
+        let key = generate_generic_array(0, 1);
 
         let rng = rand_chacha::ChaCha8Rng::from_seed([0u8; 32]);
         let result = encrypt_aes256_internal(rng, "EncryptMe!".as_bytes(), key);
@@ -149,16 +155,12 @@
         );
     }
 
-    fn generate_array2(length: usize, offset: u8, increment: u8) -> Vec<u8> {
-        (0..length).map(|i| offset + i as u8 * increment).collect()
-    }
-
     #[test]
     fn test_validate_mac() {
-        let mac_key = generate_array2(16, 0, 16);
+        let mac_key = generate_vec(16, 0, 16);
 
-        let iv = generate_array2(16, 0, 16);
-        let data = generate_array2(16, 0, 16);
+        let iv = generate_vec(16, 0, 16);
+        let data = generate_vec(16, 0, 16);
 
         let result = validate_mac(&mac_key, &iv, &data);
 
@@ -166,4 +168,27 @@
         let mac = result.unwrap();
         assert_eq!(mac.len(), 32);
     }
+
+    #[test]
+    fn test_decrypt_aes256() {
+        let iv = generate_vec(16, 0, 1);
+        let iv: &[u8; 16] = iv.as_slice().try_into().unwrap();
+        let key = generate_generic_array(0, 1);
+        let data = BASE64_ENGINE.decode("ByUF8vhyX4ddU9gcooznwA==").unwrap();
+
+        let decrypted = decrypt_aes256(iv, data, key).unwrap();
+
+        assert_eq!(String::from_utf8(decrypted).unwrap(), "EncryptMe!");
+    }
+
+    #[test]
+    fn test_encrypt_decrypt_aes256() {
+        let key = generate_generic_array(0, 1);
+        let data = "EncryptMe!";
+
+        let (iv, encrypted) = encrypt_aes256(data.as_bytes(), key);
+        let decrypted = decrypt_aes256(&iv, encrypted, key).unwrap();
+
+        assert_eq!(String::from_utf8(decrypted).unwrap(), "EncryptMe!");
+    }
 }