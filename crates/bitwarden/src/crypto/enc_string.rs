--- conflicted
+++ resolved
@@ -11,12 +11,7 @@
     util::BASE64_ENGINE,
 };
 
-<<<<<<< HEAD
-=======
-use super::{decrypt_aes256, Decryptable, Encryptable, SymmetricCryptoKey};
-
 #[derive(Clone)]
->>>>>>> 2d739c7d
 #[allow(unused, non_camel_case_types)]
 pub enum EncString {
     // 0
