--- conflicted
+++ resolved
@@ -1,9 +1,3 @@
-<<<<<<< HEAD
-//! Cryptographic primitives used in the SDK
-
-use aes::cipher::Unsigned;
-use hmac::digest::OutputSizeUser;
-=======
 //! # Cryptographic primitives
 //!
 //! This module contains the cryptographic primitives used throughout the SDK. The module makes a
@@ -28,7 +22,6 @@
 use hmac::digest::OutputSizeUser;
 
 use crate::error::{Error, Result};
->>>>>>> e10753b7
 
 mod enc_string;
 pub use enc_string::EncString;
@@ -39,21 +32,12 @@
 mod symmetric_crypto_key;
 pub use symmetric_crypto_key::SymmetricCryptoKey;
 mod shareable_key;
-<<<<<<< HEAD
-pub(crate) use shareable_key::stretch_key;
+pub(crate) use shareable_key::derive_shareable_key;
 
 mod master_key;
 pub(crate) use master_key::derive_password_hash;
 #[cfg(feature = "internal")]
 pub(crate) use master_key::{decrypt_user_key, derive_master_key};
-=======
-pub(crate) use shareable_key::derive_shareable_key;
-
-#[cfg(feature = "internal")]
-mod master_key;
-#[cfg(feature = "internal")]
-pub(crate) use master_key::{hash_kdf, stretch_key_password};
->>>>>>> e10753b7
 
 #[cfg(feature = "internal")]
 mod fingerprint;
@@ -62,9 +46,6 @@
 
 pub(crate) type PbkdfSha256Hmac = hmac::Hmac<sha2::Sha256>;
 pub(crate) const PBKDF_SHA256_HMAC_OUT_SIZE: usize =
-<<<<<<< HEAD
-    <<PbkdfSha256Hmac as OutputSizeUser>::OutputSize as Unsigned>::USIZE;
-=======
     <<PbkdfSha256Hmac as OutputSizeUser>::OutputSize as Unsigned>::USIZE;
 
 /// RFC5869 HKDF-Expand operation
@@ -78,5 +59,4 @@
         .map_err(|_| Error::Internal("invalid length"))?;
 
     Ok(key)
-}
->>>>>>> e10753b7
+}