use std::str::FromStr;

use aes::cipher::{generic_array::GenericArray, typenum::U32};
use base64::Engine;

use crate::{
<<<<<<< HEAD
    crypto::{derive_shareable_key, CryptoKey},
    error::{CryptoError, Error, Result},
=======
    crypto::{derive_shareable_key, generate_random_bytes},
    error::{CryptoError, Error},
>>>>>>> 37e4eaf9
    util::BASE64_ENGINE,
};

/// A symmetric encryption key. Used to encrypt and decrypt [`EncString`](crate::crypto::EncString)
pub struct SymmetricCryptoKey {
    pub(super) key: GenericArray<u8, U32>,
    pub(super) mac_key: Option<GenericArray<u8, U32>>,
}

impl SymmetricCryptoKey {
    const KEY_LEN: usize = 32;
    const MAC_LEN: usize = 32;

    pub fn generate(name: &str) -> Self {
        let secret: [u8; 16] = generate_random_bytes();
        derive_shareable_key(secret, name, None)
    }

    pub fn to_base64(&self) -> String {
        let mut buf = Vec::new();
        buf.extend_from_slice(&self.key);

        if let Some(mac) = self.mac_key {
            buf.extend_from_slice(&mac);
        }

        BASE64_ENGINE.encode(&buf)
    }

    #[cfg(feature = "internal")]
    pub(super) fn to_vec(&self) -> Vec<u8> {
        let mut buf = Vec::new();
        buf.extend_from_slice(&self.key);
        if let Some(mac) = self.mac_key {
            buf.extend_from_slice(&mac);
        }
        buf
    }
}

impl FromStr for SymmetricCryptoKey {
    type Err = Error;

    fn from_str(s: &str) -> Result<Self, Self::Err> {
        let bytes = BASE64_ENGINE
            .decode(s)
            .map_err(|_| CryptoError::InvalidKey)?;
        SymmetricCryptoKey::try_from(bytes.as_slice())
    }
}

impl TryFrom<&[u8]> for SymmetricCryptoKey {
    type Error = Error;

    fn try_from(value: &[u8]) -> Result<Self, Self::Error> {
        if value.len() == Self::KEY_LEN + Self::MAC_LEN {
            Ok(SymmetricCryptoKey {
                key: GenericArray::clone_from_slice(&value[..Self::KEY_LEN]),
                mac_key: Some(GenericArray::clone_from_slice(&value[Self::KEY_LEN..])),
            })
        } else if value.len() == Self::KEY_LEN {
            Ok(SymmetricCryptoKey {
                key: GenericArray::clone_from_slice(value),
                mac_key: None,
            })
        } else {
            Err(CryptoError::InvalidKeyLen.into())
        }
    }
}

impl CryptoKey for SymmetricCryptoKey {}

// We manually implement these to make sure we don't print any sensitive data
impl std::fmt::Debug for SymmetricCryptoKey {
    fn fmt(&self, f: &mut std::fmt::Formatter<'_>) -> std::fmt::Result {
        f.debug_struct("SymmetricCryptoKey").finish()
    }
}

#[cfg(test)]
mod tests {
    use std::str::FromStr;

    use super::SymmetricCryptoKey;

    #[test]
    fn test_symmetric_crypto_key() {
        let key = SymmetricCryptoKey::generate("test");
        let key2 = SymmetricCryptoKey::from_str(&key.to_base64()).unwrap();
        assert_eq!(key.key, key2.key);
        assert_eq!(key.mac_key, key2.mac_key);

        let key = "UY4B5N4DA4UisCNClgZtRr6VLy9ZF5BXXC7cDZRqourKi4ghEMgISbCsubvgCkHf5DZctQjVot11/vVvN9NNHQ==";
        let key2 = SymmetricCryptoKey::from_str(key).unwrap();
        assert_eq!(key, key2.to_base64());
    }
}<|MERGE_RESOLUTION|>--- conflicted
+++ resolved
@@ -4,13 +4,8 @@
 use base64::Engine;
 
 use crate::{
-<<<<<<< HEAD
-    crypto::{derive_shareable_key, CryptoKey},
+    crypto::{derive_shareable_key, generate_random_bytes, CryptoKey},
     error::{CryptoError, Error, Result},
-=======
-    crypto::{derive_shareable_key, generate_random_bytes},
-    error::{CryptoError, Error},
->>>>>>> 37e4eaf9
     util::BASE64_ENGINE,
 };
 
