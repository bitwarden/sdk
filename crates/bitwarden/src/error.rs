//! Errors that can occur when using this SDK

use std::{borrow::Cow, fmt::Debug};

#[cfg(feature = "internal")]
use bitwarden_exporters::ExportError;
#[cfg(feature = "internal")]
use bitwarden_generators::{PassphraseError, PasswordError, UsernameError};
<<<<<<< HEAD
=======
use reqwest::StatusCode;
>>>>>>> 07abbc78
use thiserror::Error;

#[derive(Debug, Error)]
pub enum Error {
    #[error(transparent)]
    MissingFieldError(#[from] bitwarden_core::MissingFieldError),
    #[error(transparent)]
    VaultLocked(#[from] bitwarden_core::VaultLocked),

    #[error("The client is not authenticated or the session has expired")]
    NotAuthenticated,

    #[error("The response received was invalid and could not be processed")]
    InvalidResponse,

    #[error("Cryptography error, {0}")]
    Crypto(#[from] bitwarden_crypto::CryptoError),

    #[error("The state file version is invalid")]
    InvalidStateFileVersion,

    #[error("The state file could not be read")]
    InvalidStateFile,

    // Generators
    #[cfg(feature = "internal")]
    #[error(transparent)]
    UsernameError(#[from] UsernameError),
    #[cfg(feature = "internal")]
    #[error(transparent)]
    PassphraseError(#[from] PassphraseError),
    #[cfg(feature = "internal")]
    #[error(transparent)]
    PasswordError(#[from] PasswordError),

    // Vault
    #[cfg(feature = "internal")]
    #[error(transparent)]
    Cipher(#[from] bitwarden_vault::CipherError),
    #[cfg(feature = "internal")]
    #[error(transparent)]
    VaultParse(#[from] bitwarden_vault::VaultParseError),
    #[cfg(feature = "internal")]
    #[error(transparent)]
    Totp(#[from] bitwarden_vault::TotpError),

    #[cfg(feature = "internal")]
    #[error(transparent)]
    ExportError(#[from] ExportError),

<<<<<<< HEAD
=======
    // Fido
    #[cfg(all(feature = "uniffi", feature = "internal"))]
    #[error(transparent)]
    MakeCredential(#[from] crate::platform::fido2::MakeCredentialError),
    #[cfg(all(feature = "uniffi", feature = "internal"))]
    #[error(transparent)]
    GetAssertion(#[from] crate::platform::fido2::GetAssertionError),
    #[cfg(all(feature = "uniffi", feature = "internal"))]
    #[error(transparent)]
    SilentlyDiscoverCredentials(#[from] crate::platform::fido2::SilentlyDiscoverCredentialsError),
    #[cfg(all(feature = "uniffi", feature = "internal"))]
    #[error(transparent)]
    Fido2Client(#[from] crate::platform::fido2::Fido2ClientError),

    #[cfg(feature = "uniffi")]
    #[error("Uniffi callback error: {0}")]
    UniffiCallbackError(#[from] uniffi::UnexpectedUniFFICallbackError),

    #[cfg(all(feature = "uniffi", feature = "internal"))]
    #[error("Fido2 Callback error: {0:?}")]
    Fido2CallbackError(#[from] crate::platform::fido2::Fido2CallbackError),

>>>>>>> 07abbc78
    #[error("Internal error: {0}")]
    Internal(Cow<'static, str>),
}

impl From<String> for Error {
    fn from(s: String) -> Self {
        Self::Internal(s.into())
    }
}

impl From<&'static str> for Error {
    fn from(s: &'static str) -> Self {
        Self::Internal(s.into())
    }
}

// Ensure that the error messages implement Send and Sync
#[cfg(test)]
const _: () = {
    fn assert_send<T: Send>() {}
    fn assert_sync<T: Sync>() {}
    fn assert_all() {
        assert_send::<Error>();
        assert_sync::<Error>();
    }
};

pub type Result<T, E = Error> = std::result::Result<T, E>;<|MERGE_RESOLUTION|>--- conflicted
+++ resolved
@@ -6,10 +6,7 @@
 use bitwarden_exporters::ExportError;
 #[cfg(feature = "internal")]
 use bitwarden_generators::{PassphraseError, PasswordError, UsernameError};
-<<<<<<< HEAD
-=======
 use reqwest::StatusCode;
->>>>>>> 07abbc78
 use thiserror::Error;
 
 #[derive(Debug, Error)]
@@ -60,12 +57,10 @@
     #[error(transparent)]
     ExportError(#[from] ExportError),
 
-<<<<<<< HEAD
-=======
     // Fido
     #[cfg(all(feature = "uniffi", feature = "internal"))]
     #[error(transparent)]
-    MakeCredential(#[from] crate::platform::fido2::MakeCredentialError),
+    MakeCredential(#[from] bitwarden_core::platform::fido2::MakeCredentialError),
     #[cfg(all(feature = "uniffi", feature = "internal"))]
     #[error(transparent)]
     GetAssertion(#[from] crate::platform::fido2::GetAssertionError),
@@ -84,7 +79,6 @@
     #[error("Fido2 Callback error: {0:?}")]
     Fido2CallbackError(#[from] crate::platform::fido2::Fido2CallbackError),
 
->>>>>>> 07abbc78
     #[error("Internal error: {0}")]
     Internal(Cow<'static, str>),
 }
