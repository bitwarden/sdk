--- conflicted
+++ resolved
@@ -6,61 +6,12 @@
 use bitwarden_exporters::ExportError;
 #[cfg(feature = "internal")]
 use bitwarden_generators::{PassphraseError, PasswordError, UsernameError};
-<<<<<<< HEAD
-use log::debug;
-use reqwest::StatusCode;
-=======
->>>>>>> b375edcc
 use thiserror::Error;
 
 #[derive(Debug, Error)]
 pub enum Error {
     #[error(transparent)]
-<<<<<<< HEAD
-    MissingFieldError(#[from] bitwarden_core::MissingFieldError),
-    #[error(transparent)]
-    VaultLocked(#[from] bitwarden_core::VaultLocked),
-
-    #[error("The client is not authenticated or the session has expired")]
-    NotAuthenticated,
-
-    #[error("Access token is not in a valid format: {0}")]
-    AccessTokenInvalid(#[from] AccessTokenInvalidError),
-
-    #[error("The response received was invalid and could not be processed")]
-    InvalidResponse,
-
-    #[error("Cryptography error, {0}")]
-    Crypto(#[from] bitwarden_crypto::CryptoError),
-
-    #[error("Error parsing Identity response: {0}")]
-    IdentityFail(crate::auth::api::response::IdentityTokenFailResponse),
-
-    #[error(transparent)]
-    Reqwest(#[from] reqwest::Error),
-    #[error(transparent)]
-    Serde(#[from] serde_json::Error),
-    #[error(transparent)]
-    Io(#[from] std::io::Error),
-    #[error(transparent)]
-    InvalidBase64(#[from] base64::DecodeError),
-    #[error(transparent)]
-    Chrono(#[from] chrono::ParseError),
-
-    #[error("Received error message from server: [{}] {}", .status, .message)]
-    ResponseContent { status: StatusCode, message: String },
-
-    #[error(transparent)]
-    ValidationError(#[from] ValidationError),
-
-    #[error("The state file version is invalid")]
-    InvalidStateFileVersion,
-
-    #[error("The state file could not be read")]
-    InvalidStateFile,
-=======
     Core(#[from] bitwarden_core::Error),
->>>>>>> b375edcc
 
     // Generators
     #[cfg(feature = "internal")]
@@ -123,37 +74,6 @@
     }
 }
 
-<<<<<<< HEAD
-#[derive(Debug, Error)]
-pub enum AccessTokenInvalidError {
-    #[error("Doesn't contain a decryption key")]
-    NoKey,
-    #[error("Has the wrong number of parts")]
-    WrongParts,
-    #[error("Is the wrong version")]
-    WrongVersion,
-    #[error("Has an invalid identifier")]
-    InvalidUuid,
-
-    #[error("Error decoding base64: {0}")]
-    InvalidBase64(#[from] base64::DecodeError),
-
-    #[error("Invalid base64 length: expected {expected}, got {got}")]
-    InvalidBase64Length { expected: usize, got: usize },
-}
-
-#[derive(Debug, Error)]
-pub enum ValidationError {
-    #[error("{0} must not be empty")]
-    Required(String),
-    #[error("{0} must not exceed {1} characters in length")]
-    ExceedsCharacterLength(String, u64),
-    #[error("{0} must not contain only whitespaces")]
-    OnlyWhitespaces(String),
-}
-
-=======
->>>>>>> b375edcc
 // Ensure that the error messages implement Send and Sync
 #[cfg(test)]
 const _: () = {
@@ -165,80 +85,4 @@
     }
 };
 
-<<<<<<< HEAD
-macro_rules! impl_bitwarden_error {
-    ($name:ident) => {
-        impl<T> From<$name<T>> for Error {
-            fn from(e: $name<T>) -> Self {
-                match e {
-                    $name::Reqwest(e) => Self::Reqwest(e),
-                    $name::ResponseError(e) => Self::ResponseContent {
-                        status: e.status,
-                        message: e.content,
-                    },
-                    $name::Serde(e) => Self::Serde(e),
-                    $name::Io(e) => Self::Io(e),
-                }
-            }
-        }
-    };
-}
-impl_bitwarden_error!(ApiError);
-impl_bitwarden_error!(IdentityError);
-
-pub type Result<T, E = Error> = std::result::Result<T, E>;
-
-// Validation
-const VALIDATION_LENGTH_CODE: &str = "length";
-const VALIDATION_ONLY_WHITESPACES_CODE: &str = "only_whitespaces";
-
-pub(crate) fn validate_only_whitespaces(value: &str) -> Result<(), validator::ValidationError> {
-    if !value.is_empty() && value.trim().is_empty() {
-        return Err(validator::ValidationError::new(
-            VALIDATION_ONLY_WHITESPACES_CODE,
-        ));
-    }
-    Ok(())
-}
-
-impl From<validator::ValidationErrors> for Error {
-    fn from(e: validator::ValidationErrors) -> Self {
-        debug!("Validation errors: {:#?}", e);
-        for (field_name, errors) in e.field_errors() {
-            for error in errors {
-                match error.code.as_ref() {
-                    VALIDATION_LENGTH_CODE => {
-                        if error.params.contains_key("min")
-                            && error.params["min"].as_u64().expect("Min provided") == 1
-                            && error.params["value"]
-                                .as_str()
-                                .expect("Value provided")
-                                .is_empty()
-                        {
-                            return Error::ValidationError(ValidationError::Required(
-                                field_name.to_string(),
-                            ));
-                        } else if error.params.contains_key("max") {
-                            return Error::ValidationError(
-                                ValidationError::ExceedsCharacterLength(
-                                    field_name.to_string(),
-                                    error.params["max"].as_u64().expect("Max provided"),
-                                ),
-                            );
-                        }
-                    }
-                    VALIDATION_ONLY_WHITESPACES_CODE => {
-                        return Error::ValidationError(ValidationError::OnlyWhitespaces(
-                            field_name.to_string(),
-                        ));
-                    }
-                    _ => {}
-                }
-            }
-        }
-        format!("Unknown validation error: {:#?}", e).into()
-    }
-}
-=======
-pub type Result<T, E = Error> = std::result::Result<T, E>;
->>>>>>> b375edcc
+pub type Result<T, E = Error> = std::result::Result<T, E>;