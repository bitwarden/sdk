//! Errors that can occur when using this SDK

use std::{borrow::Cow, fmt::Debug};

use bitwarden_api_api::apis::Error as ApiError;
use bitwarden_api_identity::apis::Error as IdentityError;
#[cfg(feature = "internal")]
use bitwarden_exporters::ExportError;
#[cfg(feature = "internal")]
use bitwarden_generators::{PassphraseError, PasswordError, UsernameError};
<<<<<<< HEAD
use log::debug;
#[cfg(feature = "uniffi")]
use passkey::client::WebauthnError;
=======
>>>>>>> 07abbc78
use reqwest::StatusCode;
use thiserror::Error;

#[derive(Debug, Error)]
pub enum Error {
    #[error(transparent)]
    MissingFieldError(#[from] bitwarden_core::MissingFieldError),
    #[error(transparent)]
    VaultLocked(#[from] bitwarden_core::VaultLocked),

    #[error("The client is not authenticated or the session has expired")]
    NotAuthenticated,

    #[error("Access token is not in a valid format: {0}")]
    AccessTokenInvalid(#[from] AccessTokenInvalidError),

    #[error("The response received was invalid and could not be processed")]
    InvalidResponse,

    #[error("Cryptography error, {0}")]
    Crypto(#[from] bitwarden_crypto::CryptoError),

    #[error("Error parsing Identity response: {0}")]
    IdentityFail(crate::auth::api::response::IdentityTokenFailResponse),

    #[error(transparent)]
    Reqwest(#[from] reqwest::Error),
    #[error(transparent)]
    Serde(#[from] serde_json::Error),
    #[error(transparent)]
    Io(#[from] std::io::Error),
    #[error(transparent)]
    InvalidBase64(#[from] base64::DecodeError),
    #[error(transparent)]
    Chrono(#[from] chrono::ParseError),

    #[error("Received error message from server: [{}] {}", .status, .message)]
    ResponseContent { status: StatusCode, message: String },

    #[error(transparent)]
    ValidationError(#[from] ValidationError),

    #[error("The state file version is invalid")]
    InvalidStateFileVersion,

    #[error("The state file could not be read")]
    InvalidStateFile,

    // Generators
    #[cfg(feature = "internal")]
    #[error(transparent)]
    UsernameError(#[from] UsernameError),
    #[cfg(feature = "internal")]
    #[error(transparent)]
    PassphraseError(#[from] PassphraseError),
    #[cfg(feature = "internal")]
    #[error(transparent)]
    PasswordError(#[from] PasswordError),

    // Vault
    #[cfg(feature = "internal")]
    #[error(transparent)]
    Cipher(#[from] bitwarden_vault::CipherError),
    #[cfg(feature = "internal")]
    #[error(transparent)]
    VaultParse(#[from] bitwarden_vault::VaultParseError),
    #[cfg(feature = "internal")]
    #[error(transparent)]
    Totp(#[from] bitwarden_vault::TotpError),

    #[cfg(feature = "internal")]
    #[error(transparent)]
    ExportError(#[from] ExportError),

    // Fido
    #[cfg(all(feature = "uniffi", feature = "internal"))]
    #[error(transparent)]
    MakeCredential(#[from] crate::platform::fido2::MakeCredentialError),
    #[cfg(all(feature = "uniffi", feature = "internal"))]
    #[error(transparent)]
    GetAssertion(#[from] crate::platform::fido2::GetAssertionError),
    #[cfg(all(feature = "uniffi", feature = "internal"))]
    #[error(transparent)]
    SilentlyDiscoverCredentials(#[from] crate::platform::fido2::SilentlyDiscoverCredentialsError),
    #[cfg(all(feature = "uniffi", feature = "internal"))]
    #[error(transparent)]
    Fido2Client(#[from] crate::platform::fido2::Fido2ClientError),

    #[cfg(feature = "uniffi")]
    #[error("Uniffi callback error: {0}")]
    UniffiCallbackError(#[from] uniffi::UnexpectedUniFFICallbackError),

    #[cfg(all(feature = "uniffi", feature = "internal"))]
    #[error("Fido2 Callback error: {0:?}")]
    Fido2CallbackError(#[from] crate::platform::fido2::Fido2CallbackError),

    #[error("Internal error: {0}")]
    Internal(Cow<'static, str>),
}

impl From<String> for Error {
    fn from(s: String) -> Self {
        Self::Internal(s.into())
    }
}

impl From<&'static str> for Error {
    fn from(s: &'static str) -> Self {
        Self::Internal(s.into())
    }
}

#[derive(Debug, Error)]
pub enum AccessTokenInvalidError {
    #[error("Doesn't contain a decryption key")]
    NoKey,
    #[error("Has the wrong number of parts")]
    WrongParts,
    #[error("Is the wrong version")]
    WrongVersion,
    #[error("Has an invalid identifier")]
    InvalidUuid,

    #[error("Error decoding base64: {0}")]
    InvalidBase64(#[from] base64::DecodeError),

    #[error("Invalid base64 length: expected {expected}, got {got}")]
    InvalidBase64Length { expected: usize, got: usize },
}

#[derive(Debug, Error)]
pub enum ValidationError {
    #[error("{0} must not be empty")]
    Required(String),
    #[error("{0} must not exceed {1} characters in length")]
    ExceedsCharacterLength(String, u64),
    #[error("{0} must not contain only whitespaces")]
    OnlyWhitespaces(String),
}

// Ensure that the error messages implement Send and Sync
#[cfg(test)]
const _: () = {
    fn assert_send<T: Send>() {}
    fn assert_sync<T: Sync>() {}
    fn assert_all() {
        assert_send::<Error>();
        assert_sync::<Error>();
    }
};

macro_rules! impl_bitwarden_error {
    ($name:ident) => {
        impl<T> From<$name<T>> for Error {
            fn from(e: $name<T>) -> Self {
                match e {
                    $name::Reqwest(e) => Self::Reqwest(e),
                    $name::ResponseError(e) => Self::ResponseContent {
                        status: e.status,
                        message: e.content,
                    },
                    $name::Serde(e) => Self::Serde(e),
                    $name::Io(e) => Self::Io(e),
                }
            }
        }
    };
}
impl_bitwarden_error!(ApiError);
impl_bitwarden_error!(IdentityError);

<<<<<<< HEAD
/// This macro is used to require that a value is present or return an error otherwise.
/// It is equivalent to using `val.ok_or(Error::MissingFields)?`, but easier to use and
/// with a more descriptive error message.
/// Note that this macro will return early from the function if the value is not present.
macro_rules! require {
    ($val:expr) => {
        match $val {
            Some(val) => val,
            None => return Err($crate::error::Error::MissingFields(stringify!($val))),
        }
    };
}
pub(crate) use require;

pub type Result<T, E = Error> = std::result::Result<T, E>;

// Validation
const VALIDATION_LENGTH_CODE: &str = "length";
const VALIDATION_ONLY_WHITESPACES_CODE: &str = "only_whitespaces";

macro_rules! validate {
    ($val:expr) => {
        match $val.validate() {
            Ok(_) => (),
            Err(e) => return Err(e.into()),
        }
    };
}
pub(crate) use validate;

pub(crate) fn validate_only_whitespaces(value: &str) -> Result<(), validator::ValidationError> {
    if !value.is_empty() && value.trim().is_empty() {
        return Err(validator::ValidationError::new(
            VALIDATION_ONLY_WHITESPACES_CODE,
        ));
    }
    Ok(())
}

impl From<validator::ValidationErrors> for Error {
    fn from(e: validator::ValidationErrors) -> Self {
        debug!("Validation errors: {:#?}", e);
        for (field_name, errors) in e.field_errors() {
            for error in errors {
                match error.code.as_ref() {
                    VALIDATION_LENGTH_CODE => {
                        if error.params.contains_key("min")
                            && error.params["min"].as_u64().expect("Min provided") == 1
                            && error.params["value"]
                                .as_str()
                                .expect("Value provided")
                                .is_empty()
                        {
                            return Error::ValidationError(ValidationError::Required(
                                field_name.to_string(),
                            ));
                        } else if error.params.contains_key("max") {
                            return Error::ValidationError(
                                ValidationError::ExceedsCharacterLength(
                                    field_name.to_string(),
                                    error.params["max"].as_u64().expect("Max provided"),
                                ),
                            );
                        }
                    }
                    VALIDATION_ONLY_WHITESPACES_CODE => {
                        return Error::ValidationError(ValidationError::OnlyWhitespaces(
                            field_name.to_string(),
                        ));
                    }
                    _ => {}
                }
            }
        }
        "Unknown validation error".into()
    }
}
=======
pub type Result<T, E = Error> = std::result::Result<T, E>;
>>>>>>> 07abbc78
<|MERGE_RESOLUTION|>--- conflicted
+++ resolved
@@ -8,12 +8,7 @@
 use bitwarden_exporters::ExportError;
 #[cfg(feature = "internal")]
 use bitwarden_generators::{PassphraseError, PasswordError, UsernameError};
-<<<<<<< HEAD
 use log::debug;
-#[cfg(feature = "uniffi")]
-use passkey::client::WebauthnError;
-=======
->>>>>>> 07abbc78
 use reqwest::StatusCode;
 use thiserror::Error;
 
@@ -184,21 +179,6 @@
 }
 impl_bitwarden_error!(ApiError);
 impl_bitwarden_error!(IdentityError);
-
-<<<<<<< HEAD
-/// This macro is used to require that a value is present or return an error otherwise.
-/// It is equivalent to using `val.ok_or(Error::MissingFields)?`, but easier to use and
-/// with a more descriptive error message.
-/// Note that this macro will return early from the function if the value is not present.
-macro_rules! require {
-    ($val:expr) => {
-        match $val {
-            Some(val) => val,
-            None => return Err($crate::error::Error::MissingFields(stringify!($val))),
-        }
-    };
-}
-pub(crate) use require;
 
 pub type Result<T, E = Error> = std::result::Result<T, E>;
 
@@ -262,7 +242,4 @@
         }
         "Unknown validation error".into()
     }
-}
-=======
-pub type Result<T, E = Error> = std::result::Result<T, E>;
->>>>>>> 07abbc78
+}