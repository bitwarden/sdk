//! Errors that can occur when using this SDK

use std::{borrow::Cow, fmt::Debug};

#[cfg(feature = "internal")]
use bitwarden_exporters::ExportError;
#[cfg(feature = "internal")]
use bitwarden_generators::{PassphraseError, PasswordError, UsernameError};
use reqwest::StatusCode;
use thiserror::Error;

#[derive(Debug, Error)]
pub enum Error {
    #[error(transparent)]
    MissingFieldError(#[from] bitwarden_core::MissingFieldError),
    #[error(transparent)]
    VaultLocked(#[from] bitwarden_core::VaultLocked),

    #[error("The client is not authenticated or the session has expired")]
    NotAuthenticated,

    #[error("The response received was invalid and could not be processed")]
    InvalidResponse,

    #[error("Cryptography error, {0}")]
    Crypto(#[from] bitwarden_crypto::CryptoError),

    #[error("The state file version is invalid")]
    InvalidStateFileVersion,

    #[error("The state file could not be read")]
    InvalidStateFile,

    // Generators
    #[cfg(feature = "internal")]
    #[error(transparent)]
    UsernameError(#[from] UsernameError),
    #[cfg(feature = "internal")]
    #[error(transparent)]
    PassphraseError(#[from] PassphraseError),
    #[cfg(feature = "internal")]
    #[error(transparent)]
    PasswordError(#[from] PasswordError),

    // Send
    #[cfg(feature = "internal")]
    #[error(transparent)]
    SendParseError(#[from] bitwarden_send::SendParseError),

    // Vault
    #[cfg(feature = "internal")]
    #[error(transparent)]
    Cipher(#[from] bitwarden_vault::CipherError),
    #[cfg(feature = "internal")]
    #[error(transparent)]
    VaultParse(#[from] bitwarden_vault::VaultParseError),
    #[cfg(feature = "internal")]
    #[error(transparent)]
    Totp(#[from] bitwarden_vault::TotpError),

    #[cfg(feature = "internal")]
    #[error(transparent)]
    ExportError(#[from] ExportError),

    // Fido
    #[cfg(all(feature = "uniffi", feature = "internal"))]
    #[error(transparent)]
<<<<<<< HEAD
    MakeCredential(#[from] bitwarden_core::platform::fido2::MakeCredentialError),
=======
    MakeCredential(#[from] bitwarden_fido::MakeCredentialError),
>>>>>>> 56d50014
    #[cfg(all(feature = "uniffi", feature = "internal"))]
    #[error(transparent)]
    GetAssertion(#[from] bitwarden_fido::GetAssertionError),
    #[cfg(all(feature = "uniffi", feature = "internal"))]
    #[error(transparent)]
    SilentlyDiscoverCredentials(#[from] bitwarden_fido::SilentlyDiscoverCredentialsError),
    #[cfg(all(feature = "uniffi", feature = "internal"))]
    #[error(transparent)]
    Fido2Client(#[from] bitwarden_fido::Fido2ClientError),
    #[cfg(all(feature = "uniffi", feature = "internal"))]
    #[error("Fido2 Callback error: {0:?}")]
    Fido2CallbackError(#[from] bitwarden_fido::Fido2CallbackError),

    #[cfg(feature = "uniffi")]
    #[error("Uniffi callback error: {0}")]
    UniffiCallbackError(#[from] uniffi::UnexpectedUniFFICallbackError),

    #[error("Internal error: {0}")]
    Internal(Cow<'static, str>),
}

impl From<String> for Error {
    fn from(s: String) -> Self {
        Self::Internal(s.into())
    }
}

impl From<&'static str> for Error {
    fn from(s: &'static str) -> Self {
        Self::Internal(s.into())
    }
}

// Ensure that the error messages implement Send and Sync
#[cfg(test)]
const _: () = {
    fn assert_send<T: Send>() {}
    fn assert_sync<T: Sync>() {}
    fn assert_all() {
        assert_send::<Error>();
        assert_sync::<Error>();
    }
};

pub type Result<T, E = Error> = std::result::Result<T, E>;<|MERGE_RESOLUTION|>--- conflicted
+++ resolved
@@ -65,11 +65,7 @@
     // Fido
     #[cfg(all(feature = "uniffi", feature = "internal"))]
     #[error(transparent)]
-<<<<<<< HEAD
-    MakeCredential(#[from] bitwarden_core::platform::fido2::MakeCredentialError),
-=======
     MakeCredential(#[from] bitwarden_fido::MakeCredentialError),
->>>>>>> 56d50014
     #[cfg(all(feature = "uniffi", feature = "internal"))]
     #[error(transparent)]
     GetAssertion(#[from] bitwarden_fido::GetAssertionError),
