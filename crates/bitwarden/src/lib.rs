//! # Bitwarden
//!
//! A Rust client SDK to interact with the Bitwarden Secrets Manager.
//! This is a beta release and might be missing some functionality.
//!
//! To use this crate, add it to your `Cargo.toml`:
//!
//! ```ini
//! [dependencies]
//! bitwarden = { "*", features = ["secrets"] }
//! ```
//!
//! # Basic setup
//!
//! All operations in this crate are done via a [Client]:
//!
//! ```rust
//! use bitwarden::{
//!     auth::login::AccessTokenLoginRequest,
//!     error::Result,
//!     secrets_manager::{secrets::SecretIdentifiersRequest, ClientSecretsExt},
//!     Client, ClientSettings, DeviceType,
//! };
//! use uuid::Uuid;
//!
//! async fn test() -> Result<()> {
//!     // Use the default values
//!     let mut client = Client::new(None);
//!
//!     // Or set your own values
//!     let settings = ClientSettings {
//!         identity_url: "https://identity.bitwarden.com".to_string(),
//!         api_url: "https://api.bitwarden.com".to_string(),
//!         user_agent: "Bitwarden Rust-SDK".to_string(),
//!         device_type: DeviceType::SDK,
//!     };
//!     let mut client = Client::new(Some(settings));
//!
//!     // Before we operate, we need to authenticate with a token
//!     let token = AccessTokenLoginRequest {
//!         access_token: String::from(""),
//!         state_file: None,
//!     };
//!     client.auth().login_access_token(&token).await.unwrap();
//!
//!     let org_id = SecretIdentifiersRequest {
//!         organization_id: Uuid::parse_str("00000000-0000-0000-0000-000000000000").unwrap(),
//!     };
//!     println!(
//!         "Stored secrets: {:#?}",
//!         client.secrets().list(&org_id).await.unwrap()
//!     );
//!     Ok(())
//! }
//! ```

// Ensure the readme docs compile
#[doc = include_str!("../README.md")]
mod readme {}

pub use bitwarden_core::*;
pub mod error;

#[cfg(feature = "internal")]
pub mod internal {
    pub mod generators {
        pub use bitwarden_generators::*;
    }

    pub mod exporters {
        pub use bitwarden_exporters::*;
    }

    pub mod send {
        pub use bitwarden_send::*;
    }

    pub mod vault {
        pub use bitwarden_vault::*;
    }

    #[cfg(feature = "uniffi")]
    pub mod fido {
        pub use bitwarden_fido::*;
    }
}
#[cfg(feature = "internal")]
pub use internal::*;

<<<<<<< HEAD
pub use bitwarden_crypto::ZeroizingAllocator;

#[cfg(target_os = "android")]
mod android_support;
=======
#[cfg(feature = "secrets")]
pub mod secrets_manager {
    pub use bitwarden_sm::*;
}
>>>>>>> f9fb74cc
<|MERGE_RESOLUTION|>--- conflicted
+++ resolved
@@ -87,14 +87,7 @@
 #[cfg(feature = "internal")]
 pub use internal::*;
 
-<<<<<<< HEAD
-pub use bitwarden_crypto::ZeroizingAllocator;
-
-#[cfg(target_os = "android")]
-mod android_support;
-=======
 #[cfg(feature = "secrets")]
 pub mod secrets_manager {
     pub use bitwarden_sm::*;
-}
->>>>>>> f9fb74cc
+}