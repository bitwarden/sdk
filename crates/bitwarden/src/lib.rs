//! # Bitwarden
//!
//! A Rust client SDK to interact with the Bitwarden Secrets Manager.
//! This is a beta release and might be missing some functionality.
//!
//! To use this crate, add it to your `Cargo.toml`:
//!
//! ```ini
//! [dependencies]
//! bitwarden = { "*", features = ["secrets"] }
//! ```
//!
//! # Basic setup
//!
//! All operations in this crate are done via a [Client]:
//!
//! ```rust
//! use bitwarden::{
//!     auth::login::AccessTokenLoginRequest,
//!     client::client_settings::{ClientSettings, DeviceType},
//!     error::Result,
//!     secrets_manager::secrets::SecretIdentifiersRequest,
//!     Client,
//! };
//! use uuid::Uuid;
//!
//! async fn test() -> Result<()> {
//!     // Use the default values
//!     let mut client = Client::new(None);
//!
//!     // Or set your own values
//!     let settings = ClientSettings {
//!         identity_url: "https://identity.bitwarden.com".to_string(),
//!         api_url: "https://api.bitwarden.com".to_string(),
//!         user_agent: "Bitwarden Rust-SDK".to_string(),
//!         device_type: DeviceType::SDK,
//!     };
//!     let mut client = Client::new(Some(settings));
//!
//!     // Before we operate, we need to authenticate with a token
//!     let token = AccessTokenLoginRequest { access_token: String::from(""), state_file: None };
//!     client.auth().login_access_token(&token).await.unwrap();
//!
//!     let org_id = SecretIdentifiersRequest { organization_id: Uuid::parse_str("00000000-0000-0000-0000-000000000000").unwrap() };
//!     println!("Stored secrets: {:#?}", client.secrets().list(&org_id).await.unwrap());
//!     Ok(())
//! }
//! ```

#[cfg(feature = "mobile")]
uniffi::setup_scaffolding!();

<<<<<<< HEAD
#[cfg(feature = "mobile")]
=======
#[cfg(feature = "internal")]
>>>>>>> 8bed619d
pub mod admin_console;
pub mod auth;
pub mod client;
pub mod error;
#[cfg(feature = "mobile")]
pub mod mobile;
#[cfg(feature = "internal")]
pub mod platform;
#[cfg(feature = "secrets")]
pub mod secrets_manager;
#[cfg(feature = "mobile")]
pub mod tool;
#[cfg(feature = "mobile")]
pub(crate) mod uniffi_support;
mod util;
#[cfg(feature = "internal")]
pub mod vault;

pub use client::Client;

// Ensure the readme docs compile
#[doc = include_str!("../README.md")]
mod readme {}

pub mod generators {
    pub use bitwarden_generators::{
        PassphraseGeneratorRequest, PasswordGeneratorRequest, UsernameGeneratorRequest,
    };
}<|MERGE_RESOLUTION|>--- conflicted
+++ resolved
@@ -50,11 +50,7 @@
 #[cfg(feature = "mobile")]
 uniffi::setup_scaffolding!();
 
-<<<<<<< HEAD
-#[cfg(feature = "mobile")]
-=======
 #[cfg(feature = "internal")]
->>>>>>> 8bed619d
 pub mod admin_console;
 pub mod auth;
 pub mod client;
