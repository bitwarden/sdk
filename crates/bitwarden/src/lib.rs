//! # Bitwarden
//!
//! A Rust client SDK to interact with the Bitwarden Secrets Manager.
//! This is a beta release and might be missing some functionality.
//!
//! To use this crate, add it to your `Cargo.toml`:
//!
//! ```ini
//! [dependencies]
//! bitwarden = { "*", features = ["secrets"] }
//! ```
//!
//! # Basic setup
//!
//! All operations in this crate are done via a [Client]:
//!
//! ```rust
//! use bitwarden::{
//!     auth::login::AccessTokenLoginRequest, error::Result,
//!     secrets_manager::secrets::SecretIdentifiersRequest, Client, ClientSettings, DeviceType,
//! };
//! use uuid::Uuid;
//!
//! async fn test() -> Result<()> {
//!     // Use the default values
//!     let mut client = Client::new(None);
//!
//!     // Or set your own values
//!     let settings = ClientSettings {
//!         identity_url: "https://identity.bitwarden.com".to_string(),
//!         api_url: "https://api.bitwarden.com".to_string(),
//!         user_agent: "Bitwarden Rust-SDK".to_string(),
//!         device_type: DeviceType::SDK,
//!     };
//!     let mut client = Client::new(Some(settings));
//!
//!     // Before we operate, we need to authenticate with a token
//!     let token = AccessTokenLoginRequest {
//!         access_token: String::from(""),
//!         state_file: None,
//!     };
//!     client.auth().login_access_token(&token).await.unwrap();
//!
//!     let org_id = SecretIdentifiersRequest {
//!         organization_id: Uuid::parse_str("00000000-0000-0000-0000-000000000000").unwrap(),
//!     };
//!     println!(
//!         "Stored secrets: {:#?}",
//!         client.secrets().list(&org_id).await.unwrap()
//!     );
//!     Ok(())
//! }
//! ```

// Ensure the readme docs compile
#[doc = include_str!("../README.md")]
mod readme {}

#[cfg(feature = "uniffi")]
uniffi::setup_scaffolding!();

#[cfg(feature = "internal")]
pub mod admin_console;
pub mod auth;
pub mod client;
pub mod error;
#[cfg(feature = "internal")]
pub mod mobile;
#[cfg(feature = "internal")]
pub mod platform;
#[cfg(feature = "secrets")]
pub mod secrets_manager;
#[cfg(feature = "internal")]
pub mod tool;
#[cfg(feature = "uniffi")]
pub(crate) mod uniffi_support;
mod util;
#[cfg(feature = "internal")]
pub mod vault;

<<<<<<< HEAD
#[cfg(target_os = "android")]
mod android_support;

pub use client::Client;

// Ensure the readme docs compile
#[doc = include_str!("../README.md")]
mod readme {}
=======
pub use client::{Client, ClientSettings, DeviceType};
>>>>>>> ef86ab9a

#[cfg(feature = "internal")]
pub mod generators {
    pub use bitwarden_generators::{
        PassphraseGeneratorRequest, PasswordGeneratorRequest, UsernameGeneratorRequest,
    };
}

pub use bitwarden_crypto::ZeroizingAllocator;<|MERGE_RESOLUTION|>--- conflicted
+++ resolved
@@ -78,18 +78,7 @@
 #[cfg(feature = "internal")]
 pub mod vault;
 
-<<<<<<< HEAD
-#[cfg(target_os = "android")]
-mod android_support;
-
-pub use client::Client;
-
-// Ensure the readme docs compile
-#[doc = include_str!("../README.md")]
-mod readme {}
-=======
 pub use client::{Client, ClientSettings, DeviceType};
->>>>>>> ef86ab9a
 
 #[cfg(feature = "internal")]
 pub mod generators {
@@ -98,4 +87,7 @@
     };
 }
 
-pub use bitwarden_crypto::ZeroizingAllocator;+pub use bitwarden_crypto::ZeroizingAllocator;
+
+#[cfg(target_os = "android")]
+mod android_support;