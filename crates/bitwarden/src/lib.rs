//! # Bitwarden
//!
//! A Rust client SDK to interact with the Bitwarden Secrets Manager.
//! This is a beta release and might be missing some functionality.
//!
//! To use this crate, add it to your `Cargo.toml`:
//!
//! ```ini
//! [dependencies]
//! bitwarden = { "*", features = ["secrets"] }
//! ```
//!
//! # Basic setup
//!
//! All operations in this crate are done via a [Client]:
//!
//! ```rust
//! use bitwarden::{
//!     auth::login::AccessTokenLoginRequest, error::Result,
//!     secrets_manager::secrets::SecretIdentifiersRequest, Client, ClientSettings, DeviceType,
//! };
//! use uuid::Uuid;
//!
//! async fn test() -> Result<()> {
//!     // Use the default values
//!     let mut client = Client::new(None);
//!
//!     // Or set your own values
//!     let settings = ClientSettings {
//!         identity_url: "https://identity.bitwarden.com".to_string(),
//!         api_url: "https://api.bitwarden.com".to_string(),
//!         user_agent: "Bitwarden Rust-SDK".to_string(),
//!         device_type: DeviceType::SDK,
//!     };
//!     let mut client = Client::new(Some(settings));
//!
//!     // Before we operate, we need to authenticate with a token
//!     let token = AccessTokenLoginRequest {
//!         access_token: String::from(""),
//!         state_file: None,
//!     };
//!     client.auth().login_access_token(&token).await.unwrap();
//!
//!     let org_id = SecretIdentifiersRequest {
//!         organization_id: Uuid::parse_str("00000000-0000-0000-0000-000000000000").unwrap(),
//!     };
//!     println!(
//!         "Stored secrets: {:#?}",
//!         client.secrets().list(&org_id).await.unwrap()
//!     );
//!     Ok(())
//! }
//! ```

<<<<<<< HEAD
#[cfg(feature = "uniffi")]
=======
// Ensure the readme docs compile
#[doc = include_str!("../README.md")]
mod readme {}

#[cfg(feature = "mobile")]
>>>>>>> c7fcf3ed
uniffi::setup_scaffolding!();

#[cfg(feature = "internal")]
pub mod admin_console;
pub mod auth;
pub mod client;
pub mod error;
#[cfg(feature = "internal")]
pub mod mobile;
#[cfg(feature = "internal")]
pub mod platform;
#[cfg(feature = "secrets")]
pub mod secrets_manager;
#[cfg(feature = "internal")]
pub mod tool;
#[cfg(feature = "uniffi")]
pub(crate) mod uniffi_support;
mod util;
#[cfg(feature = "internal")]
pub mod vault;

pub use client::{Client, ClientSettings, DeviceType};

#[cfg(feature = "internal")]
pub mod generators {
    pub use bitwarden_generators::{
        PassphraseGeneratorRequest, PasswordGeneratorRequest, UsernameGeneratorRequest,
    };
}

pub use bitwarden_crypto::ZeroizingAllocator;<|MERGE_RESOLUTION|>--- conflicted
+++ resolved
@@ -52,15 +52,11 @@
 //! }
 //! ```
 
-<<<<<<< HEAD
-#[cfg(feature = "uniffi")]
-=======
 // Ensure the readme docs compile
 #[doc = include_str!("../README.md")]
 mod readme {}
 
-#[cfg(feature = "mobile")]
->>>>>>> c7fcf3ed
+#[cfg(feature = "uniffi")]
 uniffi::setup_scaffolding!();
 
 #[cfg(feature = "internal")]
