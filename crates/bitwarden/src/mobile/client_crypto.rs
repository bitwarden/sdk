#[cfg(feature = "internal")]
use bitwarden_crypto::{AsymmetricEncString, EncString};

use crate::Client;
#[cfg(feature = "internal")]
use crate::{
    error::Result,
    mobile::crypto::{
        derive_pin_key, derive_pin_user_key, enroll_admin_password_reset, get_user_encryption_key,
        initialize_org_crypto, initialize_user_crypto, update_password, DerivePinKeyResponse,
        InitOrgCryptoRequest, InitUserCryptoRequest, UpdatePasswordResponse,
    },
};

pub struct ClientCrypto<'a> {
    pub(crate) client: &'a crate::Client,
}

impl<'a> ClientCrypto<'a> {
    #[cfg(feature = "internal")]
    pub async fn initialize_user_crypto(&self, req: InitUserCryptoRequest) -> Result<()> {
        initialize_user_crypto(self.client, req).await
    }

    #[cfg(feature = "internal")]
    pub async fn initialize_org_crypto(&self, req: InitOrgCryptoRequest) -> Result<()> {
        initialize_org_crypto(self.client, req).await
    }

    #[cfg(feature = "internal")]
    pub async fn get_user_encryption_key(&self) -> Result<String> {
        get_user_encryption_key(self.client).await
    }

    #[cfg(feature = "internal")]
<<<<<<< HEAD
    pub async fn update_password(&self, new_password: String) -> Result<UpdatePasswordResponse> {
=======
    pub fn update_password(&mut self, new_password: String) -> Result<UpdatePasswordResponse> {
>>>>>>> 6c18348b
        update_password(self.client, new_password)
    }

    #[cfg(feature = "internal")]
<<<<<<< HEAD
    pub async fn derive_pin_key(&self, pin: String) -> Result<DerivePinKeyResponse> {
=======
    pub fn derive_pin_key(&mut self, pin: String) -> Result<DerivePinKeyResponse> {
>>>>>>> 6c18348b
        derive_pin_key(self.client, pin)
    }

    #[cfg(feature = "internal")]
<<<<<<< HEAD
    pub async fn derive_pin_user_key(&self, encrypted_pin: EncString) -> Result<EncString> {
=======
    pub fn derive_pin_user_key(&mut self, encrypted_pin: EncString) -> Result<EncString> {
>>>>>>> 6c18348b
        derive_pin_user_key(self.client, encrypted_pin)
    }

    #[cfg(feature = "internal")]
    pub fn enroll_admin_password_reset(&self, public_key: String) -> Result<AsymmetricEncString> {
        enroll_admin_password_reset(self.client, public_key)
    }
}

impl<'a> Client {
    pub fn crypto(&'a self) -> ClientCrypto<'a> {
        ClientCrypto { client: self }
    }
}<|MERGE_RESOLUTION|>--- conflicted
+++ resolved
@@ -33,29 +33,17 @@
     }
 
     #[cfg(feature = "internal")]
-<<<<<<< HEAD
-    pub async fn update_password(&self, new_password: String) -> Result<UpdatePasswordResponse> {
-=======
-    pub fn update_password(&mut self, new_password: String) -> Result<UpdatePasswordResponse> {
->>>>>>> 6c18348b
+    pub fn update_password(&self, new_password: String) -> Result<UpdatePasswordResponse> {
         update_password(self.client, new_password)
     }
 
     #[cfg(feature = "internal")]
-<<<<<<< HEAD
-    pub async fn derive_pin_key(&self, pin: String) -> Result<DerivePinKeyResponse> {
-=======
-    pub fn derive_pin_key(&mut self, pin: String) -> Result<DerivePinKeyResponse> {
->>>>>>> 6c18348b
+    pub fn derive_pin_key(&self, pin: String) -> Result<DerivePinKeyResponse> {
         derive_pin_key(self.client, pin)
     }
 
     #[cfg(feature = "internal")]
-<<<<<<< HEAD
-    pub async fn derive_pin_user_key(&self, encrypted_pin: EncString) -> Result<EncString> {
-=======
-    pub fn derive_pin_user_key(&mut self, encrypted_pin: EncString) -> Result<EncString> {
->>>>>>> 6c18348b
+    pub fn derive_pin_user_key(&self, encrypted_pin: EncString) -> Result<EncString> {
         derive_pin_user_key(self.client, encrypted_pin)
     }
 
