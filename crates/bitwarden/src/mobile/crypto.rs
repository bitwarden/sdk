--- conflicted
+++ resolved
@@ -1,15 +1,11 @@
 use std::collections::HashMap;
 
-use bitwarden_crypto::EncString;
+use bitwarden_crypto::{AsymmEncString, EncString};
 use schemars::JsonSchema;
 use serde::{Deserialize, Serialize};
 
 use crate::{
     client::kdf::Kdf,
-<<<<<<< HEAD
-=======
-    crypto::{AsymmEncString, EncString},
->>>>>>> 793ff107
     error::{Error, Result},
     Client,
 };
@@ -54,7 +50,7 @@
 
 #[cfg(feature = "internal")]
 pub async fn initialize_user_crypto(client: &mut Client, req: InitUserCryptoRequest) -> Result<()> {
-    use crate::crypto::SymmetricCryptoKey;
+    use bitwarden_crypto::SymmetricCryptoKey;
 
     let login_method = crate::client::LoginMethod::User(crate::client::UserLoginMethod::Username {
         client_id: "".to_string(),
@@ -122,16 +118,15 @@
 
 #[cfg(feature = "internal")]
 pub fn derive_pin_key(client: &mut Client, pin: String) -> Result<DerivePinKeyResponse> {
-    use crate::{
-        client::{LoginMethod, UserLoginMethod},
-        crypto::{KeyEncryptable, MasterKey},
-    };
+    use bitwarden_crypto::{KeyEncryptable, MasterKey};
+
+    use crate::client::{LoginMethod, UserLoginMethod};
 
     let derived_key = match &client.login_method {
         Some(LoginMethod::User(
             UserLoginMethod::Username { email, kdf, .. }
             | UserLoginMethod::ApiKey { email, kdf, .. },
-        )) => MasterKey::derive(pin.as_bytes(), email.as_bytes(), kdf)?,
+        )) => MasterKey::derive(pin.as_bytes(), email.as_bytes(), &kdf.into())?,
         _ => return Err(Error::NotAuthenticated),
     };
 
