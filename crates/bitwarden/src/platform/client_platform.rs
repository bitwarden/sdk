--- conflicted
+++ resolved
@@ -1,13 +1,9 @@
-#[cfg(feature = "mobile")]
+#[cfg(feature = "uniffi")]
 use super::ClientFido2;
 use super::{
     generate_fingerprint::{generate_fingerprint, generate_user_fingerprint},
-<<<<<<< HEAD
-    FingerprintRequest, FingerprintResponse,
-=======
-    get_user_api_key, ClientFido2, FingerprintRequest, FingerprintResponse,
-    SecretVerificationRequest, UserApiKeyResponse,
->>>>>>> 382cd6d4
+    get_user_api_key, FingerprintRequest, FingerprintResponse, SecretVerificationRequest,
+    UserApiKeyResponse,
 };
 use crate::{error::Result, Client};
 
@@ -24,9 +20,6 @@
         generate_user_fingerprint(self.client, fingerprint_material)
     }
 
-<<<<<<< HEAD
-    #[cfg(feature = "mobile")]
-=======
     pub async fn get_user_api_key(
         &mut self,
         input: SecretVerificationRequest,
@@ -34,9 +27,7 @@
         get_user_api_key(self.client, input).await
     }
 
-    /// At the moment this is just a stub implementation that doesn't do anything. It's here to make
-    /// it possible to check the usability API on the native clients.
->>>>>>> 382cd6d4
+    #[cfg(feature = "uniffi")]
     pub fn fido2(&'a mut self) -> ClientFido2<'a> {
         ClientFido2 {
             client: self.client,
