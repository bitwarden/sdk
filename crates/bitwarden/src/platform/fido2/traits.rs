use passkey::authenticator::UIHint;
use thiserror::Error;

use crate::{
    error::Result,
    vault::{Cipher, CipherView, Fido2CredentialNewView},
};

#[derive(Debug, Error)]
pub enum Fido2CallbackError {
    #[error("The operation requires user interaction")]
    UserInterfaceRequired,

    #[error("The operation was cancelled by the user")]
    OperationCancelled,

    #[error("Unknown error: {0}")]
    Unknown(String),
}

#[async_trait::async_trait]
pub trait Fido2UserInterface: Send + Sync {
    async fn check_user<'a>(
        &self,
        options: CheckUserOptions,
        hint: UIHint<'a, CipherView>,
    ) -> Result<CheckUserResult, Fido2CallbackError>;
    async fn pick_credential_for_authentication(
        &self,
        available_credentials: Vec<CipherView>,
    ) -> Result<CipherView, Fido2CallbackError>;
    async fn pick_credential_for_creation(
        &self,
        available_credentials: Vec<CipherView>,
        new_credential: Fido2CredentialNewView,
    ) -> Result<CipherView, Fido2CallbackError>;
    async fn is_verification_enabled(&self) -> bool;
}

#[async_trait::async_trait]
pub trait Fido2CredentialStore: Send + Sync {
    async fn find_credentials(
        &self,
        ids: Option<Vec<Vec<u8>>>,
        rip_id: String,
    ) -> Result<Vec<CipherView>, Fido2CallbackError>;

    async fn save_credential(&self, cred: Cipher) -> Result<(), Fido2CallbackError>;
}

<<<<<<< HEAD
#[derive(Clone)]
#[cfg_attr(feature = "mobile", derive(uniffi::Record))]
pub struct CheckUserOptions {
    pub require_presence: bool,
    pub require_verification: Verification,
}

#[derive(Clone)]
#[cfg_attr(feature = "mobile", derive(uniffi::Enum))]
=======
#[cfg_attr(feature = "uniffi", derive(uniffi::Enum))]
pub enum CheckUserOptions {
    RequirePresence(bool),
    RequireVerification(Verification),
}
#[cfg_attr(feature = "uniffi", derive(uniffi::Enum))]
>>>>>>> 382cd6d4
pub enum Verification {
    Discouraged,
    Preferred,
    Required,
}

pub struct CheckUserResult {
    pub user_present: bool,
    pub user_verified: bool,
}<|MERGE_RESOLUTION|>--- conflicted
+++ resolved
@@ -48,24 +48,15 @@
     async fn save_credential(&self, cred: Cipher) -> Result<(), Fido2CallbackError>;
 }
 
-<<<<<<< HEAD
 #[derive(Clone)]
-#[cfg_attr(feature = "mobile", derive(uniffi::Record))]
+#[cfg_attr(feature = "uniffi", derive(uniffi::Record))]
 pub struct CheckUserOptions {
     pub require_presence: bool,
     pub require_verification: Verification,
 }
 
 #[derive(Clone)]
-#[cfg_attr(feature = "mobile", derive(uniffi::Enum))]
-=======
 #[cfg_attr(feature = "uniffi", derive(uniffi::Enum))]
-pub enum CheckUserOptions {
-    RequirePresence(bool),
-    RequireVerification(Verification),
-}
-#[cfg_attr(feature = "uniffi", derive(uniffi::Enum))]
->>>>>>> 382cd6d4
 pub enum Verification {
     Discouraged,
     Preferred,
