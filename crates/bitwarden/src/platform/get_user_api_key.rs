--- conflicted
+++ resolved
@@ -20,13 +20,8 @@
     info!("Getting Api Key");
     debug!("{:?}", input);
 
-<<<<<<< HEAD
     let auth_settings = get_auth_settings(client).await?;
-    let request = get_secret_verification_request(&auth_settings, input);
-=======
-    let auth_settings = get_auth_settings(client)?;
-    let request = get_secret_verification_request(auth_settings, input)?;
->>>>>>> d3a4cad7
+    let request = get_secret_verification_request(&auth_settings, input)?;
 
     let config = client.get_api_configurations().await;
 
