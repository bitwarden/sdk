use bitwarden_api_api::models::{
    DomainsResponseModel, ProfileOrganizationResponseModel, ProfileResponseModel, SyncResponseModel,
};
use schemars::JsonSchema;
use serde::{Deserialize, Serialize};
use uuid::Uuid;

use super::domain::GlobalDomains;
use crate::{
    admin_console::Policy,
    client::{encryption_settings::EncryptionSettings, Client},
    error::{Error, Result},
    vault::{Cipher, Collection, Folder},
};

use super::domain::GlobalDomains;

#[derive(Serialize, Deserialize, Debug, JsonSchema)]
#[serde(rename_all = "camelCase", deny_unknown_fields)]
pub struct SyncRequest {
    /// Exclude the subdomains from the response, defaults to false
    pub exclude_subdomains: Option<bool>,
}

pub(crate) async fn sync(client: &mut Client, input: &SyncRequest) -> Result<SyncResponse> {
    let config = client.get_api_configurations().await;
    let sync =
        bitwarden_api_api::apis::sync_api::sync_get(&config.api, input.exclude_subdomains).await?;

    let org_keys: Vec<_> = sync
        .profile
        .as_ref()
        .ok_or(Error::MissingFields)?
        .organizations
        .as_deref()
        .unwrap_or_default()
        .iter()
        .filter_map(|o| o.id.zip(o.key.as_deref().and_then(|k| k.parse().ok())))
        .collect();

    let enc = client.initialize_org_crypto(org_keys)?;

    SyncResponse::process_response(sync, enc)
}

#[derive(Serialize, Deserialize, Debug, JsonSchema)]
#[serde(rename_all = "camelCase", deny_unknown_fields)]
pub struct ProfileResponse {
    pub id: Uuid,
    pub name: String,
    pub email: String,

    //key: String,
    //private_key: String,
    pub organizations: Vec<ProfileOrganizationResponse>,
}

#[derive(Serialize, Deserialize, Debug, JsonSchema)]
#[serde(rename_all = "camelCase", deny_unknown_fields)]
pub struct ProfileOrganizationResponse {
    pub id: Uuid,
}

#[derive(Serialize, Deserialize, Debug, JsonSchema)]
#[serde(rename_all = "camelCase", deny_unknown_fields)]
pub struct DomainResponse {
    pub equivalent_domains: Vec<Vec<String>>,
    pub global_equivalent_domains: Vec<GlobalDomains>,
}

#[derive(Serialize, Deserialize, Debug, JsonSchema)]
#[serde(rename_all = "camelCase", deny_unknown_fields)]
pub struct SyncResponse {
    /// Data about the user, including their encryption keys and the organizations they are a part
    /// of
    pub profile: ProfileResponse,
    pub folders: Vec<Folder>,
    pub collections: Vec<Collection>,
    /// List of ciphers accessible by the user
    pub ciphers: Vec<Cipher>,
<<<<<<< HEAD
    pub domains: DomainResponse,
=======
    pub domains: Option<DomainResponse>,
>>>>>>> 8bed619d
    pub policies: Vec<Policy>,
    pub sends: Vec<crate::vault::Send>,
}

impl SyncResponse {
    pub(crate) fn process_response(
        response: SyncResponseModel,
        enc: &EncryptionSettings,
    ) -> Result<SyncResponse> {
        let profile = *response.profile.ok_or(Error::MissingFields)?;
        let ciphers = response.ciphers.ok_or(Error::MissingFields)?;

        fn try_into_iter<In, InItem, Out, OutItem>(iter: In) -> Result<Out, InItem::Error>
        where
            In: IntoIterator<Item = InItem>,
            InItem: TryInto<OutItem>,
            Out: FromIterator<OutItem>,
        {
            iter.into_iter().map(|i| i.try_into()).collect()
        }

        Ok(SyncResponse {
            profile: ProfileResponse::process_response(profile, enc)?,
<<<<<<< HEAD
            folders: response
                .folders
                .ok_or(Error::MissingFields)?
                .into_iter()
                .map(|f| f.into())
                .collect(),
            collections: response
                .collections
                .ok_or(Error::MissingFields)?
                .into_iter()
                .map(|c| c.into())
                .collect(),
            ciphers: ciphers.into_iter().map(|c| c.into()).collect(),
            domains: (*response.domains.unwrap()).into(),
            policies: response
                .policies
                .ok_or(Error::MissingFields)?
                .into_iter()
                .map(|p| p.into())
                .collect(),
            sends: response
                .sends
                .ok_or(Error::MissingFields)?
                .into_iter()
                .map(|s| s.into())
                .collect(),
=======
            folders: try_into_iter(response.folders.ok_or(Error::MissingFields)?)?,
            collections: try_into_iter(response.collections.ok_or(Error::MissingFields)?)?,
            ciphers: try_into_iter(ciphers)?,
            domains: response.domains.map(|d| (*d).try_into()).transpose()?,
            policies: try_into_iter(response.policies.ok_or(Error::MissingFields)?)?,
            sends: try_into_iter(response.sends.ok_or(Error::MissingFields)?)?,
>>>>>>> 8bed619d
        })
    }
}

impl ProfileOrganizationResponse {
    fn process_response(
        response: ProfileOrganizationResponseModel,
    ) -> Result<ProfileOrganizationResponse> {
        Ok(ProfileOrganizationResponse {
            id: response.id.ok_or(Error::MissingFields)?,
        })
    }
}

impl ProfileResponse {
    fn process_response(
        response: ProfileResponseModel,
        _enc: &EncryptionSettings,
    ) -> Result<ProfileResponse> {
        Ok(ProfileResponse {
            id: response.id.ok_or(Error::MissingFields)?,
            name: response.name.ok_or(Error::MissingFields)?,
            email: response.email.ok_or(Error::MissingFields)?,
            //key: response.key,
            //private_key: response.private_key,
            organizations: response
                .organizations
                .unwrap_or_default()
                .into_iter()
                .map(ProfileOrganizationResponse::process_response)
                .collect::<Result<_, _>>()?,
        })
    }
}

<<<<<<< HEAD
impl From<DomainsResponseModel> for DomainResponse {
    fn from(value: DomainsResponseModel) -> Self {
        DomainResponse {
=======
impl TryFrom<DomainsResponseModel> for DomainResponse {
    type Error = Error;
    fn try_from(value: DomainsResponseModel) -> Result<Self> {
        Ok(Self {
>>>>>>> 8bed619d
            equivalent_domains: value.equivalent_domains.unwrap_or_default(),
            global_equivalent_domains: value
                .global_equivalent_domains
                .unwrap_or_default()
                .into_iter()
<<<<<<< HEAD
                .map(|s| s.into())
                .collect(),
        }
=======
                .map(|s| s.try_into())
                .collect::<Result<Vec<GlobalDomains>>>()?,
        })
>>>>>>> 8bed619d
    }
}<|MERGE_RESOLUTION|>--- conflicted
+++ resolved
@@ -12,8 +12,6 @@
     error::{Error, Result},
     vault::{Cipher, Collection, Folder},
 };
-
-use super::domain::GlobalDomains;
 
 #[derive(Serialize, Deserialize, Debug, JsonSchema)]
 #[serde(rename_all = "camelCase", deny_unknown_fields)]
@@ -78,11 +76,7 @@
     pub collections: Vec<Collection>,
     /// List of ciphers accessible by the user
     pub ciphers: Vec<Cipher>,
-<<<<<<< HEAD
-    pub domains: DomainResponse,
-=======
     pub domains: Option<DomainResponse>,
->>>>>>> 8bed619d
     pub policies: Vec<Policy>,
     pub sends: Vec<crate::vault::Send>,
 }
@@ -106,41 +100,12 @@
 
         Ok(SyncResponse {
             profile: ProfileResponse::process_response(profile, enc)?,
-<<<<<<< HEAD
-            folders: response
-                .folders
-                .ok_or(Error::MissingFields)?
-                .into_iter()
-                .map(|f| f.into())
-                .collect(),
-            collections: response
-                .collections
-                .ok_or(Error::MissingFields)?
-                .into_iter()
-                .map(|c| c.into())
-                .collect(),
-            ciphers: ciphers.into_iter().map(|c| c.into()).collect(),
-            domains: (*response.domains.unwrap()).into(),
-            policies: response
-                .policies
-                .ok_or(Error::MissingFields)?
-                .into_iter()
-                .map(|p| p.into())
-                .collect(),
-            sends: response
-                .sends
-                .ok_or(Error::MissingFields)?
-                .into_iter()
-                .map(|s| s.into())
-                .collect(),
-=======
             folders: try_into_iter(response.folders.ok_or(Error::MissingFields)?)?,
             collections: try_into_iter(response.collections.ok_or(Error::MissingFields)?)?,
             ciphers: try_into_iter(ciphers)?,
             domains: response.domains.map(|d| (*d).try_into()).transpose()?,
             policies: try_into_iter(response.policies.ok_or(Error::MissingFields)?)?,
             sends: try_into_iter(response.sends.ok_or(Error::MissingFields)?)?,
->>>>>>> 8bed619d
         })
     }
 }
@@ -176,29 +141,17 @@
     }
 }
 
-<<<<<<< HEAD
-impl From<DomainsResponseModel> for DomainResponse {
-    fn from(value: DomainsResponseModel) -> Self {
-        DomainResponse {
-=======
 impl TryFrom<DomainsResponseModel> for DomainResponse {
     type Error = Error;
     fn try_from(value: DomainsResponseModel) -> Result<Self> {
         Ok(Self {
->>>>>>> 8bed619d
             equivalent_domains: value.equivalent_domains.unwrap_or_default(),
             global_equivalent_domains: value
                 .global_equivalent_domains
                 .unwrap_or_default()
                 .into_iter()
-<<<<<<< HEAD
-                .map(|s| s.into())
-                .collect(),
-        }
-=======
                 .map(|s| s.try_into())
                 .collect::<Result<Vec<GlobalDomains>>>()?,
         })
->>>>>>> 8bed619d
     }
 }