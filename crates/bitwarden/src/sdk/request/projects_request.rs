--- conflicted
+++ resolved
@@ -33,8 +33,7 @@
 #[serde(rename_all = "camelCase", deny_unknown_fields)]
 pub struct ProjectsListRequest {
     /// Organization to retrieve all the projects from
-<<<<<<< HEAD
-    pub organization_id: String,
+    pub organization_id: Uuid,
 }
 
 #[derive(Serialize, Deserialize, Debug, JsonSchema)]
@@ -42,7 +41,4 @@
 pub struct ProjectsDeleteRequest {
     /// IDs of the projects to delete
     pub ids: Vec<String>,
-=======
-    pub organization_id: Uuid,
->>>>>>> 9e2e04c1
 }