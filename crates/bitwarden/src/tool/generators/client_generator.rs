use crate::{
    error::Result,
    tool::generators::{
        passphrase::{passphrase, PassphraseGeneratorRequest},
        password::{password, PasswordGeneratorRequest},
<<<<<<< HEAD
=======
        username::{username, UsernameGeneratorRequest},
>>>>>>> 793ff107
    },
    Client,
};

pub struct ClientGenerator<'a> {
    pub(crate) client: &'a crate::Client,
}

impl<'a> ClientGenerator<'a> {
    /// Generates a random password.
    ///
    /// The character sets and password length can be customized using the `input` parameter.
    ///
    /// # Examples
    ///
    /// ```
    /// use bitwarden::{Client, tool::PasswordGeneratorRequest, error::Result};
    /// async fn test() -> Result<()> {
    ///     let input = PasswordGeneratorRequest {
    ///         lowercase: true,
    ///         uppercase: true,
    ///         numbers: true,
    ///         length: 20,
    ///         ..Default::default()
    ///     };
    ///     let password = Client::new(None).generator().password(input).await.unwrap();
    ///     println!("{}", password);
    ///     Ok(())
    /// }
    /// ```
    pub async fn password(&self, input: PasswordGeneratorRequest) -> Result<String> {
        password(input)
    }

    /// Generates a random passphrase.
    /// A passphrase is a combination of random words separated by a character.
    /// An example of passphrase is `correct horse battery staple`.
    ///
    /// The number of words and their case, the word separator, and the inclusion of
    /// a number in the passphrase can be customized using the `input` parameter.
    ///
    /// # Examples
    ///
    /// ```
    /// use bitwarden::{Client, tool::PassphraseGeneratorRequest, error::Result};
    /// async fn test() -> Result<()> {
    ///     let input = PassphraseGeneratorRequest {
    ///         num_words: 4,
    ///         ..Default::default()
    ///     };
    ///     let passphrase = Client::new(None).generator().passphrase(input).await.unwrap();
    ///     println!("{}", passphrase);
    ///     Ok(())
    /// }
    /// ```
    pub async fn passphrase(&self, input: PassphraseGeneratorRequest) -> Result<String> {
        passphrase(input)
    }

    /// Generates a random username.
    /// There are different username generation strategies, which can be customized using the `input` parameter.
    ///
    /// Note that most generation strategies will be executed on the client side, but `Forwarded` will use third-party
    /// services, which may require a specific setup or API key.
    ///
    /// ```
    /// use bitwarden::{Client, tool::{UsernameGeneratorRequest}, error::Result};
    /// async fn test() -> Result<()> {
    ///     let input = UsernameGeneratorRequest::Word {
    ///         capitalize: true,
    ///         include_number: true,
    ///     };
    ///     let username = Client::new(None).generator().username(input).await.unwrap();
    ///     println!("{}", username);
    ///     Ok(())
    /// }
    /// ```
    pub async fn username(&self, input: UsernameGeneratorRequest) -> Result<String> {
        username(input, self.client.get_http_client()).await
    }
}

impl<'a> Client {
    pub fn generator(&'a self) -> ClientGenerator<'a> {
        ClientGenerator { client: self }
    }
}<|MERGE_RESOLUTION|>--- conflicted
+++ resolved
@@ -3,10 +3,7 @@
     tool::generators::{
         passphrase::{passphrase, PassphraseGeneratorRequest},
         password::{password, PasswordGeneratorRequest},
-<<<<<<< HEAD
-=======
         username::{username, UsernameGeneratorRequest},
->>>>>>> 793ff107
     },
     Client,
 };
