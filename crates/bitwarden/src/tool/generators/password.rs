use std::collections::BTreeSet;

use rand::{distributions::Distribution, seq::SliceRandom, RngCore};
use schemars::JsonSchema;
use serde::{Deserialize, Serialize};

use crate::error::{Error, Result};

/// Password generator request options. If all options are false, the default is to
/// generate a password with:
/// - lowercase
/// - uppercase
/// - numbers
///
/// The default length is 16.
#[derive(Serialize, Deserialize, Debug, JsonSchema)]
#[serde(rename_all = "camelCase", deny_unknown_fields)]
#[cfg_attr(feature = "mobile", derive(uniffi::Record))]
pub struct PasswordGeneratorRequest {
    /// When set to true, the generated password will contain lowercase characters (a-z).
    pub lowercase: bool,
    /// When set to true, the generated password will contain uppercase characters (A-Z).
    pub uppercase: bool,
    /// When set to true, the generated password will contain numbers (0-9).
    pub numbers: bool,
    /// When set to true, the generated password will contain special characters.
    /// The supported characters are: ! @ # $ % ^ & *
    pub special: bool,

    /// The length of the generated password.
    /// Note that the password length must be greater than the sum of all the minimums.
    pub length: u8,

    /// When set to true, the generated password will not contain ambiguous characters.
    /// The ambiguous characters are: I, O, l, 0, 1
    pub avoid_ambiguous: bool, // TODO: Should we rename this to include_all_characters?

    /// The minimum number of lowercase characters in the generated password.
    /// When set, the value must be between 1 and 9. This value is ignored is lowercase is false
    pub min_lowercase: Option<u8>,
    /// The minimum number of uppercase characters in the generated password.
    /// When set, the value must be between 1 and 9. This value is ignored is uppercase is false  
    pub min_uppercase: Option<u8>,
    /// The minimum number of numbers in the generated password.
    /// When set, the value must be between 1 and 9. This value is ignored is numbers is false
    pub min_number: Option<u8>,
    /// The minimum number of special characters in the generated password.
    /// When set, the value must be between 1 and 9. This value is ignored is special is false
    pub min_special: Option<u8>,
}

const DEFAULT_PASSWORD_LENGTH: u8 = 16;

// We need to implement this manually so we can set one character set to true.
// Otherwise the default implementation will fail to generate a password.
impl Default for PasswordGeneratorRequest {
    fn default() -> Self {
        Self {
            lowercase: true,
            uppercase: false,
            numbers: false,
            special: false,
            length: DEFAULT_PASSWORD_LENGTH,
            avoid_ambiguous: false,
            min_lowercase: None,
            min_uppercase: None,
            min_number: None,
            min_special: None,
        }
    }
}

<<<<<<< HEAD
/// Passphrase generator request.
///
/// The default separator is `-` and default number of words is 3.
#[derive(Serialize, Deserialize, Debug, JsonSchema, Default)]
#[serde(rename_all = "camelCase", deny_unknown_fields)]
#[cfg_attr(feature = "mobile", derive(uniffi::Record))]
pub struct PassphraseGeneratorRequest {
    pub num_words: Option<u8>,
    pub word_separator: Option<String>,
    pub capitalize: Option<bool>,
    pub include_number: Option<bool>,
}

const UPPER_CHARS_AMBIGUOUS: &[char] = &['I', 'O'];
const LOWER_CHARS_AMBIGUOUS: &[char] = &['l'];
const NUMBER_CHARS_AMBIGUOUS: &[char] = &['0', '1'];
const SPECIAL_CHARS: &[char] = &['!', '@', '#', '$', '%', '^', '&', '*'];

/// A set of characters used to generate a password. This set is backed by a BTreeSet
/// to have consistent ordering between runs. This is not important during normal execution,
/// but it's necessary for the tests to be repeatable.
/// To create an instance, use [`CharSet::default()`](CharSet::default)
#[derive(Clone, Default)]
struct CharSet(BTreeSet<char>);
impl CharSet {
    /// Includes the given characters in the set. Any duplicate items will be ignored
    pub fn include(self, other: impl IntoIterator<Item = char>) -> Self {
        self.include_if(true, other)
    }

    /// Includes the given characters in the set if the predicate is true. Any duplicate items will be ignored
    pub fn include_if(mut self, predicate: bool, other: impl IntoIterator<Item = char>) -> Self {
        if predicate {
            self.0.extend(other);
        }
        self
    }

    /// Excludes the given characters from the set. Any missing items will be ignored
    pub fn exclude_if<'a>(
        self,
        predicate: bool,
        other: impl IntoIterator<Item = &'a char>,
    ) -> Self {
        if predicate {
            let other: BTreeSet<_> = other.into_iter().copied().collect();
            Self(self.0.difference(&other).copied().collect())
        } else {
            self
        }
    }
}
impl<'a> IntoIterator for &'a CharSet {
    type Item = char;
    type IntoIter = std::iter::Copied<std::collections::btree_set::Iter<'a, char>>;
    fn into_iter(self) -> Self::IntoIter {
        self.0.iter().copied()
    }
}
impl Distribution<char> for CharSet {
    fn sample<R: rand::Rng + ?Sized>(&self, rng: &mut R) -> char {
        let idx = rng.gen_range(0..self.0.len());
        *self.0.iter().nth(idx).expect("Valid index")
    }
}

/// Represents a set of valid options to generate a password with.
/// To get an instance of it, use [`PasswordGeneratorRequest::validate_options`](PasswordGeneratorRequest::validate_options)
struct PasswordGeneratorOptions {
    pub(super) lower: (CharSet, usize),
    pub(super) upper: (CharSet, usize),
    pub(super) number: (CharSet, usize),
    pub(super) special: (CharSet, usize),
    pub(super) all: (CharSet, usize),

    pub(super) length: usize,
}

impl PasswordGeneratorRequest {
    /// Validates the request and returns an immutable struct with valid options to use with the password generator.
    fn validate_options(self) -> Result<PasswordGeneratorOptions> {
        // TODO: Add password generator policy checks

        // We always have to have at least one character set enabled
        if !self.lowercase && !self.uppercase && !self.numbers && !self.special {
            return Err(Error::Internal(
                "At least one character set must be enabled",
            ));
        }

        if self.length < 4 {
            return Err(Error::Internal(
                "A password must be at least 4 characters long",
            ));
        }

        // Make sure the minimum values are zero when the character
        // set is disabled, and at least one when it's enabled
        fn get_minimum(min: Option<u8>, enabled: bool) -> usize {
            if enabled {
                usize::max(min.unwrap_or(1) as usize, 1)
            } else {
                0
            }
        }

        let length = self.length as usize;
        let min_lowercase = get_minimum(self.min_lowercase, self.lowercase);
        let min_uppercase = get_minimum(self.min_uppercase, self.uppercase);
        let min_number = get_minimum(self.min_number, self.numbers);
        let min_special = get_minimum(self.min_special, self.special);

        // Check that the minimum lengths aren't larger than the password length
        let minimum_length = min_lowercase + min_uppercase + min_number + min_special;
        if minimum_length > length {
            return Err(Error::Internal(
                "Password length can't be less than the sum of the minimums",
            ));
        }

        let lower = (
            CharSet::default()
                .include_if(self.lowercase, 'a'..='z')
                .exclude_if(self.avoid_ambiguous, LOWER_CHARS_AMBIGUOUS),
            min_lowercase,
        );

        let upper = (
            CharSet::default()
                .include_if(self.uppercase, 'A'..='Z')
                .exclude_if(self.avoid_ambiguous, UPPER_CHARS_AMBIGUOUS),
            min_uppercase,
        );

        let number = (
            CharSet::default()
                .include_if(self.numbers, '0'..='9')
                .exclude_if(self.avoid_ambiguous, NUMBER_CHARS_AMBIGUOUS),
            min_number,
        );

        let special = (
            CharSet::default().include_if(self.special, SPECIAL_CHARS.iter().copied()),
            min_special,
        );

        let all = (
            CharSet::default()
                .include(&lower.0)
                .include(&upper.0)
                .include(&number.0)
                .include(&special.0),
            length - minimum_length,
        );

        Ok(PasswordGeneratorOptions {
            lower,
            upper,
            number,
            special,
            all,
            length,
        })
    }
}

/// Implementation of the random password generator. This is not accessible to the public API.
/// See [`ClientGenerator::password`](crate::ClientGenerator::password) for the API function.
pub(super) fn password(input: PasswordGeneratorRequest) -> Result<String> {
    let options = input.validate_options()?;
    Ok(password_with_rng(rand::thread_rng(), options))
}

fn password_with_rng(mut rng: impl RngCore, options: PasswordGeneratorOptions) -> String {
    let mut buf: Vec<char> = Vec::with_capacity(options.length);

    let (set, qty) = &options.all;
    buf.extend(set.sample_iter(&mut rng).take(*qty));

    let (set, qty) = &options.upper;
    buf.extend(set.sample_iter(&mut rng).take(*qty));

    let (set, qty) = &options.lower;
    buf.extend(set.sample_iter(&mut rng).take(*qty));

    let (set, qty) = &options.number;
    buf.extend(set.sample_iter(&mut rng).take(*qty));

    let (set, qty) = &options.special;
    buf.extend(set.sample_iter(&mut rng).take(*qty));

    buf.shuffle(&mut rng);

    buf.iter().collect()
}

pub(super) fn passphrase(_input: PassphraseGeneratorRequest) -> Result<String> {
    Ok("correct-horse-battery-staple".to_string())
}

#[cfg(test)]
mod test {
    use std::collections::BTreeSet;

    use rand::SeedableRng;

    use super::*;

    // We convert the slices to BTreeSets to be able to use `is_subset`
    fn ref_to_set<'a>(chars: impl IntoIterator<Item = &'a char>) -> BTreeSet<char> {
        chars.into_iter().copied().collect()
    }
    fn to_set(chars: impl IntoIterator<Item = char>) -> BTreeSet<char> {
        chars.into_iter().collect()
    }

    #[test]
    fn test_password_gen_all_charsets_enabled() {
        let mut rng = rand_chacha::ChaCha8Rng::from_seed([0u8; 32]);

        let options = PasswordGeneratorRequest {
            lowercase: true,
            uppercase: true,
            numbers: true,
            special: true,
            avoid_ambiguous: false,
            ..Default::default()
        }
        .validate_options()
        .unwrap();

        assert_eq!(to_set(&options.lower.0), to_set('a'..='z'));
        assert_eq!(to_set(&options.upper.0), to_set('A'..='Z'));
        assert_eq!(to_set(&options.number.0), to_set('0'..='9'));
        assert_eq!(to_set(&options.special.0), ref_to_set(SPECIAL_CHARS));

        let pass = password_with_rng(&mut rng, options);
        assert_eq!(pass, "Z!^B5r%hUa23dFM@");
    }

    #[test]
    fn test_password_gen_only_letters_enabled() {
        let mut rng = rand_chacha::ChaCha8Rng::from_seed([0u8; 32]);

        let options = PasswordGeneratorRequest {
            lowercase: true,
            uppercase: true,
            numbers: false,
            special: false,
            avoid_ambiguous: false,
            ..Default::default()
        }
        .validate_options()
        .unwrap();

        assert_eq!(to_set(&options.lower.0), to_set('a'..='z'));
        assert_eq!(to_set(&options.upper.0), to_set('A'..='Z'));
        assert_eq!(to_set(&options.number.0), to_set([]));
        assert_eq!(to_set(&options.special.0), to_set([]));

        let pass = password_with_rng(&mut rng, options);
        assert_eq!(pass, "NQiFrGufQMiNUAmj");
    }

    #[test]
    fn test_password_gen_only_numbers_and_lower_enabled_no_ambiguous() {
        let mut rng = rand_chacha::ChaCha8Rng::from_seed([0u8; 32]);

        let options = PasswordGeneratorRequest {
            lowercase: true,
            uppercase: false,
            numbers: true,
            special: false,
            avoid_ambiguous: true,
            ..Default::default()
        }
        .validate_options()
        .unwrap();

        assert!(to_set(&options.lower.0).is_subset(&to_set('a'..='z')));
        assert!(to_set(&options.lower.0).is_disjoint(&ref_to_set(LOWER_CHARS_AMBIGUOUS)));

        assert!(to_set(&options.number.0).is_subset(&to_set('0'..='9')));
        assert!(to_set(&options.number.0).is_disjoint(&ref_to_set(NUMBER_CHARS_AMBIGUOUS)));

        assert_eq!(to_set(&options.upper.0), to_set([]));
        assert_eq!(to_set(&options.special.0), to_set([]));

        let pass = password_with_rng(&mut rng, options);
        assert_eq!(pass, "mnjabfz5ct272prf");
    }

    #[test]
    fn test_password_gen_only_upper_and_special_enabled_no_ambiguous() {
        let mut rng = rand_chacha::ChaCha8Rng::from_seed([0u8; 32]);

        let options = PasswordGeneratorRequest {
            lowercase: false,
            uppercase: true,
            numbers: false,
            special: true,
            avoid_ambiguous: true,
            ..Default::default()
        }
        .validate_options()
        .unwrap();

        assert!(to_set(&options.upper.0).is_subset(&to_set('A'..='Z')));
        assert!(to_set(&options.upper.0).is_disjoint(&ref_to_set(UPPER_CHARS_AMBIGUOUS)));

        assert_eq!(to_set(&options.special.0), ref_to_set(SPECIAL_CHARS));

        assert_eq!(to_set(&options.lower.0), to_set([]));
        assert_eq!(to_set(&options.number.0), to_set([]));

        let pass = password_with_rng(&mut rng, options);
        assert_eq!(pass, "B*GBQANS%UZPQD!K");
    }

    #[test]
    fn test_password_gen_minimum_limits() {
        let mut rng = rand_chacha::ChaCha8Rng::from_seed([0u8; 32]);

        let options = PasswordGeneratorRequest {
            lowercase: true,
            uppercase: true,
            numbers: true,
            special: true,
            avoid_ambiguous: false,
            length: 24,
            min_lowercase: Some(5),
            min_uppercase: Some(5),
            min_number: Some(5),
            min_special: Some(5),
        }
        .validate_options()
        .unwrap();

        assert_eq!(to_set(&options.lower.0), to_set('a'..='z'));
        assert_eq!(to_set(&options.upper.0), to_set('A'..='Z'));
        assert_eq!(to_set(&options.number.0), to_set('0'..='9'));
        assert_eq!(to_set(&options.special.0), ref_to_set(SPECIAL_CHARS));

        assert_eq!(options.lower.1, 5);
        assert_eq!(options.upper.1, 5);
        assert_eq!(options.number.1, 5);
        assert_eq!(options.special.1, 5);

        let pass = password_with_rng(&mut rng, options);
        assert_eq!(pass, "236q5!a#R%PG5rI%k1!*@uRt");
    }
=======
pub(super) fn password(_input: PasswordGeneratorRequest) -> Result<String> {
    Ok("pa11w0rd".to_string())
>>>>>>> 7fc3b843
}<|MERGE_RESOLUTION|>--- conflicted
+++ resolved
@@ -70,20 +70,6 @@
     }
 }
 
-<<<<<<< HEAD
-/// Passphrase generator request.
-///
-/// The default separator is `-` and default number of words is 3.
-#[derive(Serialize, Deserialize, Debug, JsonSchema, Default)]
-#[serde(rename_all = "camelCase", deny_unknown_fields)]
-#[cfg_attr(feature = "mobile", derive(uniffi::Record))]
-pub struct PassphraseGeneratorRequest {
-    pub num_words: Option<u8>,
-    pub word_separator: Option<String>,
-    pub capitalize: Option<bool>,
-    pub include_number: Option<bool>,
-}
-
 const UPPER_CHARS_AMBIGUOUS: &[char] = &['I', 'O'];
 const LOWER_CHARS_AMBIGUOUS: &[char] = &['l'];
 const NUMBER_CHARS_AMBIGUOUS: &[char] = &['0', '1'];
@@ -267,10 +253,6 @@
     buf.iter().collect()
 }
 
-pub(super) fn passphrase(_input: PassphraseGeneratorRequest) -> Result<String> {
-    Ok("correct-horse-battery-staple".to_string())
-}
-
 #[cfg(test)]
 mod test {
     use std::collections::BTreeSet;
@@ -422,8 +404,4 @@
         let pass = password_with_rng(&mut rng, options);
         assert_eq!(pass, "236q5!a#R%PG5rI%k1!*@uRt");
     }
-=======
-pub(super) fn password(_input: PasswordGeneratorRequest) -> Result<String> {
-    Ok("pa11w0rd".to_string())
->>>>>>> 7fc3b843
 }