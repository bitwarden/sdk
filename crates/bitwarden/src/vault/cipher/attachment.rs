use bitwarden_crypto::{
    CryptoError, EncString, KeyDecryptable, KeyEncryptable, SymmetricCryptoKey,
};
use schemars::JsonSchema;
use serde::{Deserialize, Serialize};

use crate::error::{Error, Result};

#[derive(Serialize, Deserialize, Debug, JsonSchema)]
#[serde(rename_all = "camelCase", deny_unknown_fields)]
#[cfg_attr(feature = "mobile", derive(uniffi::Record))]
pub struct Attachment {
    pub id: Option<String>,
    pub url: Option<String>,
    pub size: Option<String>,
    /// Readable size, ex: "4.2 KB" or "1.43 GB"
    pub size_name: Option<String>,
    pub file_name: Option<EncString>,
    pub key: Option<EncString>,
}

#[derive(Serialize, Deserialize, Debug, JsonSchema)]
#[serde(rename_all = "camelCase", deny_unknown_fields)]
#[cfg_attr(feature = "mobile", derive(uniffi::Record))]
pub struct AttachmentView {
    pub id: Option<String>,
    pub url: Option<String>,
    pub size: Option<String>,
    pub size_name: Option<String>,
    pub file_name: Option<String>,
    pub key: Option<EncString>,
}

<<<<<<< HEAD
impl KeyEncryptable<Attachment> for AttachmentView {
    fn encrypt_with_key(self, key: &SymmetricCryptoKey) -> Result<Attachment, CryptoError> {
=======
impl KeyEncryptable<SymmetricCryptoKey, Attachment> for AttachmentView {
    fn encrypt_with_key(self, key: &SymmetricCryptoKey) -> Result<Attachment> {
>>>>>>> 4c912708
        Ok(Attachment {
            id: self.id,
            url: self.url,
            size: self.size,
            size_name: self.size_name,
            file_name: self.file_name.encrypt_with_key(key)?,
            key: self.key,
        })
    }
}

<<<<<<< HEAD
impl KeyDecryptable<AttachmentView> for Attachment {
    fn decrypt_with_key(&self, key: &SymmetricCryptoKey) -> Result<AttachmentView, CryptoError> {
=======
impl KeyDecryptable<SymmetricCryptoKey, AttachmentView> for Attachment {
    fn decrypt_with_key(&self, key: &SymmetricCryptoKey) -> Result<AttachmentView> {
>>>>>>> 4c912708
        Ok(AttachmentView {
            id: self.id.clone(),
            url: self.url.clone(),
            size: self.size.clone(),
            size_name: self.size_name.clone(),
            file_name: self.file_name.decrypt_with_key(key)?,
            key: self.key.clone(),
        })
    }
}

impl TryFrom<bitwarden_api_api::models::AttachmentResponseModel> for Attachment {
    type Error = Error;

    fn try_from(attachment: bitwarden_api_api::models::AttachmentResponseModel) -> Result<Self> {
        Ok(Self {
            id: attachment.id,
            url: attachment.url,
            size: attachment.size,
            size_name: attachment.size_name,
            file_name: EncString::try_from_optional(attachment.file_name)?,
            key: EncString::try_from_optional(attachment.key)?,
        })
    }
}<|MERGE_RESOLUTION|>--- conflicted
+++ resolved
@@ -31,13 +31,8 @@
     pub key: Option<EncString>,
 }
 
-<<<<<<< HEAD
-impl KeyEncryptable<Attachment> for AttachmentView {
+impl KeyEncryptable<SymmetricCryptoKey, Attachment> for AttachmentView {
     fn encrypt_with_key(self, key: &SymmetricCryptoKey) -> Result<Attachment, CryptoError> {
-=======
-impl KeyEncryptable<SymmetricCryptoKey, Attachment> for AttachmentView {
-    fn encrypt_with_key(self, key: &SymmetricCryptoKey) -> Result<Attachment> {
->>>>>>> 4c912708
         Ok(Attachment {
             id: self.id,
             url: self.url,
@@ -49,13 +44,8 @@
     }
 }
 
-<<<<<<< HEAD
-impl KeyDecryptable<AttachmentView> for Attachment {
+impl KeyDecryptable<SymmetricCryptoKey, AttachmentView> for Attachment {
     fn decrypt_with_key(&self, key: &SymmetricCryptoKey) -> Result<AttachmentView, CryptoError> {
-=======
-impl KeyDecryptable<SymmetricCryptoKey, AttachmentView> for Attachment {
-    fn decrypt_with_key(&self, key: &SymmetricCryptoKey) -> Result<AttachmentView> {
->>>>>>> 4c912708
         Ok(AttachmentView {
             id: self.id.clone(),
             url: self.url.clone(),
