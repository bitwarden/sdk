use bitwarden_crypto::{EncString, KeyDecryptable, KeyEncryptable, SymmetricCryptoKey};
use schemars::JsonSchema;
use serde::{Deserialize, Serialize};

<<<<<<< HEAD
=======
use crate::{
    crypto::{EncString, KeyDecryptable, KeyEncryptable, SymmetricCryptoKey},
    error::{Error, Result},
};

>>>>>>> 793ff107
#[derive(Serialize, Deserialize, Debug, JsonSchema)]
#[serde(rename_all = "camelCase", deny_unknown_fields)]
#[cfg_attr(feature = "mobile", derive(uniffi::Record))]
pub struct Attachment {
    pub id: Option<String>,
    pub url: Option<String>,
    pub size: Option<String>,
    /// Readable size, ex: "4.2 KB" or "1.43 GB"
    pub size_name: Option<String>,
    pub file_name: Option<EncString>,
    pub key: Option<EncString>,
}

#[derive(Serialize, Deserialize, Debug, JsonSchema)]
#[serde(rename_all = "camelCase", deny_unknown_fields)]
#[cfg_attr(feature = "mobile", derive(uniffi::Record))]
pub struct AttachmentView {
    pub id: Option<String>,
    pub url: Option<String>,
    pub size: Option<String>,
    pub size_name: Option<String>,
    pub file_name: Option<String>,
    pub key: Option<EncString>,
}

impl KeyEncryptable<Attachment> for AttachmentView {
    fn encrypt_with_key(self, key: &SymmetricCryptoKey) -> bitwarden_crypto::Result<Attachment> {
        Ok(Attachment {
            id: self.id,
            url: self.url,
            size: self.size,
            size_name: self.size_name,
            file_name: self.file_name.encrypt_with_key(key)?,
            key: self.key,
        })
    }
}

impl KeyDecryptable<AttachmentView> for Attachment {
    fn decrypt_with_key(
        &self,
        key: &SymmetricCryptoKey,
    ) -> bitwarden_crypto::Result<AttachmentView> {
        Ok(AttachmentView {
            id: self.id.clone(),
            url: self.url.clone(),
            size: self.size.clone(),
            size_name: self.size_name.clone(),
            file_name: self.file_name.decrypt_with_key(key)?,
            key: self.key.clone(),
        })
    }
}

impl TryFrom<bitwarden_api_api::models::AttachmentResponseModel> for Attachment {
    type Error = Error;

    fn try_from(attachment: bitwarden_api_api::models::AttachmentResponseModel) -> Result<Self> {
        Ok(Self {
            id: attachment.id,
            url: attachment.url,
            size: attachment.size,
            size_name: attachment.size_name,
            file_name: EncString::try_from_optional(attachment.file_name)?,
            key: EncString::try_from_optional(attachment.key)?,
        })
    }
}<|MERGE_RESOLUTION|>--- conflicted
+++ resolved
@@ -2,14 +2,8 @@
 use schemars::JsonSchema;
 use serde::{Deserialize, Serialize};
 
-<<<<<<< HEAD
-=======
-use crate::{
-    crypto::{EncString, KeyDecryptable, KeyEncryptable, SymmetricCryptoKey},
-    error::{Error, Result},
-};
+use crate::error::{Error, Result};
 
->>>>>>> 793ff107
 #[derive(Serialize, Deserialize, Debug, JsonSchema)]
 #[serde(rename_all = "camelCase", deny_unknown_fields)]
 #[cfg_attr(feature = "mobile", derive(uniffi::Record))]
