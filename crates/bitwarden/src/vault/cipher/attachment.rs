use bitwarden_crypto::{
    CryptoError, DecryptedString, DecryptedVec, EncString, KeyDecryptable, KeyEncryptable,
    SymmetricCryptoKey,
};
use schemars::JsonSchema;
use serde::{Deserialize, Serialize};

use super::Cipher;
use crate::error::{Error, Result};

#[derive(Serialize, Deserialize, Debug, JsonSchema)]
#[serde(rename_all = "camelCase", deny_unknown_fields)]
#[cfg_attr(feature = "mobile", derive(uniffi::Record))]
pub struct Attachment {
    pub id: Option<String>,
    pub url: Option<String>,
    pub size: Option<String>,
    /// Readable size, ex: "4.2 KB" or "1.43 GB"
    pub size_name: Option<String>,
    pub file_name: Option<EncString>,
    pub key: Option<EncString>,
}

#[derive(Serialize, Deserialize, Debug, JsonSchema)]
#[serde(rename_all = "camelCase", deny_unknown_fields)]
#[cfg_attr(feature = "mobile", derive(uniffi::Record))]
pub struct AttachmentView {
    pub id: Option<String>,
    pub url: Option<String>,
    pub size: Option<String>,
    pub size_name: Option<String>,
    pub file_name: Option<DecryptedString>,
    pub key: Option<EncString>,
}

#[derive(Serialize, Deserialize, Debug, JsonSchema)]
#[serde(rename_all = "camelCase", deny_unknown_fields)]
#[cfg_attr(feature = "mobile", derive(uniffi::Record))]
pub struct AttachmentEncryptResult {
    pub attachment: Attachment,
    pub contents: Vec<u8>,
}

pub struct AttachmentFile {
    pub cipher: Cipher,
    pub attachment: Attachment,
    pub contents: EncString,
}

pub struct AttachmentFileView<'a> {
    pub cipher: Cipher,
    pub attachment: AttachmentView,
    pub contents: &'a [u8],
}

impl<'a> KeyEncryptable<SymmetricCryptoKey, AttachmentEncryptResult> for AttachmentFileView<'a> {
    fn encrypt_with_key(
        self,
        key: &SymmetricCryptoKey,
    ) -> Result<AttachmentEncryptResult, CryptoError> {
        let ciphers_key = Cipher::get_cipher_key(key, &self.cipher.key)?;
        let ciphers_key = ciphers_key.as_ref().unwrap_or(key);

        let mut attachment = self.attachment;

        // Because this is a new attachment, we have to generate a key for it, encrypt the contents
        // with it, and then encrypt the key with the cipher key
        let attachment_key = SymmetricCryptoKey::generate(rand::thread_rng());
        let encrypted_contents = self.contents.encrypt_with_key(&attachment_key)?;
        attachment.key = Some(attachment_key.to_vec().encrypt_with_key(ciphers_key)?);

        Ok(AttachmentEncryptResult {
            attachment: attachment.encrypt_with_key(ciphers_key)?,
            contents: encrypted_contents.to_buffer()?,
        })
    }
}

impl KeyDecryptable<SymmetricCryptoKey, DecryptedVec> for AttachmentFile {
    fn decrypt_with_key(&self, key: &SymmetricCryptoKey) -> Result<DecryptedVec, CryptoError> {
        let ciphers_key = Cipher::get_cipher_key(key, &self.cipher.key)?;
        let ciphers_key = ciphers_key.as_ref().unwrap_or(key);

<<<<<<< HEAD
        let attachment_key: DecryptedVec = self
=======
        let mut attachment_key: Vec<u8> = self
>>>>>>> bc995a8b
            .attachment
            .key
            .as_ref()
            .ok_or(CryptoError::MissingKey)?
            .decrypt_with_key(ciphers_key)?;
<<<<<<< HEAD
        let attachment_key = SymmetricCryptoKey::try_from(attachment_key.expose().as_slice())?;
=======
        let attachment_key = SymmetricCryptoKey::try_from(attachment_key.as_mut_slice())?;
>>>>>>> bc995a8b

        self.contents.decrypt_with_key(&attachment_key)
    }
}

impl KeyEncryptable<SymmetricCryptoKey, Attachment> for AttachmentView {
    fn encrypt_with_key(self, key: &SymmetricCryptoKey) -> Result<Attachment, CryptoError> {
        Ok(Attachment {
            id: self.id,
            url: self.url,
            size: self.size,
            size_name: self.size_name,
            file_name: self.file_name.encrypt_with_key(key)?,
            key: self.key,
        })
    }
}

impl KeyDecryptable<SymmetricCryptoKey, AttachmentView> for Attachment {
    fn decrypt_with_key(&self, key: &SymmetricCryptoKey) -> Result<AttachmentView, CryptoError> {
        Ok(AttachmentView {
            id: self.id.clone(),
            url: self.url.clone(),
            size: self.size.clone(),
            size_name: self.size_name.clone(),
            file_name: self.file_name.decrypt_with_key(key)?,
            key: self.key.clone(),
        })
    }
}

impl TryFrom<bitwarden_api_api::models::AttachmentResponseModel> for Attachment {
    type Error = Error;

    fn try_from(attachment: bitwarden_api_api::models::AttachmentResponseModel) -> Result<Self> {
        Ok(Self {
            id: attachment.id,
            url: attachment.url,
            size: attachment.size,
            size_name: attachment.size_name,
            file_name: EncString::try_from_optional(attachment.file_name)?,
            key: EncString::try_from_optional(attachment.key)?,
        })
    }
}

#[cfg(test)]
mod tests {
    use base64::{engine::general_purpose::STANDARD, Engine};
    use bitwarden_crypto::{EncString, KeyDecryptable, SymmetricCryptoKey};

    use crate::vault::{
        cipher::cipher::{CipherRepromptType, CipherType},
        Attachment, AttachmentFile, Cipher,
    };

    #[test]
    fn test_attachment_key() {
        let user_key : SymmetricCryptoKey = "w2LO+nwV4oxwswVYCxlOfRUseXfvU03VzvKQHrqeklPgiMZrspUe6sOBToCnDn9Ay0tuCBn8ykVVRb7PWhub2Q==".parse().unwrap();

        let attachment = Attachment {
            id: None,
            url: None,
            size: Some("161".into()),
            size_name: Some("161 Bytes".into()),
            file_name: Some("2.M3z1MOO9eBG9BWRTEUbPog==|jPw0By1AakHDfoaY8UOwOQ==|eP9/J1583OJpHsSM4ZnXZzdBHfqVTXnOXGlkkmAKSfA=".parse().unwrap()),
            key: Some("2.r288/AOSPiaLFkW07EBGBw==|SAmnnCbOLFjX5lnURvoualOetQwuyPc54PAmHDTRrhT0gwO9ailna9U09q9bmBfI5XrjNNEsuXssgzNygRkezoVQvZQggZddOwHB6KQW5EQ=|erIMUJp8j+aTcmhdE50zEX+ipv/eR1sZ7EwULJm/6DY=".parse().unwrap())
        };

        let cipher  = Cipher {
            id: None,
            organization_id: None,
            folder_id: None,
            collection_ids: Vec::new(),
            key: Some("2.Gg8yCM4IIgykCZyq0O4+cA==|GJLBtfvSJTDJh/F7X4cJPkzI6ccnzJm5DYl3yxOW2iUn7DgkkmzoOe61sUhC5dgVdV0kFqsZPcQ0yehlN1DDsFIFtrb4x7LwzJNIkMgxNyg=|1rGkGJ8zcM5o5D0aIIwAyLsjMLrPsP3EWm3CctBO3Fw=".parse().unwrap()),
            name: "2.d24xECyEdMZ3MG9s6SrGNw==|XvJlTeu5KJ22M3jKosy6iw==|8xGiQty4X61cDMx6PVqkJfSQ0ZTdA/5L9TpG7QfovoM=".parse().unwrap(),
            notes: None,
            r#type: CipherType::Login,
            login: None,
            identity: None,
            card: None,
            secure_note: None,
            favorite: false,
            reprompt: CipherRepromptType::None,
            organization_use_totp: false,
            edit: true,
            view_password: true,
            local_data: None,
            attachments: None,
            fields: None,
            password_history: None,
            creation_date: "2023-07-24T12:05:09.466666700Z".parse().unwrap(),
            deleted_date: None,
            revision_date: "2023-07-27T19:28:05.240Z".parse().unwrap(),
        };

        let enc_file = STANDARD.decode(b"Ao00qr1xLsV+ZNQpYZ/UwEwOWo3hheKwCYcOGIbsorZ6JIG2vLWfWEXCVqP0hDuzRvmx8otApNZr8pJYLNwCe1aQ+ySHQYGkdubFjoMojulMbQ959Y4SJ6Its/EnVvpbDnxpXTDpbutDxyhxfq1P3lstL2G9rObJRrxiwdGlRGu1h94UA1fCCkIUQux5LcqUee6W4MyQmRnsUziH8gGzmtI=").unwrap();
        let original = STANDARD.decode(b"rMweTemxOL9D0iWWfRxiY3enxiZ5IrwWD6ef2apGO6MvgdGhy2fpwmATmn7BpSj9lRumddLLXm7u8zSp6hnXt1hS71YDNh78LjGKGhGL4sbg8uNnpa/I6GK/83jzqGYN7+ESbg==").unwrap();

        let dec = AttachmentFile {
            cipher,
            attachment,
            contents: EncString::from_buffer(&enc_file).unwrap(),
        }
        .decrypt_with_key(&user_key)
        .unwrap();

        assert_eq!(dec.expose(), &original);
    }
}<|MERGE_RESOLUTION|>--- conflicted
+++ resolved
@@ -81,21 +81,14 @@
         let ciphers_key = Cipher::get_cipher_key(key, &self.cipher.key)?;
         let ciphers_key = ciphers_key.as_ref().unwrap_or(key);
 
-<<<<<<< HEAD
-        let attachment_key: DecryptedVec = self
-=======
-        let mut attachment_key: Vec<u8> = self
->>>>>>> bc995a8b
+        let mut attachment_key: DecryptedVec = self
             .attachment
             .key
             .as_ref()
             .ok_or(CryptoError::MissingKey)?
             .decrypt_with_key(ciphers_key)?;
-<<<<<<< HEAD
-        let attachment_key = SymmetricCryptoKey::try_from(attachment_key.expose().as_slice())?;
-=======
-        let attachment_key = SymmetricCryptoKey::try_from(attachment_key.as_mut_slice())?;
->>>>>>> bc995a8b
+        let attachment_key =
+            SymmetricCryptoKey::try_from(attachment_key.expose_mut().as_mut_slice())?;
 
         self.contents.decrypt_with_key(&attachment_key)
     }
