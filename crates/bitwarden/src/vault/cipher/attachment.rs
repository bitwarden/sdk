<<<<<<< HEAD
use std::{
    fs::{create_dir_all, File},
    io::Write,
    path::Path,
    str::FromStr,
};

use bitwarden_api_api::apis::ciphers_api::ciphers_id_attachment_attachment_id_get;
use log::debug;
=======
use bitwarden_crypto::{
    CryptoError, EncString, KeyDecryptable, KeyEncryptable, SymmetricCryptoKey,
};
>>>>>>> 8bed619d
use schemars::JsonSchema;
use serde::{Deserialize, Serialize};

<<<<<<< HEAD
use crate::{
    client::encryption_settings::EncryptionSettings,
    crypto::{Decryptable, EncString, Encryptable, SymmetricCryptoKey},
    error::Result,
    vault::api::attachment_get,
    Client,
};
=======
use super::Cipher;
use crate::error::{Error, Result};
>>>>>>> 8bed619d

#[derive(Serialize, Deserialize, Debug, JsonSchema)]
#[serde(rename_all = "camelCase", deny_unknown_fields)]
#[cfg_attr(feature = "mobile", derive(uniffi::Record))]
pub struct Attachment {
    pub id: Option<String>,
    pub url: Option<String>,
    pub size: Option<String>,
    /// Readable size, ex: "4.2 KB" or "1.43 GB"
    pub size_name: Option<String>,
    pub file_name: Option<EncString>,
    pub key: Option<EncString>,
}

#[derive(Serialize, Deserialize, Debug, JsonSchema)]
#[serde(rename_all = "camelCase", deny_unknown_fields)]
#[cfg_attr(feature = "mobile", derive(uniffi::Record))]
pub struct AttachmentView {
    pub id: Option<String>,
    pub url: Option<String>,
    pub size: Option<String>,
    pub size_name: Option<String>,
    pub file_name: Option<String>,
<<<<<<< HEAD
    pub key: Option<Vec<u8>>, // TODO: Should be made into SymmetricCryptoKey
}

pub async fn download_attachment(
    client: &mut Client,
    cipher_id: Uuid,
    attachment_id: &str,
) -> Result<Vec<u8>> {
    // The attachments from sync doesn't contain the correct url
    let configuration = &client.get_api_configurations().await.api;
    let response = ciphers_id_attachment_attachment_id_get(
        configuration,
        cipher_id.to_string().as_str(),
        attachment_id.to_string().as_str(),
    )
    .await?;

    let attachment: Attachment = response.into();
    let enc = client.get_encryption_settings()?;
    let view = attachment.decrypt(enc, &None)?;

    let key = SymmetricCryptoKey::try_from(view.key.unwrap().as_slice())?;
    let enc = EncryptionSettings::new_single_key(key);

    let response = attachment_get(&view.url.unwrap()).await?;
    let bytes = response.bytes().await?;

    let buf = EncString::from_buffer(&bytes)?;
    let dec = enc.decrypt_bytes(&buf, &None)?;

    let path = Path::new("attachments")
        .join(cipher_id.to_string())
        .join(attachment_id)
        .join(view.file_name.unwrap());

    create_dir_all(path.parent().unwrap())?;
    let mut file = File::create(path)?;
    file.write_all(&dec)?;

    debug!("{:?}", bytes.len());

    todo!()
=======
    pub key: Option<EncString>,
}

#[derive(Serialize, Deserialize, Debug, JsonSchema)]
#[serde(rename_all = "camelCase", deny_unknown_fields)]
#[cfg_attr(feature = "mobile", derive(uniffi::Record))]
pub struct AttachmentEncryptResult {
    pub attachment: Attachment,
    pub contents: Vec<u8>,
}

pub struct AttachmentFile {
    pub cipher: Cipher,
    pub attachment: Attachment,
    pub contents: EncString,
>>>>>>> 8bed619d
}

pub struct AttachmentFileView<'a> {
    pub cipher: Cipher,
    pub attachment: AttachmentView,
    pub contents: &'a [u8],
}

impl<'a> KeyEncryptable<SymmetricCryptoKey, AttachmentEncryptResult> for AttachmentFileView<'a> {
    fn encrypt_with_key(
        self,
        key: &SymmetricCryptoKey,
    ) -> Result<AttachmentEncryptResult, CryptoError> {
        let ciphers_key = Cipher::get_cipher_key(key, &self.cipher.key)?;
        let ciphers_key = ciphers_key.as_ref().unwrap_or(key);

        let mut attachment = self.attachment;

        // Because this is a new attachment, we have to generate a key for it, encrypt the contents
        // with it, and then encrypt the key with the cipher key
        let attachment_key = SymmetricCryptoKey::generate(rand::thread_rng());
        let encrypted_contents = self.contents.encrypt_with_key(&attachment_key)?;
        attachment.key = Some(attachment_key.to_vec().encrypt_with_key(ciphers_key)?);

        Ok(AttachmentEncryptResult {
            attachment: attachment.encrypt_with_key(ciphers_key)?,
            contents: encrypted_contents.to_buffer()?,
        })
    }
}

impl KeyDecryptable<SymmetricCryptoKey, Vec<u8>> for AttachmentFile {
    fn decrypt_with_key(&self, key: &SymmetricCryptoKey) -> Result<Vec<u8>, CryptoError> {
        let ciphers_key = Cipher::get_cipher_key(key, &self.cipher.key)?;
        let ciphers_key = ciphers_key.as_ref().unwrap_or(key);

        let mut attachment_key: Vec<u8> = self
            .attachment
            .key
            .as_ref()
            .ok_or(CryptoError::MissingKey)?
            .decrypt_with_key(ciphers_key)?;
        let attachment_key = SymmetricCryptoKey::try_from(attachment_key.as_mut_slice())?;

        self.contents.decrypt_with_key(&attachment_key)
    }
}

impl KeyEncryptable<SymmetricCryptoKey, Attachment> for AttachmentView {
    fn encrypt_with_key(self, key: &SymmetricCryptoKey) -> Result<Attachment, CryptoError> {
        Ok(Attachment {
            id: self.id,
            url: self.url,
            size: self.size,
            size_name: self.size_name,
<<<<<<< HEAD
            file_name: self.file_name.encrypt(enc, org_id)?,
            key: self.key.map(|k| k.encrypt(enc, org_id)).transpose()?,
=======
            file_name: self.file_name.encrypt_with_key(key)?,
            key: self.key,
>>>>>>> 8bed619d
        })
    }
}

impl KeyDecryptable<SymmetricCryptoKey, AttachmentView> for Attachment {
    fn decrypt_with_key(&self, key: &SymmetricCryptoKey) -> Result<AttachmentView, CryptoError> {
        Ok(AttachmentView {
            id: self.id.clone(),
            url: self.url.clone(),
            size: self.size.clone(),
            size_name: self.size_name.clone(),
<<<<<<< HEAD
            file_name: self.file_name.decrypt(enc, org_id).unwrap(),
            key: self
                .key
                .as_ref()
                .map(|key| enc.decrypt_bytes(key, org_id).unwrap()),
        })
    }
}

impl From<bitwarden_api_api::models::AttachmentResponseModel> for Attachment {
    fn from(attachment: bitwarden_api_api::models::AttachmentResponseModel) -> Self {
        debug!("{:?}", attachment);
        Self {
            id: attachment.id,
            url: attachment.url,
            size: attachment.size.map(|s| s.to_string()),
            size_name: attachment.size_name,
            file_name: attachment
                .file_name
                .map(|s| EncString::from_str(&s).unwrap()),
            key: attachment.key.map(|s| EncString::from_str(&s).unwrap()),
        }
=======
            file_name: self.file_name.decrypt_with_key(key)?,
            key: self.key.clone(),
        })
    }
}

impl TryFrom<bitwarden_api_api::models::AttachmentResponseModel> for Attachment {
    type Error = Error;

    fn try_from(attachment: bitwarden_api_api::models::AttachmentResponseModel) -> Result<Self> {
        Ok(Self {
            id: attachment.id,
            url: attachment.url,
            size: attachment.size,
            size_name: attachment.size_name,
            file_name: EncString::try_from_optional(attachment.file_name)?,
            key: EncString::try_from_optional(attachment.key)?,
        })
    }
}

#[cfg(test)]
mod tests {
    use base64::{engine::general_purpose::STANDARD, Engine};
    use bitwarden_crypto::{EncString, KeyDecryptable, SymmetricCryptoKey};

    use crate::vault::{
        cipher::cipher::{CipherRepromptType, CipherType},
        Attachment, AttachmentFile, Cipher,
    };

    #[test]
    fn test_attachment_key() {
        let user_key : SymmetricCryptoKey = "w2LO+nwV4oxwswVYCxlOfRUseXfvU03VzvKQHrqeklPgiMZrspUe6sOBToCnDn9Ay0tuCBn8ykVVRb7PWhub2Q==".parse().unwrap();

        let attachment = Attachment {
            id: None,
            url: None,
            size: Some("161".into()),
            size_name: Some("161 Bytes".into()),
            file_name: Some("2.M3z1MOO9eBG9BWRTEUbPog==|jPw0By1AakHDfoaY8UOwOQ==|eP9/J1583OJpHsSM4ZnXZzdBHfqVTXnOXGlkkmAKSfA=".parse().unwrap()),
            key: Some("2.r288/AOSPiaLFkW07EBGBw==|SAmnnCbOLFjX5lnURvoualOetQwuyPc54PAmHDTRrhT0gwO9ailna9U09q9bmBfI5XrjNNEsuXssgzNygRkezoVQvZQggZddOwHB6KQW5EQ=|erIMUJp8j+aTcmhdE50zEX+ipv/eR1sZ7EwULJm/6DY=".parse().unwrap())
        };

        let cipher  = Cipher {
            id: None,
            organization_id: None,
            folder_id: None,
            collection_ids: Vec::new(),
            key: Some("2.Gg8yCM4IIgykCZyq0O4+cA==|GJLBtfvSJTDJh/F7X4cJPkzI6ccnzJm5DYl3yxOW2iUn7DgkkmzoOe61sUhC5dgVdV0kFqsZPcQ0yehlN1DDsFIFtrb4x7LwzJNIkMgxNyg=|1rGkGJ8zcM5o5D0aIIwAyLsjMLrPsP3EWm3CctBO3Fw=".parse().unwrap()),
            name: "2.d24xECyEdMZ3MG9s6SrGNw==|XvJlTeu5KJ22M3jKosy6iw==|8xGiQty4X61cDMx6PVqkJfSQ0ZTdA/5L9TpG7QfovoM=".parse().unwrap(),
            notes: None,
            r#type: CipherType::Login,
            login: None,
            identity: None,
            card: None,
            secure_note: None,
            favorite: false,
            reprompt: CipherRepromptType::None,
            organization_use_totp: false,
            edit: true,
            view_password: true,
            local_data: None,
            attachments: None,
            fields: None,
            password_history: None,
            creation_date: "2023-07-24T12:05:09.466666700Z".parse().unwrap(),
            deleted_date: None,
            revision_date: "2023-07-27T19:28:05.240Z".parse().unwrap(),
        };

        let enc_file = STANDARD.decode(b"Ao00qr1xLsV+ZNQpYZ/UwEwOWo3hheKwCYcOGIbsorZ6JIG2vLWfWEXCVqP0hDuzRvmx8otApNZr8pJYLNwCe1aQ+ySHQYGkdubFjoMojulMbQ959Y4SJ6Its/EnVvpbDnxpXTDpbutDxyhxfq1P3lstL2G9rObJRrxiwdGlRGu1h94UA1fCCkIUQux5LcqUee6W4MyQmRnsUziH8gGzmtI=").unwrap();
        let original = STANDARD.decode(b"rMweTemxOL9D0iWWfRxiY3enxiZ5IrwWD6ef2apGO6MvgdGhy2fpwmATmn7BpSj9lRumddLLXm7u8zSp6hnXt1hS71YDNh78LjGKGhGL4sbg8uNnpa/I6GK/83jzqGYN7+ESbg==").unwrap();

        let dec = AttachmentFile {
            cipher,
            attachment,
            contents: EncString::from_buffer(&enc_file).unwrap(),
        }
        .decrypt_with_key(&user_key)
        .unwrap();

        assert_eq!(dec, original);
>>>>>>> 8bed619d
    }
}<|MERGE_RESOLUTION|>--- conflicted
+++ resolved
@@ -1,33 +1,24 @@
-<<<<<<< HEAD
 use std::{
     fs::{create_dir_all, File},
     io::Write,
     path::Path,
-    str::FromStr,
 };
 
 use bitwarden_api_api::apis::ciphers_api::ciphers_id_attachment_attachment_id_get;
-use log::debug;
-=======
 use bitwarden_crypto::{
     CryptoError, EncString, KeyDecryptable, KeyEncryptable, SymmetricCryptoKey,
 };
->>>>>>> 8bed619d
+use log::debug;
 use schemars::JsonSchema;
 use serde::{Deserialize, Serialize};
-
-<<<<<<< HEAD
+use uuid::Uuid;
+
+use super::Cipher;
 use crate::{
-    client::encryption_settings::EncryptionSettings,
-    crypto::{Decryptable, EncString, Encryptable, SymmetricCryptoKey},
-    error::Result,
+    error::{Error, Result},
     vault::api::attachment_get,
     Client,
 };
-=======
-use super::Cipher;
-use crate::error::{Error, Result};
->>>>>>> 8bed619d
 
 #[derive(Serialize, Deserialize, Debug, JsonSchema)]
 #[serde(rename_all = "camelCase", deny_unknown_fields)]
@@ -51,8 +42,7 @@
     pub size: Option<String>,
     pub size_name: Option<String>,
     pub file_name: Option<String>,
-<<<<<<< HEAD
-    pub key: Option<Vec<u8>>, // TODO: Should be made into SymmetricCryptoKey
+    pub key: Option<EncString>,
 }
 
 pub async fn download_attachment(
@@ -64,23 +54,25 @@
     let configuration = &client.get_api_configurations().await.api;
     let response = ciphers_id_attachment_attachment_id_get(
         configuration,
-        cipher_id.to_string().as_str(),
+        cipher_id,
         attachment_id.to_string().as_str(),
     )
     .await?;
 
-    let attachment: Attachment = response.into();
+    let attachment: Attachment = response.try_into()?;
     let enc = client.get_encryption_settings()?;
-    let view = attachment.decrypt(enc, &None)?;
-
-    let key = SymmetricCryptoKey::try_from(view.key.unwrap().as_slice())?;
-    let enc = EncryptionSettings::new_single_key(key);
+    let k = enc.get_key(&None).ok_or(Error::VaultLocked)?;
+
+    let view = attachment.decrypt_with_key(k)?;
+    let mut cipher_key: Vec<u8> = view.key.unwrap().decrypt_with_key(k)?;
+
+    let key = SymmetricCryptoKey::try_from(cipher_key.as_mut_slice())?;
 
     let response = attachment_get(&view.url.unwrap()).await?;
     let bytes = response.bytes().await?;
 
     let buf = EncString::from_buffer(&bytes)?;
-    let dec = enc.decrypt_bytes(&buf, &None)?;
+    let dec: Vec<u8> = buf.decrypt_with_key(&key)?;
 
     let path = Path::new("attachments")
         .join(cipher_id.to_string())
@@ -94,8 +86,6 @@
     debug!("{:?}", bytes.len());
 
     todo!()
-=======
-    pub key: Option<EncString>,
 }
 
 #[derive(Serialize, Deserialize, Debug, JsonSchema)]
@@ -110,7 +100,6 @@
     pub cipher: Cipher,
     pub attachment: Attachment,
     pub contents: EncString,
->>>>>>> 8bed619d
 }
 
 pub struct AttachmentFileView<'a> {
@@ -166,13 +155,8 @@
             url: self.url,
             size: self.size,
             size_name: self.size_name,
-<<<<<<< HEAD
-            file_name: self.file_name.encrypt(enc, org_id)?,
-            key: self.key.map(|k| k.encrypt(enc, org_id)).transpose()?,
-=======
             file_name: self.file_name.encrypt_with_key(key)?,
             key: self.key,
->>>>>>> 8bed619d
         })
     }
 }
@@ -184,30 +168,6 @@
             url: self.url.clone(),
             size: self.size.clone(),
             size_name: self.size_name.clone(),
-<<<<<<< HEAD
-            file_name: self.file_name.decrypt(enc, org_id).unwrap(),
-            key: self
-                .key
-                .as_ref()
-                .map(|key| enc.decrypt_bytes(key, org_id).unwrap()),
-        })
-    }
-}
-
-impl From<bitwarden_api_api::models::AttachmentResponseModel> for Attachment {
-    fn from(attachment: bitwarden_api_api::models::AttachmentResponseModel) -> Self {
-        debug!("{:?}", attachment);
-        Self {
-            id: attachment.id,
-            url: attachment.url,
-            size: attachment.size.map(|s| s.to_string()),
-            size_name: attachment.size_name,
-            file_name: attachment
-                .file_name
-                .map(|s| EncString::from_str(&s).unwrap()),
-            key: attachment.key.map(|s| EncString::from_str(&s).unwrap()),
-        }
-=======
             file_name: self.file_name.decrypt_with_key(key)?,
             key: self.key.clone(),
         })
@@ -291,6 +251,5 @@
         .unwrap();
 
         assert_eq!(dec, original);
->>>>>>> 8bed619d
     }
 }