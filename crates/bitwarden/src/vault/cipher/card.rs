--- conflicted
+++ resolved
@@ -31,13 +31,8 @@
     pub number: Option<String>,
 }
 
-<<<<<<< HEAD
-impl KeyEncryptable<Card> for CardView {
+impl KeyEncryptable<SymmetricCryptoKey, Card> for CardView {
     fn encrypt_with_key(self, key: &SymmetricCryptoKey) -> Result<Card, CryptoError> {
-=======
-impl KeyEncryptable<SymmetricCryptoKey, Card> for CardView {
-    fn encrypt_with_key(self, key: &SymmetricCryptoKey) -> Result<Card> {
->>>>>>> 4c912708
         Ok(Card {
             cardholder_name: self.cardholder_name.encrypt_with_key(key)?,
             exp_month: self.exp_month.encrypt_with_key(key)?,
@@ -49,13 +44,8 @@
     }
 }
 
-<<<<<<< HEAD
-impl KeyDecryptable<CardView> for Card {
+impl KeyDecryptable<SymmetricCryptoKey, CardView> for Card {
     fn decrypt_with_key(&self, key: &SymmetricCryptoKey) -> Result<CardView, CryptoError> {
-=======
-impl KeyDecryptable<SymmetricCryptoKey, CardView> for Card {
-    fn decrypt_with_key(&self, key: &SymmetricCryptoKey) -> Result<CardView> {
->>>>>>> 4c912708
         Ok(CardView {
             cardholder_name: self.cardholder_name.decrypt_with_key(key)?,
             exp_month: self.exp_month.decrypt_with_key(key)?,
