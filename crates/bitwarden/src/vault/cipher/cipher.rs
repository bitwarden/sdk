--- conflicted
+++ resolved
@@ -1,16 +1,9 @@
-<<<<<<< HEAD
-use std::str::FromStr;
-
-use bitwarden_api_api::models::CipherDetailsResponseModel;
-=======
 use bitwarden_api_api::models::CipherDetailsResponseModel;
 use bitwarden_crypto::{
     CryptoError, EncString, KeyContainer, KeyDecryptable, KeyEncryptable, LocateKey,
     SymmetricCryptoKey,
 };
->>>>>>> 8bed619d
 use chrono::{DateTime, Utc};
-use log::debug;
 use schemars::JsonSchema;
 use serde::{Deserialize, Serialize};
 use serde_repr::{Deserialize_repr, Serialize_repr};
@@ -179,32 +172,16 @@
     }
 }
 
-<<<<<<< HEAD
-impl Decryptable<CipherView> for Cipher {
-    fn decrypt(&self, enc: &EncryptionSettings, _: &Option<Uuid>) -> Result<CipherView> {
-        debug!("{:?}", self);
-        let org_id = &self.organization_id;
-=======
 impl KeyDecryptable<SymmetricCryptoKey, CipherView> for Cipher {
     fn decrypt_with_key(&self, key: &SymmetricCryptoKey) -> Result<CipherView, CryptoError> {
         let ciphers_key = Cipher::get_cipher_key(key, &self.key)?;
         let key = ciphers_key.as_ref().unwrap_or(key);
 
->>>>>>> 8bed619d
         Ok(CipherView {
             id: self.id,
             organization_id: self.organization_id,
             folder_id: self.folder_id,
             collection_ids: self.collection_ids.clone(),
-<<<<<<< HEAD
-            name: self.name.decrypt(enc, org_id).unwrap(),
-            notes: self.notes.decrypt(enc, org_id).unwrap(),
-            r#type: self.r#type,
-            login: self.login.decrypt(enc, org_id).unwrap(),
-            identity: self.identity.decrypt(enc, org_id).unwrap(),
-            card: self.card.decrypt(enc, org_id).unwrap(),
-            secure_note: self.secure_note.decrypt(enc, org_id).unwrap(),
-=======
             key: self.key.clone(),
             name: self.name.decrypt_with_key(key).ok().unwrap_or_default(),
             notes: self.notes.decrypt_with_key(key).ok().flatten(),
@@ -213,23 +190,15 @@
             identity: self.identity.decrypt_with_key(key).ok().flatten(),
             card: self.card.decrypt_with_key(key).ok().flatten(),
             secure_note: self.secure_note.decrypt_with_key(key).ok().flatten(),
->>>>>>> 8bed619d
             favorite: self.favorite,
             reprompt: self.reprompt,
             organization_use_totp: self.organization_use_totp,
             edit: self.edit,
             view_password: self.view_password,
-<<<<<<< HEAD
-            local_data: self.local_data.decrypt(enc, org_id).unwrap(),
-            attachments: self.attachments.decrypt(enc, org_id).unwrap(),
-            fields: self.fields.decrypt(enc, org_id).unwrap(),
-            password_history: self.password_history.decrypt(enc, org_id).unwrap(),
-=======
             local_data: self.local_data.decrypt_with_key(key).ok().flatten(),
             attachments: self.attachments.decrypt_with_key(key).ok().flatten(),
             fields: self.fields.decrypt_with_key(key).ok().flatten(),
             password_history: self.password_history.decrypt_with_key(key).ok().flatten(),
->>>>>>> 8bed619d
             creation_date: self.creation_date,
             deleted_date: self.deleted_date,
             revision_date: self.revision_date,
@@ -349,14 +318,6 @@
     }
 }
 
-<<<<<<< HEAD
-/// Impl from bitwarden_api_api::models::CipherDetailsResponseModel to Cipher
-
-impl From<CipherDetailsResponseModel> for Cipher {
-    fn from(cipher: CipherDetailsResponseModel) -> Self {
-        debug!("{:?}", cipher);
-        Cipher {
-=======
 impl LocateKey for Cipher {
     fn locate_key<'a>(
         &self,
@@ -381,20 +342,10 @@
 
     fn try_from(cipher: CipherDetailsResponseModel) -> Result<Self> {
         Ok(Self {
->>>>>>> 8bed619d
             id: cipher.id,
             organization_id: cipher.organization_id,
             folder_id: cipher.folder_id,
             collection_ids: cipher.collection_ids.unwrap_or_default(),
-<<<<<<< HEAD
-            name: EncString::from_str(&cipher.name.unwrap()).unwrap(),
-            notes: cipher.notes.map(|s| EncString::from_str(&s).unwrap()),
-            r#type: cipher.r#type.unwrap().into(),
-            login: None,
-            identity: None,
-            card: None,
-            secure_note: None,
-=======
             name: EncString::try_from_optional(cipher.name)?.ok_or(Error::MissingFields)?,
             notes: EncString::try_from_optional(cipher.notes)?,
             r#type: cipher.r#type.ok_or(Error::MissingFields)?.into(),
@@ -402,7 +353,6 @@
             identity: cipher.identity.map(|i| (*i).try_into()).transpose()?,
             card: cipher.card.map(|c| (*c).try_into()).transpose()?,
             secure_note: cipher.secure_note.map(|s| (*s).try_into()).transpose()?,
->>>>>>> 8bed619d
             favorite: cipher.favorite.unwrap_or(false),
             reprompt: cipher
                 .reprompt
@@ -411,21 +361,6 @@
             organization_use_totp: cipher.organization_use_totp.unwrap_or(true),
             edit: cipher.edit.unwrap_or(true),
             view_password: cipher.view_password.unwrap_or(true),
-<<<<<<< HEAD
-            local_data: None,
-            attachments: cipher
-                .attachments
-                .unwrap_or_default()
-                .into_iter()
-                .map(|a| a.into())
-                .collect(),
-            fields: vec![],
-            password_history: vec![],
-            creation_date: cipher.creation_date.unwrap().parse().unwrap(),
-            deleted_date: cipher.deleted_date.map(|d| d.parse().unwrap()),
-            revision_date: cipher.revision_date.unwrap().parse().unwrap(),
-        }
-=======
             local_data: None, // Not sent from server
             attachments: cipher
                 .attachments
@@ -444,24 +379,16 @@
             revision_date: cipher.revision_date.ok_or(Error::MissingFields)?.parse()?,
             key: EncString::try_from_optional(cipher.key)?,
         })
->>>>>>> 8bed619d
     }
 }
 
 impl From<bitwarden_api_api::models::CipherType> for CipherType {
     fn from(t: bitwarden_api_api::models::CipherType) -> Self {
         match t {
-<<<<<<< HEAD
-            bitwarden_api_api::models::CipherType::Variant1 => CipherType::Login,
-            bitwarden_api_api::models::CipherType::Variant2 => CipherType::SecureNote,
-            bitwarden_api_api::models::CipherType::Variant3 => CipherType::Card,
-            bitwarden_api_api::models::CipherType::Variant4 => CipherType::Identity,
-=======
             bitwarden_api_api::models::CipherType::Login => CipherType::Login,
             bitwarden_api_api::models::CipherType::SecureNote => CipherType::SecureNote,
             bitwarden_api_api::models::CipherType::Card => CipherType::Card,
             bitwarden_api_api::models::CipherType::Identity => CipherType::Identity,
->>>>>>> 8bed619d
         }
     }
 }
@@ -469,13 +396,8 @@
 impl From<bitwarden_api_api::models::CipherRepromptType> for CipherRepromptType {
     fn from(t: bitwarden_api_api::models::CipherRepromptType) -> Self {
         match t {
-<<<<<<< HEAD
-            bitwarden_api_api::models::CipherRepromptType::Variant0 => CipherRepromptType::None,
-            bitwarden_api_api::models::CipherRepromptType::Variant1 => CipherRepromptType::Password,
-=======
             bitwarden_api_api::models::CipherRepromptType::None => CipherRepromptType::None,
             bitwarden_api_api::models::CipherRepromptType::Password => CipherRepromptType::Password,
->>>>>>> 8bed619d
         }
     }
 }