--- conflicted
+++ resolved
@@ -218,13 +218,8 @@
         ciphers_key
             .as_ref()
             .map(|k| {
-<<<<<<< HEAD
-                let key: DecryptedVec = k.decrypt_with_key(key)?;
-                SymmetricCryptoKey::try_from(key.expose().as_slice())
-=======
-                let mut key: Vec<u8> = k.decrypt_with_key(key)?;
-                SymmetricCryptoKey::try_from(key.as_mut_slice())
->>>>>>> bc995a8b
+                let mut key: DecryptedVec = k.decrypt_with_key(key)?;
+                SymmetricCryptoKey::try_from(key.expose_mut().as_mut_slice())
             })
             .transpose()
     }
