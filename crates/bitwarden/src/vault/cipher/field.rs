--- conflicted
+++ resolved
@@ -5,14 +5,8 @@
 
 use super::linked_id::LinkedIdType;
 use crate::{
-<<<<<<< HEAD
-    client::encryption_settings::EncryptionSettings,
-    crypto::{Decryptable, EncString, Encryptable},
+    crypto::{EncString, KeyDecryptable, KeyEncryptable, SymmetricCryptoKey},
     error::{Error, Result},
-=======
-    crypto::{EncString, KeyDecryptable, KeyEncryptable, SymmetricCryptoKey},
-    error::Result,
->>>>>>> e6977ae1
 };
 
 #[derive(Clone, Copy, Serialize_repr, Deserialize_repr, Debug, JsonSchema)]
