--- conflicted
+++ resolved
@@ -41,13 +41,8 @@
     linked_id: Option<LinkedIdType>,
 }
 
-<<<<<<< HEAD
-impl KeyEncryptable<Field> for FieldView {
+impl KeyEncryptable<SymmetricCryptoKey, Field> for FieldView {
     fn encrypt_with_key(self, key: &SymmetricCryptoKey) -> Result<Field, CryptoError> {
-=======
-impl KeyEncryptable<SymmetricCryptoKey, Field> for FieldView {
-    fn encrypt_with_key(self, key: &SymmetricCryptoKey) -> Result<Field> {
->>>>>>> 4c912708
         Ok(Field {
             name: self.name.encrypt_with_key(key)?,
             value: self.value.encrypt_with_key(key)?,
@@ -57,13 +52,8 @@
     }
 }
 
-<<<<<<< HEAD
-impl KeyDecryptable<FieldView> for Field {
+impl KeyDecryptable<SymmetricCryptoKey, FieldView> for Field {
     fn decrypt_with_key(&self, key: &SymmetricCryptoKey) -> Result<FieldView, CryptoError> {
-=======
-impl KeyDecryptable<SymmetricCryptoKey, FieldView> for Field {
-    fn decrypt_with_key(&self, key: &SymmetricCryptoKey) -> Result<FieldView> {
->>>>>>> 4c912708
         Ok(FieldView {
             name: self.name.decrypt_with_key(key)?,
             value: self.value.decrypt_with_key(key)?,
