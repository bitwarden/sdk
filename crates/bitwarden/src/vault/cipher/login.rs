--- conflicted
+++ resolved
@@ -237,13 +237,8 @@
             user_display_name: EncString::try_from_optional(value.user_display_name)
                 .ok()
                 .flatten(),
-<<<<<<< HEAD
             discoverable: require!(value.discoverable).parse()?,
-            creation_date: value.creation_date.parse().unwrap(),
-=======
-            discoverable: value.discoverable.ok_or(Error::MissingFields)?.parse()?,
             creation_date: value.creation_date.parse()?,
->>>>>>> 51a51406
         })
     }
 }
