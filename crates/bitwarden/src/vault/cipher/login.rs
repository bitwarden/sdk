--- conflicted
+++ resolved
@@ -1,12 +1,7 @@
 use base64::{engine::general_purpose::STANDARD, Engine};
 use bitwarden_api_api::models::{CipherLoginModel, CipherLoginUriModel};
 use bitwarden_crypto::{
-<<<<<<< HEAD
-    CryptoError, DecryptedString, DecryptedVec, EncString, KeyDecryptable, KeyEncryptable,
-    Sensitive, SensitiveVec, SymmetricCryptoKey,
-=======
     CryptoError, EncString, KeyDecryptable, KeyEncryptable, SymmetricCryptoKey,
->>>>>>> db37b158
 };
 use chrono::{DateTime, Utc};
 use schemars::JsonSchema;
@@ -97,76 +92,61 @@
 #[serde(rename_all = "camelCase", deny_unknown_fields)]
 #[cfg_attr(feature = "uniffi", derive(uniffi::Record))]
 pub struct Fido2CredentialView {
-<<<<<<< HEAD
-    pub credential_id: DecryptedString,
-    pub key_type: DecryptedString,
-    pub key_algorithm: DecryptedString,
-    pub key_curve: DecryptedString,
-    // This value doesn't need to be returned to the client
-    // so we keep it encrypted until we need it
-    pub key_value: EncString,
-    pub rp_id: DecryptedString,
-    pub user_handle: Option<DecryptedVec>,
-    pub user_name: Option<DecryptedString>,
-    pub counter: DecryptedString,
-    pub rp_name: Option<DecryptedString>,
-    pub user_display_name: Option<DecryptedString>,
-    pub discoverable: DecryptedString,
-    pub creation_date: DateTime<Utc>,
-}
-
-// This is mostly a copy of the Fido2CredentialView, but with the key exposed
-// Only meant to be used internally and not exposed to the outside world
-#[derive(Serialize, Deserialize, Debug, Clone)]
-#[serde(rename_all = "camelCase", deny_unknown_fields)]
-pub(crate) struct Fido2CredentialFullView {
-    pub credential_id: DecryptedString,
-    pub key_type: DecryptedString,
-    pub key_algorithm: DecryptedString,
-    pub key_curve: DecryptedString,
-    pub key_value: DecryptedVec,
-    pub rp_id: DecryptedString,
-    pub user_handle: Option<DecryptedVec>,
-    pub user_name: Option<DecryptedString>,
-    pub counter: DecryptedString,
-    pub rp_name: Option<DecryptedString>,
-    pub user_display_name: Option<DecryptedString>,
-    pub discoverable: DecryptedString,
-    pub creation_date: DateTime<Utc>,
-}
-
-// This is mostly a copy of the Fido2CredentialView, meant to be exposed to the clients
-// to let them select where to store the new credential. Note that it doesn't contain
-// the encrypted key as that is only filled when the cipher is selected
-#[derive(Serialize, Deserialize, Debug, Clone)]
-#[serde(rename_all = "camelCase", deny_unknown_fields)]
-#[cfg_attr(feature = "uniffi", derive(uniffi::Record))]
-pub struct Fido2CredentialNewView {
-    pub credential_id: DecryptedString,
-    pub key_type: DecryptedString,
-    pub key_algorithm: DecryptedString,
-    pub key_curve: DecryptedString,
-    pub rp_id: DecryptedString,
-    pub user_handle: Option<DecryptedVec>,
-    pub user_name: Option<DecryptedString>,
-    pub counter: DecryptedString,
-    pub rp_name: Option<DecryptedString>,
-    pub user_display_name: Option<DecryptedString>,
-    pub discoverable: DecryptedString,
-=======
     pub credential_id: String,
     pub key_type: String,
     pub key_algorithm: String,
     pub key_curve: String,
-    pub key_value: String,
+    // This value doesn't need to be returned to the client
+    // so we keep it encrypted until we need it
+    pub key_value: EncString,
     pub rp_id: String,
-    pub user_handle: Option<String>,
+    pub user_handle: Option<Vec<u8>>,
     pub user_name: Option<String>,
     pub counter: String,
     pub rp_name: Option<String>,
     pub user_display_name: Option<String>,
     pub discoverable: String,
->>>>>>> db37b158
+    pub creation_date: DateTime<Utc>,
+}
+
+// This is mostly a copy of the Fido2CredentialView, but with the key exposed
+// Only meant to be used internally and not exposed to the outside world
+#[derive(Serialize, Deserialize, Debug, Clone)]
+#[serde(rename_all = "camelCase", deny_unknown_fields)]
+pub(crate) struct Fido2CredentialFullView {
+    pub credential_id: String,
+    pub key_type: String,
+    pub key_algorithm: String,
+    pub key_curve: String,
+    pub key_value: Vec<u8>,
+    pub rp_id: String,
+    pub user_handle: Option<Vec<u8>>,
+    pub user_name: Option<String>,
+    pub counter: String,
+    pub rp_name: Option<String>,
+    pub user_display_name: Option<String>,
+    pub discoverable: String,
+    pub creation_date: DateTime<Utc>,
+}
+
+// This is mostly a copy of the Fido2CredentialView, meant to be exposed to the clients
+// to let them select where to store the new credential. Note that it doesn't contain
+// the encrypted key as that is only filled when the cipher is selected
+#[derive(Serialize, Deserialize, Debug, Clone)]
+#[serde(rename_all = "camelCase", deny_unknown_fields)]
+#[cfg_attr(feature = "uniffi", derive(uniffi::Record))]
+pub struct Fido2CredentialNewView {
+    pub credential_id: String,
+    pub key_type: String,
+    pub key_algorithm: String,
+    pub key_curve: String,
+    pub rp_id: String,
+    pub user_handle: Option<Vec<u8>>,
+    pub user_name: Option<String>,
+    pub counter: String,
+    pub rp_name: Option<String>,
+    pub user_display_name: Option<String>,
+    pub discoverable: String,
     pub creation_date: DateTime<Utc>,
 }
 
@@ -199,7 +179,7 @@
             key_type: self.key_type,
             key_algorithm: self.key_algorithm,
             key_curve: self.key_curve,
-            key_value: self.key_value.expose().encrypt_with_key(key)?,
+            key_value: self.key_value.encrypt_with_key(key)?,
             rp_id: self.rp_id,
             user_handle: self.user_handle,
             user_name: self.user_name,
@@ -348,7 +328,7 @@
             rp_id: self.rp_id.encrypt_with_key(key)?,
             user_handle: self
                 .user_handle
-                .map(|h| h.expose().encrypt_with_key(key))
+                .map(|h| h.encrypt_with_key(key))
                 .transpose()?,
             user_name: self
                 .user_name
