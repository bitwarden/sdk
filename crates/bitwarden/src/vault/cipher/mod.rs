pub(crate) mod attachment;
pub(crate) mod card;
#[allow(clippy::module_inception)]
pub(crate) mod cipher;
pub(crate) mod field;
pub(crate) mod identity;
pub(crate) mod linked_id;
pub(crate) mod local_data;
pub(crate) mod login;
pub(crate) mod secure_note;

<<<<<<< HEAD
pub use attachment::download_attachment;
pub use cipher::{Cipher, CipherListView, CipherView};
=======
pub use attachment::{
    Attachment, AttachmentEncryptResult, AttachmentFile, AttachmentFileView, AttachmentView,
};
pub use cipher::{Cipher, CipherListView, CipherRepromptType, CipherType, CipherView};
pub use field::FieldView;
pub use secure_note::SecureNoteType;
>>>>>>> 8bed619d
<|MERGE_RESOLUTION|>--- conflicted
+++ resolved
@@ -9,14 +9,10 @@
 pub(crate) mod login;
 pub(crate) mod secure_note;
 
-<<<<<<< HEAD
-pub use attachment::download_attachment;
-pub use cipher::{Cipher, CipherListView, CipherView};
-=======
 pub use attachment::{
-    Attachment, AttachmentEncryptResult, AttachmentFile, AttachmentFileView, AttachmentView,
+    download_attachment, Attachment, AttachmentEncryptResult, AttachmentFile, AttachmentFileView,
+    AttachmentView,
 };
 pub use cipher::{Cipher, CipherListView, CipherRepromptType, CipherType, CipherView};
 pub use field::FieldView;
-pub use secure_note::SecureNoteType;
->>>>>>> 8bed619d
+pub use secure_note::SecureNoteType;