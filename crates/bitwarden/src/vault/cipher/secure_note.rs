--- conflicted
+++ resolved
@@ -27,26 +27,16 @@
     r#type: SecureNoteType,
 }
 
-<<<<<<< HEAD
-impl KeyEncryptable<SecureNote> for SecureNoteView {
+impl KeyEncryptable<SymmetricCryptoKey, SecureNote> for SecureNoteView {
     fn encrypt_with_key(self, _key: &SymmetricCryptoKey) -> Result<SecureNote, CryptoError> {
-=======
-impl KeyEncryptable<SymmetricCryptoKey, SecureNote> for SecureNoteView {
-    fn encrypt_with_key(self, _key: &SymmetricCryptoKey) -> Result<SecureNote> {
->>>>>>> 4c912708
         Ok(SecureNote {
             r#type: self.r#type,
         })
     }
 }
 
-<<<<<<< HEAD
-impl KeyDecryptable<SecureNoteView> for SecureNote {
+impl KeyDecryptable<SymmetricCryptoKey, SecureNoteView> for SecureNote {
     fn decrypt_with_key(&self, _key: &SymmetricCryptoKey) -> Result<SecureNoteView, CryptoError> {
-=======
-impl KeyDecryptable<SymmetricCryptoKey, SecureNoteView> for SecureNote {
-    fn decrypt_with_key(&self, _key: &SymmetricCryptoKey) -> Result<SecureNoteView> {
->>>>>>> 4c912708
         Ok(SecureNoteView {
             r#type: self.r#type,
         })
