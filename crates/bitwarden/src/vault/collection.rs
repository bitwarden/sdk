--- conflicted
+++ resolved
@@ -45,13 +45,8 @@
         enc.get_key(&Some(self.organization_id))
     }
 }
-<<<<<<< HEAD
-impl KeyDecryptable<CollectionView> for Collection {
+impl KeyDecryptable<SymmetricCryptoKey, CollectionView> for Collection {
     fn decrypt_with_key(&self, key: &SymmetricCryptoKey) -> Result<CollectionView, CryptoError> {
-=======
-impl KeyDecryptable<SymmetricCryptoKey, CollectionView> for Collection {
-    fn decrypt_with_key(&self, key: &SymmetricCryptoKey) -> Result<CollectionView> {
->>>>>>> 4c912708
         Ok(CollectionView {
             id: self.id,
             organization_id: self.organization_id,
