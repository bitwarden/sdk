<<<<<<< HEAD
use std::str::FromStr;

use bitwarden_api_api::models::FolderResponseModel;
=======
use bitwarden_api_api::models::FolderResponseModel;
use bitwarden_crypto::{
    CryptoError, EncString, KeyDecryptable, KeyEncryptable, LocateKey, SymmetricCryptoKey,
};
>>>>>>> 8bed619d
use chrono::{DateTime, Utc};
use schemars::JsonSchema;
use serde::{Deserialize, Serialize};
use uuid::Uuid;

use crate::error::{Error, Result};

#[derive(Serialize, Deserialize, Debug, JsonSchema)]
#[serde(rename_all = "camelCase")]
#[cfg_attr(feature = "mobile", derive(uniffi::Record))]
pub struct Folder {
    id: Option<Uuid>,
    name: EncString,
    revision_date: DateTime<Utc>,
}

#[derive(Serialize, Deserialize, Debug, JsonSchema)]
#[serde(rename_all = "camelCase")]
#[cfg_attr(feature = "mobile", derive(uniffi::Record))]
pub struct FolderView {
    pub id: Option<Uuid>,
    pub name: String,
    pub revision_date: DateTime<Utc>,
}

impl LocateKey for FolderView {}
impl KeyEncryptable<SymmetricCryptoKey, Folder> for FolderView {
    fn encrypt_with_key(self, key: &SymmetricCryptoKey) -> Result<Folder, CryptoError> {
        Ok(Folder {
            id: self.id,
            name: self.name.encrypt_with_key(key)?,
            revision_date: self.revision_date,
        })
    }
}

impl LocateKey for Folder {}
impl KeyDecryptable<SymmetricCryptoKey, FolderView> for Folder {
    fn decrypt_with_key(&self, key: &SymmetricCryptoKey) -> Result<FolderView, CryptoError> {
        Ok(FolderView {
            id: self.id,
            name: self.name.decrypt_with_key(key).ok().unwrap_or_default(),
            revision_date: self.revision_date,
        })
    }
}

<<<<<<< HEAD
impl From<FolderResponseModel> for Folder {
    fn from(folder: FolderResponseModel) -> Self {
        Folder {
            id: folder.id.unwrap(),
            name: EncString::from_str(&folder.name.unwrap()).unwrap(),
            revision_date: folder.revision_date.unwrap().parse().unwrap(),
        }
=======
impl TryFrom<FolderResponseModel> for Folder {
    type Error = Error;

    fn try_from(folder: FolderResponseModel) -> Result<Self> {
        Ok(Folder {
            id: folder.id,
            name: EncString::try_from_optional(folder.name)?.ok_or(Error::MissingFields)?,
            revision_date: folder.revision_date.ok_or(Error::MissingFields)?.parse()?,
        })
>>>>>>> 8bed619d
    }
}<|MERGE_RESOLUTION|>--- conflicted
+++ resolved
@@ -1,13 +1,7 @@
-<<<<<<< HEAD
-use std::str::FromStr;
-
-use bitwarden_api_api::models::FolderResponseModel;
-=======
 use bitwarden_api_api::models::FolderResponseModel;
 use bitwarden_crypto::{
     CryptoError, EncString, KeyDecryptable, KeyEncryptable, LocateKey, SymmetricCryptoKey,
 };
->>>>>>> 8bed619d
 use chrono::{DateTime, Utc};
 use schemars::JsonSchema;
 use serde::{Deserialize, Serialize};
@@ -55,15 +49,6 @@
     }
 }
 
-<<<<<<< HEAD
-impl From<FolderResponseModel> for Folder {
-    fn from(folder: FolderResponseModel) -> Self {
-        Folder {
-            id: folder.id.unwrap(),
-            name: EncString::from_str(&folder.name.unwrap()).unwrap(),
-            revision_date: folder.revision_date.unwrap().parse().unwrap(),
-        }
-=======
 impl TryFrom<FolderResponseModel> for Folder {
     type Error = Error;
 
@@ -73,6 +58,5 @@
             name: EncString::try_from_optional(folder.name)?.ok_or(Error::MissingFields)?,
             revision_date: folder.revision_date.ok_or(Error::MissingFields)?.parse()?,
         })
->>>>>>> 8bed619d
     }
 }