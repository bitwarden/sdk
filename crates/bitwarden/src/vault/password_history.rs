--- conflicted
+++ resolved
@@ -4,14 +4,8 @@
 use serde::{Deserialize, Serialize};
 
 use crate::{
-<<<<<<< HEAD
-    client::encryption_settings::EncryptionSettings,
-    crypto::{Decryptable, EncString, Encryptable},
+    crypto::{EncString, KeyDecryptable, KeyEncryptable, LocateKey, SymmetricCryptoKey},
     error::{Error, Result},
-=======
-    crypto::{EncString, KeyDecryptable, KeyEncryptable, LocateKey, SymmetricCryptoKey},
-    error::Result,
->>>>>>> e6977ae1
 };
 
 #[derive(Serialize, Deserialize, Debug, JsonSchema)]
