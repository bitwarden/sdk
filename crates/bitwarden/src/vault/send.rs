use base64::{
    engine::general_purpose::{STANDARD, URL_SAFE_NO_PAD},
    Engine,
};
use bitwarden_api_api::models::{SendFileModel, SendResponseModel, SendTextModel};
use bitwarden_crypto::{
    derive_shareable_key, generate_random_bytes, CryptoError, DecryptedString, DecryptedVec,
    EncString, KeyDecryptable, KeyEncryptable, LocateKey, Sensitive, SensitiveVec,
    SymmetricCryptoKey,
};
use chrono::{DateTime, Utc};
use schemars::JsonSchema;
use serde::{Deserialize, Serialize};
use serde_repr::{Deserialize_repr, Serialize_repr};
use uuid::Uuid;

use crate::error::{require, Error, Result};

const SEND_ITERATIONS: u32 = 100_000;

#[derive(Serialize, Deserialize, Debug, JsonSchema)]
#[serde(rename_all = "camelCase", deny_unknown_fields)]
#[cfg_attr(feature = "mobile", derive(uniffi::Record))]
pub struct SendFile {
    pub id: Option<String>,
    pub file_name: EncString,
    pub size: Option<String>,
    /// Readable size, ex: "4.2 KB" or "1.43 GB"
    pub size_name: Option<String>,
}

#[derive(Serialize, Deserialize, Debug, JsonSchema, PartialEq, Clone)]
#[serde(rename_all = "camelCase", deny_unknown_fields)]
#[cfg_attr(feature = "mobile", derive(uniffi::Record))]
pub struct SendFileView {
    pub id: Option<String>,
    pub file_name: DecryptedString,
    pub size: Option<String>,
    /// Readable size, ex: "4.2 KB" or "1.43 GB"
    pub size_name: Option<String>,
}

#[derive(Serialize, Deserialize, Debug, JsonSchema)]
#[serde(rename_all = "camelCase", deny_unknown_fields)]
#[cfg_attr(feature = "mobile", derive(uniffi::Record))]
pub struct SendText {
    pub text: Option<EncString>,
    pub hidden: bool,
}

#[derive(Serialize, Deserialize, Debug, JsonSchema, PartialEq, Clone)]
#[serde(rename_all = "camelCase", deny_unknown_fields)]
#[cfg_attr(feature = "mobile", derive(uniffi::Record))]
pub struct SendTextView {
    pub text: Option<DecryptedString>,
    pub hidden: bool,
}

#[derive(Clone, Copy, Serialize_repr, Deserialize_repr, Debug, JsonSchema, PartialEq)]
#[repr(u8)]
#[cfg_attr(feature = "mobile", derive(uniffi::Enum))]
pub enum SendType {
    Text = 0,
    File = 1,
}

#[derive(Serialize, Deserialize, Debug, JsonSchema)]
#[serde(rename_all = "camelCase", deny_unknown_fields)]
#[cfg_attr(feature = "mobile", derive(uniffi::Record))]
pub struct Send {
    pub id: Option<Uuid>,
    pub access_id: Option<String>,

    pub name: EncString,
    pub notes: Option<EncString>,
    pub key: EncString,
    pub password: Option<String>,

    pub r#type: SendType,
    pub file: Option<SendFile>,
    pub text: Option<SendText>,

    pub max_access_count: Option<u32>,
    pub access_count: u32,
    pub disabled: bool,
    pub hide_email: bool,

    pub revision_date: DateTime<Utc>,
    pub deletion_date: DateTime<Utc>,
    pub expiration_date: Option<DateTime<Utc>>,
}

#[derive(Serialize, Deserialize, Debug, JsonSchema, PartialEq, Clone)]
#[serde(rename_all = "camelCase", deny_unknown_fields)]
#[cfg_attr(feature = "mobile", derive(uniffi::Record))]
pub struct SendView {
    pub id: Option<Uuid>,
    pub access_id: Option<String>,

    pub name: DecryptedString,
    pub notes: Option<DecryptedString>,
    /// Base64 encoded key
    pub key: Option<DecryptedString>,
    /// Replace or add a password to an existing send. The SDK will always return None when
    /// decrypting a [Send]
    /// TODO: We should revisit this, one variant is to have `[Create, Update]SendView` DTOs.
    pub new_password: Option<String>,
    /// Denote if an existing send has a password. The SDK will ignore this value when creating or
    /// updating sends.
    pub has_password: bool,

    pub r#type: SendType,
    pub file: Option<SendFileView>,
    pub text: Option<SendTextView>,

    pub max_access_count: Option<u32>,
    pub access_count: u32,
    pub disabled: bool,
    pub hide_email: bool,

    pub revision_date: DateTime<Utc>,
    pub deletion_date: DateTime<Utc>,
    pub expiration_date: Option<DateTime<Utc>>,
}

#[derive(Serialize, Deserialize, JsonSchema)]
#[serde(rename_all = "camelCase", deny_unknown_fields)]
#[cfg_attr(feature = "mobile", derive(uniffi::Record))]
pub struct SendListView {
    pub id: Option<Uuid>,
    pub access_id: Option<String>,

    pub name: DecryptedString,

    pub r#type: SendType,
    pub disabled: bool,

    pub revision_date: DateTime<Utc>,
    pub deletion_date: DateTime<Utc>,
    pub expiration_date: Option<DateTime<Utc>>,
}

impl Send {
    pub(crate) fn get_key(
        send_key: &EncString,
        enc_key: &SymmetricCryptoKey,
    ) -> Result<SymmetricCryptoKey, CryptoError> {
        let key: DecryptedVec = send_key.decrypt_with_key(enc_key)?;
        Self::derive_shareable_key(&key)
    }

    fn derive_shareable_key(key: &SensitiveVec) -> Result<SymmetricCryptoKey, CryptoError> {
        let key = key.try_into()?;
        Ok(derive_shareable_key(key, "send", Some("send")))
    }
}

impl KeyDecryptable<SymmetricCryptoKey, SendTextView> for SendText {
    fn decrypt_with_key(&self, key: &SymmetricCryptoKey) -> Result<SendTextView, CryptoError> {
        Ok(SendTextView {
            text: self.text.decrypt_with_key(key)?,
            hidden: self.hidden,
        })
    }
}

impl KeyEncryptable<SymmetricCryptoKey, SendText> for SendTextView {
    fn encrypt_with_key(self, key: &SymmetricCryptoKey) -> Result<SendText, CryptoError> {
        Ok(SendText {
            text: self.text.encrypt_with_key(key)?,
            hidden: self.hidden,
        })
    }
}

impl KeyDecryptable<SymmetricCryptoKey, SendFileView> for SendFile {
    fn decrypt_with_key(&self, key: &SymmetricCryptoKey) -> Result<SendFileView, CryptoError> {
        Ok(SendFileView {
            id: self.id.clone(),
            file_name: self.file_name.decrypt_with_key(key)?,
            size: self.size.clone(),
            size_name: self.size_name.clone(),
        })
    }
}

impl KeyEncryptable<SymmetricCryptoKey, SendFile> for SendFileView {
    fn encrypt_with_key(self, key: &SymmetricCryptoKey) -> Result<SendFile, CryptoError> {
        Ok(SendFile {
            id: self.id.clone(),
            file_name: self.file_name.encrypt_with_key(key)?,
            size: self.size.clone(),
            size_name: self.size_name.clone(),
        })
    }
}

impl LocateKey for Send {}
impl KeyDecryptable<SymmetricCryptoKey, SendView> for Send {
    fn decrypt_with_key(&self, key: &SymmetricCryptoKey) -> Result<SendView, CryptoError> {
        // For sends, we first decrypt the send key with the user key, and stretch it to it's full
        // size For the rest of the fields, we ignore the provided SymmetricCryptoKey and
        // the stretched key
        let k: DecryptedVec = self.key.decrypt_with_key(key)?;
        let key = Send::derive_shareable_key(&k)?;

        Ok(SendView {
            id: self.id,
            access_id: self.access_id.clone(),

            name: self.name.decrypt_with_key(&key).ok().unwrap_or_default(),
            notes: self.notes.decrypt_with_key(&key).ok().flatten(),
            key: Some(k.encode_base64(URL_SAFE_NO_PAD)),
            new_password: None,
            has_password: self.password.is_some(),

            r#type: self.r#type,
            file: self.file.decrypt_with_key(&key).ok().flatten(),
            text: self.text.decrypt_with_key(&key).ok().flatten(),

            max_access_count: self.max_access_count,
            access_count: self.access_count,
            disabled: self.disabled,
            hide_email: self.hide_email,

            revision_date: self.revision_date,
            deletion_date: self.deletion_date,
            expiration_date: self.expiration_date,
        })
    }
}

impl KeyDecryptable<SymmetricCryptoKey, SendListView> for Send {
    fn decrypt_with_key(&self, key: &SymmetricCryptoKey) -> Result<SendListView, CryptoError> {
        // For sends, we first decrypt the send key with the user key, and stretch it to it's full
        // size For the rest of the fields, we ignore the provided SymmetricCryptoKey and
        // the stretched key
        let key = Send::get_key(&self.key, key)?;

        Ok(SendListView {
            id: self.id,
            access_id: self.access_id.clone(),

            name: self.name.decrypt_with_key(&key)?,
            r#type: self.r#type,

            disabled: self.disabled,

            revision_date: self.revision_date,
            deletion_date: self.deletion_date,
            expiration_date: self.expiration_date,
        })
    }
}

impl LocateKey for SendView {}
impl KeyEncryptable<SymmetricCryptoKey, Send> for SendView {
    fn encrypt_with_key(self, key: &SymmetricCryptoKey) -> Result<Send, CryptoError> {
        // For sends, we first decrypt the send key with the user key, and stretch it to it's full
        // size For the rest of the fields, we ignore the provided SymmetricCryptoKey and
        // the stretched key
        let k = match (self.key, self.id) {
            // Existing send, decrypt key
            (Some(k), _) => k
                .decode_base64(URL_SAFE_NO_PAD)
                .map_err(|_| CryptoError::InvalidKey)?,
            // New send, generate random key
            (None, None) => {
                let key: Sensitive<[u8; 16]> = generate_random_bytes();
                key.into()
            }
            // Existing send without key
            _ => return Err(CryptoError::InvalidKey),
        };
        let send_key = Send::derive_shareable_key(&k)?;

        Ok(Send {
            id: self.id,
            access_id: self.access_id,

            name: self.name.encrypt_with_key(&send_key)?,
            notes: self.notes.encrypt_with_key(&send_key)?,
            key: k.expose().encrypt_with_key(key)?,
            password: self.new_password.map(|password| {
                let password =
                    bitwarden_crypto::pbkdf2(password.as_bytes(), k.expose(), SEND_ITERATIONS);
                STANDARD.encode(password)
            }),

            r#type: self.r#type,
            file: self.file.encrypt_with_key(&send_key)?,
            text: self.text.encrypt_with_key(&send_key)?,

            max_access_count: self.max_access_count,
            access_count: self.access_count,
            disabled: self.disabled,
            hide_email: self.hide_email,

            revision_date: self.revision_date,
            deletion_date: self.deletion_date,
            expiration_date: self.expiration_date,
        })
    }
}

impl TryFrom<SendResponseModel> for Send {
    type Error = Error;

    fn try_from(send: SendResponseModel) -> Result<Self> {
        Ok(Send {
            id: send.id,
            access_id: send.access_id,
            name: require!(send.name).parse()?,
            notes: EncString::try_from_optional(send.notes)?,
            key: require!(send.key).parse()?,
            password: send.password,
            r#type: require!(send.r#type).into(),
            file: send.file.map(|f| (*f).try_into()).transpose()?,
            text: send.text.map(|t| (*t).try_into()).transpose()?,
            max_access_count: send.max_access_count.map(|s| s as u32),
            access_count: require!(send.access_count) as u32,
            disabled: send.disabled.unwrap_or(false),
            hide_email: send.hide_email.unwrap_or(false),
            revision_date: require!(send.revision_date).parse()?,
            deletion_date: require!(send.deletion_date).parse()?,
            expiration_date: send.expiration_date.map(|s| s.parse()).transpose()?,
        })
    }
}

impl From<bitwarden_api_api::models::SendType> for SendType {
    fn from(t: bitwarden_api_api::models::SendType) -> Self {
        match t {
            bitwarden_api_api::models::SendType::Text => SendType::Text,
            bitwarden_api_api::models::SendType::File => SendType::File,
        }
    }
}

impl TryFrom<SendFileModel> for SendFile {
    type Error = Error;

    fn try_from(file: SendFileModel) -> Result<Self> {
        Ok(SendFile {
            id: file.id,
            file_name: require!(file.file_name).parse()?,
            size: file.size.map(|v| v.to_string()),
            size_name: file.size_name,
        })
    }
}

impl TryFrom<SendTextModel> for SendText {
    type Error = Error;

    fn try_from(text: SendTextModel) -> Result<Self> {
        Ok(SendText {
            text: EncString::try_from_optional(text.text)?,
            hidden: text.hidden.unwrap_or(false),
        })
    }
}

#[cfg(test)]
mod tests {
<<<<<<< HEAD
    use bitwarden_crypto::{KeyDecryptable, KeyEncryptable, MasterKey, SensitiveString};
=======
    use bitwarden_crypto::{KeyDecryptable, KeyEncryptable, MasterKey, SensitiveVec};
>>>>>>> dc4ad160

    use super::{Send, SendText, SendTextView, SendType};
    use crate::{
        client::{encryption_settings::EncryptionSettings, Kdf},
        vault::SendView,
    };

    #[test]
    fn test_get_send_key() {
        // Initialize user encryption with some test data
        let master_key = MasterKey::derive(
            &SensitiveVec::test(b"asdfasdfasdf"),
            "test@bitwarden.com".as_bytes(),
            &Kdf::PBKDF2 {
                iterations: 345123.try_into().unwrap(),
            },
        )
        .unwrap();
        let enc = EncryptionSettings::new(
            master_key,
            "2.majkL1/hNz9yptLqNAUSnw==|RiOzMTTJMG948qu8O3Zm1EQUO2E8BuTwFKnO9LWQjMzxMWJM5GbyOq2/A+tumPbTERt4JWur/FKfgHb+gXuYiEYlXPMuVBvT7nv4LPytJuM=|IVqMxHJeR1ZXY0sGngTC0x+WqbG8p6V+BTrdgBbQXjM=".parse().unwrap(),
            "2.kmLY8NJVuiKBFJtNd/ZFpA==|qOodlRXER+9ogCe3yOibRHmUcSNvjSKhdDuztLlucs10jLiNoVVVAc+9KfNErLSpx5wmUF1hBOJM8zwVPjgQTrmnNf/wuDpwiaCxNYb/0v4FygPy7ccAHK94xP1lfqq7U9+tv+/yiZSwgcT+xF0wFpoxQeNdNRFzPTuD9o4134n8bzacD9DV/WjcrXfRjbBCzzuUGj1e78+A7BWN7/5IWLz87KWk8G7O/W4+8PtEzlwkru6Wd1xO19GYU18oArCWCNoegSmcGn7w7NDEXlwD403oY8Oa7ylnbqGE28PVJx+HLPNIdSC6YKXeIOMnVs7Mctd/wXC93zGxAWD6ooTCzHSPVV50zKJmWIG2cVVUS7j35H3rGDtUHLI+ASXMEux9REZB8CdVOZMzp2wYeiOpggebJy6MKOZqPT1R3X0fqF2dHtRFPXrNsVr1Qt6bS9qTyO4ag1/BCvXF3P1uJEsI812BFAne3cYHy5bIOxuozPfipJrTb5WH35bxhElqwT3y/o/6JWOGg3HLDun31YmiZ2HScAsUAcEkA4hhoTNnqy4O2s3yVbCcR7jF7NLsbQc0MDTbnjxTdI4VnqUIn8s2c9hIJy/j80pmO9Bjxp+LQ9a2hUkfHgFhgHxZUVaeGVth8zG2kkgGdrp5VHhxMVFfvB26Ka6q6qE/UcS2lONSv+4T8niVRJz57qwctj8MNOkA3PTEfe/DP/LKMefke31YfT0xogHsLhDkx+mS8FCc01HReTjKLktk/Jh9mXwC5oKwueWWwlxI935ecn+3I2kAuOfMsgPLkoEBlwgiREC1pM7VVX1x8WmzIQVQTHd4iwnX96QewYckGRfNYWz/zwvWnjWlfcg8kRSe+68EHOGeRtC5r27fWLqRc0HNcjwpgHkI/b6czerCe8+07TWql4keJxJxhBYj3iOH7r9ZS8ck51XnOb8tGL1isimAJXodYGzakwktqHAD7MZhS+P02O+6jrg7d+yPC2ZCuS/3TOplYOCHQIhnZtR87PXTUwr83zfOwAwCyv6KP84JUQ45+DItrXLap7nOVZKQ5QxYIlbThAO6eima6Zu5XHfqGPMNWv0bLf5+vAjIa5np5DJrSwz9no/hj6CUh0iyI+SJq4RGI60lKtypMvF6MR3nHLEHOycRUQbZIyTHWl4QQLdHzuwN9lv10ouTEvNr6sFflAX2yb6w3hlCo7oBytH3rJekjb3IIOzBpeTPIejxzVlh0N9OT5MZdh4sNKYHUoWJ8mnfjdM+L4j5Q2Kgk/XiGDgEebkUxiEOQUdVpePF5uSCE+TPav/9FIRGXGiFn6NJMaU7aBsDTFBLloffFLYDpd8/bTwoSvifkj7buwLYM+h/qcnfdy5FWau1cKav+Blq/ZC0qBpo658RTC8ZtseAFDgXoQZuksM10hpP9bzD04Bx30xTGX81QbaSTNwSEEVrOtIhbDrj9OI43KH4O6zLzK+t30QxAv5zjk10RZ4+5SAdYndIlld9Y62opCfPDzRy3ubdve4ZEchpIKWTQvIxq3T5ogOhGaWBVYnkMtM2GVqvWV//46gET5SH/MdcwhACUcZ9kCpMnWH9CyyUwYvTT3UlNyV+DlS27LMPvaw7tx7qa+GfNCoCBd8S4esZpQYK/WReiS8=|pc7qpD42wxyXemdNPuwxbh8iIaryrBPu8f/DGwYdHTw=".parse().unwrap(),
        ).unwrap();

        let k = enc.get_key(&None).unwrap();

        let send_key = "2.+1KUfOX8A83Xkwk1bumo/w==|Nczvv+DTkeP466cP/wMDnGK6W9zEIg5iHLhcuQG6s+M=|SZGsfuIAIaGZ7/kzygaVUau3LeOvJUlolENBOU+LX7g="
            .parse()
            .unwrap();

        // Get the send key
        let send_key = Send::get_key(&send_key, k).unwrap();
        let send_key_b64 = send_key.to_base64();
        assert_eq!(send_key_b64.expose(), "IR9ImHGm6rRuIjiN7csj94bcZR5WYTJj5GtNfx33zm6tJCHUl+QZlpNPba8g2yn70KnOHsAODLcR0um6E3MAlg==");
    }

    fn build_encryption_settings() -> EncryptionSettings {
        let master_key = MasterKey::derive(
            &SensitiveVec::test(b"asdfasdfasdf"),
            "test@bitwarden.com".as_bytes(),
            &Kdf::PBKDF2 {
                iterations: 600_000.try_into().unwrap(),
            },
        )
        .unwrap();

        EncryptionSettings::new(
            master_key,
            "2.Q/2PhzcC7GdeiMHhWguYAQ==|GpqzVdr0go0ug5cZh1n+uixeBC3oC90CIe0hd/HWA/pTRDZ8ane4fmsEIcuc8eMKUt55Y2q/fbNzsYu41YTZzzsJUSeqVjT8/iTQtgnNdpo=|dwI+uyvZ1h/iZ03VQ+/wrGEFYVewBUUl/syYgjsNMbE=".parse().unwrap(),
            "2.yN7l00BOlUE0Sb0M//Q53w==|EwKG/BduQRQ33Izqc/ogoBROIoI5dmgrxSo82sgzgAMIBt3A2FZ9vPRMY+GWT85JiqytDitGR3TqwnFUBhKUpRRAq4x7rA6A1arHrFp5Tp1p21O3SfjtvB3quiOKbqWk6ZaU1Np9HwqwAecddFcB0YyBEiRX3VwF2pgpAdiPbSMuvo2qIgyob0CUoC/h4Bz1be7Qa7B0Xw9/fMKkB1LpOm925lzqosyMQM62YpMGkjMsbZz0uPopu32fxzDWSPr+kekNNyLt9InGhTpxLmq1go/pXR2uw5dfpXc5yuta7DB0EGBwnQ8Vl5HPdDooqOTD9I1jE0mRyuBpWTTI3FRnu3JUh3rIyGBJhUmHqGZvw2CKdqHCIrQeQkkEYqOeJRJVdBjhv5KGJifqT3BFRwX/YFJIChAQpebNQKXe/0kPivWokHWwXlDB7S7mBZzhaAPidZvnuIhalE2qmTypDwHy22FyqV58T8MGGMchcASDi/QXI6kcdpJzPXSeU9o+NC68QDlOIrMVxKFeE7w7PvVmAaxEo0YwmuAzzKy9QpdlK0aab/xEi8V4iXj4hGepqAvHkXIQd+r3FNeiLfllkb61p6WTjr5urcmDQMR94/wYoilpG5OlybHdbhsYHvIzYoLrC7fzl630gcO6t4nM24vdB6Ymg9BVpEgKRAxSbE62Tqacxqnz9AcmgItb48NiR/He3n3ydGjPYuKk/ihZMgEwAEZvSlNxYONSbYrIGDtOY+8Nbt6KiH3l06wjZW8tcmFeVlWv+tWotnTY9IqlAfvNVTjtsobqtQnvsiDjdEVtNy/s2ci5TH+NdZluca2OVEr91Wayxh70kpM6ib4UGbfdmGgCo74gtKvKSJU0rTHakQ5L9JlaSDD5FamBRyI0qfL43Ad9qOUZ8DaffDCyuaVyuqk7cz9HwmEmvWU3VQ+5t06n/5kRDXttcw8w+3qClEEdGo1KeENcnXCB32dQe3tDTFpuAIMLqwXs6FhpawfZ5kPYvLPczGWaqftIs/RXJ/EltGc0ugw2dmTLpoQhCqrcKEBDoYVk0LDZKsnzitOGdi9mOWse7Se8798ib1UsHFUjGzISEt6upestxOeupSTOh0v4+AjXbDzRUyogHww3V+Bqg71bkcMxtB+WM+pn1XNbVTyl9NR040nhP7KEf6e9ruXAtmrBC2ah5cFEpLIot77VFZ9ilLuitSz+7T8n1yAh1IEG6xxXxninAZIzi2qGbH69O5RSpOJuJTv17zTLJQIIc781JwQ2TTwTGnx5wZLbffhCasowJKd2EVcyMJyhz6ru0PvXWJ4hUdkARJs3Xu8dus9a86N8Xk6aAPzBDqzYb1vyFIfBxP0oO8xFHgd30Cgmz8UrSE3qeWRrF8ftrI6xQnFjHBGWD/JWSvd6YMcQED0aVuQkuNW9ST/DzQThPzRfPUoiL10yAmV7Ytu4fR3x2sF0Yfi87YhHFuCMpV/DsqxmUizyiJuD938eRcH8hzR/VO53Qo3UIsqOLcyXtTv6THjSlTopQ+JOLOnHm1w8dzYbLN44OG44rRsbihMUQp+wUZ6bsI8rrOnm9WErzkbQFbrfAINdoCiNa6cimYIjvvnMTaFWNymqY1vZxGztQiMiHiHYwTfwHTXrb9j0uPM=|09J28iXv9oWzYtzK2LBT6Yht4IT4MijEkk0fwFdrVQ4=".parse().unwrap(),
        ).unwrap()
    }

    #[test]
    pub fn test_decrypt() {
        let enc = build_encryption_settings();
        let key = enc.get_key(&None).unwrap();

        let send = Send {
            id: "3d80dd72-2d14-4f26-812c-b0f0018aa144".parse().ok(),
            access_id: Some("ct2APRQtJk-BLLDwAYqhRA".to_owned()),
            r#type: SendType::Text,
            name: "2.STIyTrfDZN/JXNDN9zNEMw==|NDLum8BHZpPNYhJo9ggSkg==|UCsCLlBO3QzdPwvMAWs2VVwuE6xwOx/vxOooPObqnEw=".parse()
                .unwrap(),
            notes: None,
            file: None,
            text: Some(SendText {
                text: "2.2VPyLzk1tMLug0X3x7RkaQ==|mrMt9vbZsCJhJIj4eebKyg==|aZ7JeyndytEMR1+uEBupEvaZuUE69D/ejhfdJL8oKq0=".parse().ok(),
                hidden: false,
            }),
            key: "2.KLv/j0V4Ebs0dwyPdtt4vw==|jcrFuNYN1Qb3onBlwvtxUV/KpdnR1LPRL4EsCoXNAt4=|gHSywGy4Rj/RsCIZFwze4s2AACYKBtqDXTrQXjkgtIE=".parse().unwrap(),
            max_access_count: None,
            access_count: 0,
            password: None,
            disabled: false,
            revision_date: "2024-01-07T23:56:48.207363Z".parse().unwrap(),
            expiration_date: None,
            deletion_date: "2024-01-14T23:56:48Z".parse().unwrap(),
            hide_email: false,
        };

        let view: SendView = send.decrypt_with_key(key).unwrap();

        let expected = SendView {
            id: "3d80dd72-2d14-4f26-812c-b0f0018aa144".parse().ok(),
            access_id: Some("ct2APRQtJk-BLLDwAYqhRA".to_owned()),
            name: SensitiveString::test("Test"),
            notes: None,
            key: Some(SensitiveString::test("Pgui0FK85cNhBGWHAlBHBw")),
            new_password: None,
            has_password: false,
            r#type: SendType::Text,
            file: None,
            text: Some(SendTextView {
                text: Some(SensitiveString::test("This is a test")),
                hidden: false,
            }),
            max_access_count: None,
            access_count: 0,
            disabled: false,
            hide_email: false,
            revision_date: "2024-01-07T23:56:48.207363Z".parse().unwrap(),
            deletion_date: "2024-01-14T23:56:48Z".parse().unwrap(),
            expiration_date: None,
        };

        assert_eq!(view, expected);
    }

    #[test]
    pub fn test_encrypt() {
        let enc = build_encryption_settings();
        let key = enc.get_key(&None).unwrap();

        let view = SendView {
            id: "3d80dd72-2d14-4f26-812c-b0f0018aa144".parse().ok(),
            access_id: Some("ct2APRQtJk-BLLDwAYqhRA".to_owned()),
            name: SensitiveString::test("Test"),
            notes: None,
            key: Some(SensitiveString::test("Pgui0FK85cNhBGWHAlBHBw")),
            new_password: None,
            has_password: false,
            r#type: SendType::Text,
            file: None,
            text: Some(SendTextView {
                text: Some(SensitiveString::test("This is a test")),
                hidden: false,
            }),
            max_access_count: None,
            access_count: 0,
            disabled: false,
            hide_email: false,
            revision_date: "2024-01-07T23:56:48.207363Z".parse().unwrap(),
            deletion_date: "2024-01-14T23:56:48Z".parse().unwrap(),
            expiration_date: None,
        };

        // Re-encrypt and decrypt again to ensure encrypt works
        let v: SendView = view
            .clone()
            .encrypt_with_key(key)
            .unwrap()
            .decrypt_with_key(key)
            .unwrap();
        assert_eq!(v, view);
    }

    #[test]
    pub fn test_create() {
        let enc = build_encryption_settings();
        let key = enc.get_key(&None).unwrap();

        let view = SendView {
            id: None,
            access_id: Some("ct2APRQtJk-BLLDwAYqhRA".to_owned()),
            name: SensitiveString::test("Test"),
            notes: None,
            key: None,
            new_password: None,
            has_password: false,
            r#type: SendType::Text,
            file: None,
            text: Some(SendTextView {
                text: Some(SensitiveString::test("This is a test")),
                hidden: false,
            }),
            max_access_count: None,
            access_count: 0,
            disabled: false,
            hide_email: false,
            revision_date: "2024-01-07T23:56:48.207363Z".parse().unwrap(),
            deletion_date: "2024-01-14T23:56:48Z".parse().unwrap(),
            expiration_date: None,
        };

        // Re-encrypt and decrypt again to ensure encrypt works
        let v: SendView = view
            .clone()
            .encrypt_with_key(key)
            .unwrap()
            .decrypt_with_key(key)
            .unwrap();

        // Ignore key when comparing
        let t = SendView { key: None, ..v };
        assert_eq!(t, view);
    }

    #[test]
    pub fn test_create_password() {
        let enc = build_encryption_settings();
        let key = enc.get_key(&None).unwrap();

        let view = SendView {
            id: None,
            access_id: Some("ct2APRQtJk-BLLDwAYqhRA".to_owned()),
            name: SensitiveString::test("Test"),
            notes: None,
            key: Some(SensitiveString::test("Pgui0FK85cNhBGWHAlBHBw")),
            new_password: Some("abc123".to_owned()),
            has_password: false,
            r#type: SendType::Text,
            file: None,
            text: Some(SendTextView {
                text: Some(SensitiveString::test("This is a test")),
                hidden: false,
            }),
            max_access_count: None,
            access_count: 0,
            disabled: false,
            hide_email: false,
            revision_date: "2024-01-07T23:56:48.207363Z".parse().unwrap(),
            deletion_date: "2024-01-14T23:56:48Z".parse().unwrap(),
            expiration_date: None,
        };

        let send: Send = view.encrypt_with_key(key).unwrap();

        assert_eq!(
            send.password,
            Some("vTIDfdj3FTDbejmMf+mJWpYdMXsxfeSd1Sma3sjCtiQ=".to_owned())
        );

        let v: SendView = send.decrypt_with_key(key).unwrap();
        assert_eq!(v.new_password, None);
        assert!(v.has_password);
    }
}<|MERGE_RESOLUTION|>--- conflicted
+++ resolved
@@ -363,11 +363,9 @@
 
 #[cfg(test)]
 mod tests {
-<<<<<<< HEAD
-    use bitwarden_crypto::{KeyDecryptable, KeyEncryptable, MasterKey, SensitiveString};
-=======
-    use bitwarden_crypto::{KeyDecryptable, KeyEncryptable, MasterKey, SensitiveVec};
->>>>>>> dc4ad160
+    use bitwarden_crypto::{
+        KeyDecryptable, KeyEncryptable, MasterKey, SensitiveString, SensitiveVec,
+    };
 
     use super::{Send, SendText, SendTextView, SendType};
     use crate::{
