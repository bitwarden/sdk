use bitwarden_api_api::models::{SendFileModel, SendResponseModel, SendTextModel};
use chrono::{DateTime, Utc};
use schemars::JsonSchema;
use serde::{Deserialize, Serialize};
use serde_repr::{Deserialize_repr, Serialize_repr};
use uuid::Uuid;

use crate::{
<<<<<<< HEAD
    client::encryption_settings::EncryptionSettings,
    crypto::{derive_shareable_key, Decryptable, EncString, Encryptable, SymmetricCryptoKey},
    error::{Error, Result},
=======
    crypto::{
        derive_shareable_key, EncString, KeyDecryptable, KeyEncryptable, LocateKey,
        SymmetricCryptoKey,
    },
    error::Result,
>>>>>>> e6977ae1
};

#[derive(Serialize, Deserialize, Debug, JsonSchema)]
#[serde(rename_all = "camelCase", deny_unknown_fields)]
#[cfg_attr(feature = "mobile", derive(uniffi::Record))]
pub struct SendFile {
    pub id: String,
    pub file_name: EncString,
    pub size: String,
    /// Readable size, ex: "4.2 KB" or "1.43 GB"
    pub size_name: String,
}

#[derive(Serialize, Deserialize, Debug, JsonSchema)]
#[serde(rename_all = "camelCase", deny_unknown_fields)]
#[cfg_attr(feature = "mobile", derive(uniffi::Record))]
pub struct SendFileView {
    pub id: String,
    pub file_name: String,
    pub size: String,
    /// Readable size, ex: "4.2 KB" or "1.43 GB"
    pub size_name: String,
}

#[derive(Serialize, Deserialize, Debug, JsonSchema)]
#[serde(rename_all = "camelCase", deny_unknown_fields)]
#[cfg_attr(feature = "mobile", derive(uniffi::Record))]
pub struct SendText {
    pub text: Option<EncString>,
    pub hidden: bool,
}

#[derive(Serialize, Deserialize, Debug, JsonSchema)]
#[serde(rename_all = "camelCase", deny_unknown_fields)]
#[cfg_attr(feature = "mobile", derive(uniffi::Record))]
pub struct SendTextView {
    pub text: Option<String>,
    pub hidden: bool,
}

#[derive(Clone, Copy, Serialize_repr, Deserialize_repr, Debug, JsonSchema)]
#[repr(u8)]
#[cfg_attr(feature = "mobile", derive(uniffi::Enum))]
pub enum SendType {
    Text = 0,
    File = 1,
}

#[derive(Serialize, Deserialize, Debug, JsonSchema)]
#[serde(rename_all = "camelCase", deny_unknown_fields)]
#[cfg_attr(feature = "mobile", derive(uniffi::Record))]
pub struct Send {
    pub id: Uuid,
    pub access_id: String,

    pub name: EncString,
    pub notes: Option<EncString>,
    pub key: EncString,
    pub password: Option<String>,

    pub r#type: SendType,
    pub file: Option<SendFile>,
    pub text: Option<SendText>,

    pub max_access_count: Option<u32>,
    pub access_count: u32,
    pub disabled: bool,
    pub hide_email: bool,

    pub revision_date: DateTime<Utc>,
    pub deletion_date: DateTime<Utc>,
    pub expiration_date: Option<DateTime<Utc>>,
}

#[derive(Serialize, Deserialize, Debug, JsonSchema)]
#[serde(rename_all = "camelCase", deny_unknown_fields)]
#[cfg_attr(feature = "mobile", derive(uniffi::Record))]
pub struct SendView {
    pub id: Uuid,
    pub access_id: String,

    pub name: String,
    pub notes: Option<String>,
    pub key: EncString,
    pub password: Option<String>,

    pub r#type: SendType,
    pub file: Option<SendFileView>,
    pub text: Option<SendTextView>,

    pub max_access_count: Option<u32>,
    pub access_count: u32,
    pub disabled: bool,
    pub hide_email: bool,

    pub revision_date: DateTime<Utc>,
    pub deletion_date: DateTime<Utc>,
    pub expiration_date: Option<DateTime<Utc>>,
}

#[derive(Serialize, Deserialize, Debug, JsonSchema)]
#[serde(rename_all = "camelCase", deny_unknown_fields)]
#[cfg_attr(feature = "mobile", derive(uniffi::Record))]
pub struct SendListView {
    pub id: Uuid,
    pub access_id: String,

    pub name: String,

    pub r#type: SendType,
    pub disabled: bool,

    pub revision_date: DateTime<Utc>,
    pub deletion_date: DateTime<Utc>,
    pub expiration_date: Option<DateTime<Utc>>,
}

impl Send {
    pub(crate) fn get_key(
        send_key: &EncString,
        enc_key: &SymmetricCryptoKey,
    ) -> Result<SymmetricCryptoKey> {
        let key: Vec<u8> = send_key.decrypt_with_key(enc_key)?;
        let key = derive_shareable_key(key.try_into().unwrap(), "send", Some("send"));
        Ok(key)
    }
}

impl KeyDecryptable<SendTextView> for SendText {
    fn decrypt_with_key(&self, key: &SymmetricCryptoKey) -> Result<SendTextView> {
        Ok(SendTextView {
            text: self.text.decrypt_with_key(key)?,
            hidden: self.hidden,
        })
    }
}

impl KeyEncryptable<SendText> for SendTextView {
    fn encrypt_with_key(self, key: &SymmetricCryptoKey) -> Result<SendText> {
        Ok(SendText {
            text: self.text.encrypt_with_key(key)?,
            hidden: self.hidden,
        })
    }
}

impl KeyDecryptable<SendFileView> for SendFile {
    fn decrypt_with_key(&self, key: &SymmetricCryptoKey) -> Result<SendFileView> {
        Ok(SendFileView {
            id: self.id.clone(),
            file_name: self.file_name.decrypt_with_key(key)?,
            size: self.size.clone(),
            size_name: self.size_name.clone(),
        })
    }
}

impl KeyEncryptable<SendFile> for SendFileView {
    fn encrypt_with_key(self, key: &SymmetricCryptoKey) -> Result<SendFile> {
        Ok(SendFile {
            id: self.id.clone(),
            file_name: self.file_name.encrypt_with_key(key)?,
            size: self.size.clone(),
            size_name: self.size_name.clone(),
        })
    }
}

impl LocateKey for Send {}
impl KeyDecryptable<SendView> for Send {
    fn decrypt_with_key(&self, key: &SymmetricCryptoKey) -> Result<SendView> {
        // For sends, we first decrypt the send key with the user key, and stretch it to it's full size
        // For the rest of the fields, we ignore the provided SymmetricCryptoKey and the stretched key
        let key = Send::get_key(&self.key, key)?;

        Ok(SendView {
            id: self.id,
            access_id: self.access_id.clone(),

            name: self.name.decrypt_with_key(&key)?,
            notes: self.notes.decrypt_with_key(&key)?,
            key: self.key.clone(),
            password: self.password.clone(),

            r#type: self.r#type,
            file: self.file.decrypt_with_key(&key)?,
            text: self.text.decrypt_with_key(&key)?,

            max_access_count: self.max_access_count,
            access_count: self.access_count,
            disabled: self.disabled,
            hide_email: self.hide_email,

            revision_date: self.revision_date,
            deletion_date: self.deletion_date,
            expiration_date: self.expiration_date,
        })
    }
}

impl KeyDecryptable<SendListView> for Send {
    fn decrypt_with_key(&self, key: &SymmetricCryptoKey) -> Result<SendListView> {
        // For sends, we first decrypt the send key with the user key, and stretch it to it's full size
        // For the rest of the fields, we ignore the provided SymmetricCryptoKey and the stretched key
        let key = Send::get_key(&self.key, key)?;

        Ok(SendListView {
            id: self.id,
            access_id: self.access_id.clone(),

            name: self.name.decrypt_with_key(&key)?,
            r#type: self.r#type,

            disabled: self.disabled,

            revision_date: self.revision_date,
            deletion_date: self.deletion_date,
            expiration_date: self.expiration_date,
        })
    }
}

impl LocateKey for SendView {}
impl KeyEncryptable<Send> for SendView {
    fn encrypt_with_key(self, key: &SymmetricCryptoKey) -> Result<Send> {
        // For sends, we first decrypt the send key with the user key, and stretch it to it's full size
        // For the rest of the fields, we ignore the provided SymmetricCryptoKey and the stretched key
        let key = Send::get_key(&self.key, key)?;

        Ok(Send {
            id: self.id,
            access_id: self.access_id,

            name: self.name.encrypt_with_key(&key)?,
            notes: self.notes.encrypt_with_key(&key)?,
            key: self.key.clone(),
            password: self.password.clone(),

            r#type: self.r#type,
            file: self.file.encrypt_with_key(&key)?,
            text: self.text.encrypt_with_key(&key)?,

            max_access_count: self.max_access_count,
            access_count: self.access_count,
            disabled: self.disabled,
            hide_email: self.hide_email,

            revision_date: self.revision_date,
            deletion_date: self.deletion_date,
            expiration_date: self.expiration_date,
        })
    }
}

impl TryFrom<SendResponseModel> for Send {
    type Error = Error;

    fn try_from(send: SendResponseModel) -> Result<Self> {
        Ok(Send {
            id: send.id.ok_or(Error::MissingFields)?,
            access_id: send.access_id.ok_or(Error::MissingFields)?,
            name: send.name.ok_or(Error::MissingFields)?.parse()?,
            notes: EncString::try_from(send.notes)?,
            key: send.key.ok_or(Error::MissingFields)?.parse()?,
            password: send.password,
            r#type: send.r#type.ok_or(Error::MissingFields)?.into(),
            file: send.file.map(|f| (*f).try_into()).transpose()?,
            text: send.text.map(|t| (*t).try_into()).transpose()?,
            max_access_count: send.max_access_count.map(|s| s as u32),
            access_count: send.access_count.ok_or(Error::MissingFields)? as u32,
            disabled: send.disabled.unwrap_or(false),
            hide_email: send.hide_email.unwrap_or(false),
            revision_date: send.revision_date.ok_or(Error::MissingFields)?.parse()?,
            deletion_date: send.deletion_date.ok_or(Error::MissingFields)?.parse()?,
            expiration_date: send.expiration_date.map(|s| s.parse()).transpose()?,
        })
    }
}

impl From<bitwarden_api_api::models::SendType> for SendType {
    fn from(t: bitwarden_api_api::models::SendType) -> Self {
        match t {
            bitwarden_api_api::models::SendType::Variant0 => SendType::Text,
            bitwarden_api_api::models::SendType::Variant1 => SendType::File,
        }
    }
}

impl TryFrom<SendFileModel> for SendFile {
    type Error = Error;

    fn try_from(file: SendFileModel) -> Result<Self> {
        Ok(SendFile {
            id: file.id.ok_or(Error::MissingFields)?,
            file_name: file.file_name.ok_or(Error::MissingFields)?.parse()?,
            size: file.size.ok_or(Error::MissingFields)?.to_string(),
            size_name: file.size_name.ok_or(Error::MissingFields)?,
        })
    }
}

impl TryFrom<SendTextModel> for SendText {
    type Error = Error;

    fn try_from(text: SendTextModel) -> Result<Self> {
        Ok(SendText {
            text: EncString::try_from(text.text)?,
            hidden: text.hidden.unwrap_or(false),
        })
    }
}

#[cfg(test)]
mod tests {
    use super::Send;
    use crate::client::{encryption_settings::EncryptionSettings, kdf::Kdf, UserLoginMethod};

    #[test]
    fn test_get_send_key() {
        // Initialize user encryption with some test data
        let enc = EncryptionSettings::new(
            &UserLoginMethod::Username {
                client_id: "test".into(),
                email: "test@bitwarden.com".into(),
                kdf: Kdf::PBKDF2 {
                    iterations: 345123.try_into().unwrap(),
                },
            },
            "asdfasdfasdf".into(),
            "2.majkL1/hNz9yptLqNAUSnw==|RiOzMTTJMG948qu8O3Zm1EQUO2E8BuTwFKnO9LWQjMzxMWJM5GbyOq2/A+tumPbTERt4JWur/FKfgHb+gXuYiEYlXPMuVBvT7nv4LPytJuM=|IVqMxHJeR1ZXY0sGngTC0x+WqbG8p6V+BTrdgBbQXjM=".parse().unwrap(),
            "2.kmLY8NJVuiKBFJtNd/ZFpA==|qOodlRXER+9ogCe3yOibRHmUcSNvjSKhdDuztLlucs10jLiNoVVVAc+9KfNErLSpx5wmUF1hBOJM8zwVPjgQTrmnNf/wuDpwiaCxNYb/0v4FygPy7ccAHK94xP1lfqq7U9+tv+/yiZSwgcT+xF0wFpoxQeNdNRFzPTuD9o4134n8bzacD9DV/WjcrXfRjbBCzzuUGj1e78+A7BWN7/5IWLz87KWk8G7O/W4+8PtEzlwkru6Wd1xO19GYU18oArCWCNoegSmcGn7w7NDEXlwD403oY8Oa7ylnbqGE28PVJx+HLPNIdSC6YKXeIOMnVs7Mctd/wXC93zGxAWD6ooTCzHSPVV50zKJmWIG2cVVUS7j35H3rGDtUHLI+ASXMEux9REZB8CdVOZMzp2wYeiOpggebJy6MKOZqPT1R3X0fqF2dHtRFPXrNsVr1Qt6bS9qTyO4ag1/BCvXF3P1uJEsI812BFAne3cYHy5bIOxuozPfipJrTb5WH35bxhElqwT3y/o/6JWOGg3HLDun31YmiZ2HScAsUAcEkA4hhoTNnqy4O2s3yVbCcR7jF7NLsbQc0MDTbnjxTdI4VnqUIn8s2c9hIJy/j80pmO9Bjxp+LQ9a2hUkfHgFhgHxZUVaeGVth8zG2kkgGdrp5VHhxMVFfvB26Ka6q6qE/UcS2lONSv+4T8niVRJz57qwctj8MNOkA3PTEfe/DP/LKMefke31YfT0xogHsLhDkx+mS8FCc01HReTjKLktk/Jh9mXwC5oKwueWWwlxI935ecn+3I2kAuOfMsgPLkoEBlwgiREC1pM7VVX1x8WmzIQVQTHd4iwnX96QewYckGRfNYWz/zwvWnjWlfcg8kRSe+68EHOGeRtC5r27fWLqRc0HNcjwpgHkI/b6czerCe8+07TWql4keJxJxhBYj3iOH7r9ZS8ck51XnOb8tGL1isimAJXodYGzakwktqHAD7MZhS+P02O+6jrg7d+yPC2ZCuS/3TOplYOCHQIhnZtR87PXTUwr83zfOwAwCyv6KP84JUQ45+DItrXLap7nOVZKQ5QxYIlbThAO6eima6Zu5XHfqGPMNWv0bLf5+vAjIa5np5DJrSwz9no/hj6CUh0iyI+SJq4RGI60lKtypMvF6MR3nHLEHOycRUQbZIyTHWl4QQLdHzuwN9lv10ouTEvNr6sFflAX2yb6w3hlCo7oBytH3rJekjb3IIOzBpeTPIejxzVlh0N9OT5MZdh4sNKYHUoWJ8mnfjdM+L4j5Q2Kgk/XiGDgEebkUxiEOQUdVpePF5uSCE+TPav/9FIRGXGiFn6NJMaU7aBsDTFBLloffFLYDpd8/bTwoSvifkj7buwLYM+h/qcnfdy5FWau1cKav+Blq/ZC0qBpo658RTC8ZtseAFDgXoQZuksM10hpP9bzD04Bx30xTGX81QbaSTNwSEEVrOtIhbDrj9OI43KH4O6zLzK+t30QxAv5zjk10RZ4+5SAdYndIlld9Y62opCfPDzRy3ubdve4ZEchpIKWTQvIxq3T5ogOhGaWBVYnkMtM2GVqvWV//46gET5SH/MdcwhACUcZ9kCpMnWH9CyyUwYvTT3UlNyV+DlS27LMPvaw7tx7qa+GfNCoCBd8S4esZpQYK/WReiS8=|pc7qpD42wxyXemdNPuwxbh8iIaryrBPu8f/DGwYdHTw=".parse().unwrap(),
        ).unwrap();

        let k = enc.get_key(&None).unwrap();

        // Create a send object, the only value we really care about here is the key
        let send = Send {
            id: "d7fb1e7f-9053-43c0-a02c-b0690098685a".parse().unwrap(),
            access_id: "fx7711OQwEOgLLBpAJhoWg".into(),
            name: "2.u5vXPAepUZ+4lI2vGGKiGg==|hEouC4SvCCb/ifzZzLcfSw==|E2VZUVffehczfIuRSlX2vnPRfflBtXef5tzsWvRrtfM="
                .parse()
                .unwrap(),
            notes: None,
            key: "2.+1KUfOX8A83Xkwk1bumo/w==|Nczvv+DTkeP466cP/wMDnGK6W9zEIg5iHLhcuQG6s+M=|SZGsfuIAIaGZ7/kzygaVUau3LeOvJUlolENBOU+LX7g="
                .parse()
                .unwrap(),
            password: None,
            r#type: super::SendType::File,
            file: Some(super::SendFile {
                id: "7f129hzwu0umkmnmsghkt486w96p749c".into(),
                file_name: "2.pnszM3slsCVlOIzuWrfCpA==|85zCg+X8GODvIAPf1Yt3K75YP+ub3wVAi1UvwOVXhPgUo9Gsu23FJgYSOkyKu3Vr|OvTrOugwRH7Mp2BWSuPlfxovoWt9oDRdi1Qo3xHUcdQ="
                    .parse()
                    .unwrap(),
                size: "1251825".into(),
                size_name: "1.19 MB".into(),
            }),
            text: None,
            max_access_count: None,
            access_count: 0,
            disabled: false,
            hide_email: false,
            revision_date: "2023-08-25T09:14:53Z".parse().unwrap(),
            deletion_date: "2023-09-25T09:14:53Z".parse().unwrap(),
            expiration_date: None,
        };

        // Get the send key
        let send_key = Send::get_key(&send.key, k).unwrap();
        let send_key_b64 = send_key.to_base64();
        assert_eq!(send_key_b64, "IR9ImHGm6rRuIjiN7csj94bcZR5WYTJj5GtNfx33zm6tJCHUl+QZlpNPba8g2yn70KnOHsAODLcR0um6E3MAlg==");
    }
}<|MERGE_RESOLUTION|>--- conflicted
+++ resolved
@@ -6,17 +6,11 @@
 use uuid::Uuid;
 
 use crate::{
-<<<<<<< HEAD
-    client::encryption_settings::EncryptionSettings,
-    crypto::{derive_shareable_key, Decryptable, EncString, Encryptable, SymmetricCryptoKey},
-    error::{Error, Result},
-=======
     crypto::{
         derive_shareable_key, EncString, KeyDecryptable, KeyEncryptable, LocateKey,
         SymmetricCryptoKey,
     },
-    error::Result,
->>>>>>> e6977ae1
+    error::{Error, Result},
 };
 
 #[derive(Serialize, Deserialize, Debug, JsonSchema)]
