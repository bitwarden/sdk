<<<<<<< HEAD
use std::str::FromStr;

use bitwarden_api_api::models::{SendFileModel, SendResponseModel, SendTextModel};
=======
use base64::{
    engine::general_purpose::{STANDARD, URL_SAFE_NO_PAD},
    Engine,
};
use bitwarden_api_api::models::{SendFileModel, SendResponseModel, SendTextModel};
use bitwarden_crypto::{
    derive_shareable_key, generate_random_bytes, CryptoError, EncString, KeyDecryptable,
    KeyEncryptable, LocateKey, SymmetricCryptoKey,
};
>>>>>>> 8bed619d
use chrono::{DateTime, Utc};
use schemars::JsonSchema;
use serde::{Deserialize, Serialize};
use serde_repr::{Deserialize_repr, Serialize_repr};
use uuid::Uuid;

use crate::error::{Error, Result};

const SEND_ITERATIONS: u32 = 100_000;

#[derive(Serialize, Deserialize, Debug, JsonSchema)]
#[serde(rename_all = "camelCase", deny_unknown_fields)]
#[cfg_attr(feature = "mobile", derive(uniffi::Record))]
pub struct SendFile {
    pub id: Option<String>,
    pub file_name: EncString,
    pub size: Option<String>,
    /// Readable size, ex: "4.2 KB" or "1.43 GB"
    pub size_name: Option<String>,
}

#[derive(Serialize, Deserialize, Debug, JsonSchema, PartialEq, Clone)]
#[serde(rename_all = "camelCase", deny_unknown_fields)]
#[cfg_attr(feature = "mobile", derive(uniffi::Record))]
pub struct SendFileView {
    pub id: Option<String>,
    pub file_name: String,
    pub size: Option<String>,
    /// Readable size, ex: "4.2 KB" or "1.43 GB"
    pub size_name: Option<String>,
}

#[derive(Serialize, Deserialize, Debug, JsonSchema)]
#[serde(rename_all = "camelCase", deny_unknown_fields)]
#[cfg_attr(feature = "mobile", derive(uniffi::Record))]
pub struct SendText {
    pub text: Option<EncString>,
    pub hidden: bool,
}

#[derive(Serialize, Deserialize, Debug, JsonSchema, PartialEq, Clone)]
#[serde(rename_all = "camelCase", deny_unknown_fields)]
#[cfg_attr(feature = "mobile", derive(uniffi::Record))]
pub struct SendTextView {
    pub text: Option<String>,
    pub hidden: bool,
}

#[derive(Clone, Copy, Serialize_repr, Deserialize_repr, Debug, JsonSchema, PartialEq)]
#[repr(u8)]
#[cfg_attr(feature = "mobile", derive(uniffi::Enum))]
pub enum SendType {
    Text = 0,
    File = 1,
}

#[derive(Serialize, Deserialize, Debug, JsonSchema)]
#[serde(rename_all = "camelCase", deny_unknown_fields)]
#[cfg_attr(feature = "mobile", derive(uniffi::Record))]
pub struct Send {
    pub id: Option<Uuid>,
    pub access_id: Option<String>,

    pub name: EncString,
    pub notes: Option<EncString>,
    pub key: EncString,
    pub password: Option<String>,

    pub r#type: SendType,
    pub file: Option<SendFile>,
    pub text: Option<SendText>,

    pub max_access_count: Option<u32>,
    pub access_count: u32,
    pub disabled: bool,
    pub hide_email: bool,

    pub revision_date: DateTime<Utc>,
    pub deletion_date: DateTime<Utc>,
    pub expiration_date: Option<DateTime<Utc>>,
}

#[derive(Serialize, Deserialize, Debug, JsonSchema, PartialEq, Clone)]
#[serde(rename_all = "camelCase", deny_unknown_fields)]
#[cfg_attr(feature = "mobile", derive(uniffi::Record))]
pub struct SendView {
    pub id: Option<Uuid>,
    pub access_id: Option<String>,

    pub name: String,
    pub notes: Option<String>,
    /// Base64 encoded key
    pub key: Option<String>,
    /// Replace or add a password to an existing send. The SDK will always return None when
    /// decrypting a [Send]
    /// TODO: We should revisit this, one variant is to have `[Create, Update]SendView` DTOs.
    pub new_password: Option<String>,
    /// Denote if an existing send has a password. The SDK will ignore this value when creating or
    /// updating sends.
    pub has_password: bool,

    pub r#type: SendType,
    pub file: Option<SendFileView>,
    pub text: Option<SendTextView>,

    pub max_access_count: Option<u32>,
    pub access_count: u32,
    pub disabled: bool,
    pub hide_email: bool,

    pub revision_date: DateTime<Utc>,
    pub deletion_date: DateTime<Utc>,
    pub expiration_date: Option<DateTime<Utc>>,
}

#[derive(Serialize, Deserialize, Debug, JsonSchema)]
#[serde(rename_all = "camelCase", deny_unknown_fields)]
#[cfg_attr(feature = "mobile", derive(uniffi::Record))]
pub struct SendListView {
    pub id: Option<Uuid>,
    pub access_id: Option<String>,

    pub name: String,

    pub r#type: SendType,
    pub disabled: bool,

    pub revision_date: DateTime<Utc>,
    pub deletion_date: DateTime<Utc>,
    pub expiration_date: Option<DateTime<Utc>>,
}

impl Send {
    pub(crate) fn get_key(
        send_key: &EncString,
        enc_key: &SymmetricCryptoKey,
    ) -> Result<SymmetricCryptoKey, CryptoError> {
        let key: Vec<u8> = send_key.decrypt_with_key(enc_key)?;
        Self::derive_shareable_key(&key)
    }

    fn derive_shareable_key(key: &[u8]) -> Result<SymmetricCryptoKey, CryptoError> {
        let key = key.try_into().map_err(|_| CryptoError::InvalidKeyLen)?;
        Ok(derive_shareable_key(key, "send", Some("send")))
    }
}

impl KeyDecryptable<SymmetricCryptoKey, SendTextView> for SendText {
    fn decrypt_with_key(&self, key: &SymmetricCryptoKey) -> Result<SendTextView, CryptoError> {
        Ok(SendTextView {
            text: self.text.decrypt_with_key(key)?,
            hidden: self.hidden,
        })
    }
}

impl KeyEncryptable<SymmetricCryptoKey, SendText> for SendTextView {
    fn encrypt_with_key(self, key: &SymmetricCryptoKey) -> Result<SendText, CryptoError> {
        Ok(SendText {
            text: self.text.encrypt_with_key(key)?,
            hidden: self.hidden,
        })
    }
}

impl KeyDecryptable<SymmetricCryptoKey, SendFileView> for SendFile {
    fn decrypt_with_key(&self, key: &SymmetricCryptoKey) -> Result<SendFileView, CryptoError> {
        Ok(SendFileView {
            id: self.id.clone(),
            file_name: self.file_name.decrypt_with_key(key)?,
            size: self.size.clone(),
            size_name: self.size_name.clone(),
        })
    }
}

impl KeyEncryptable<SymmetricCryptoKey, SendFile> for SendFileView {
    fn encrypt_with_key(self, key: &SymmetricCryptoKey) -> Result<SendFile, CryptoError> {
        Ok(SendFile {
            id: self.id.clone(),
            file_name: self.file_name.encrypt_with_key(key)?,
            size: self.size.clone(),
            size_name: self.size_name.clone(),
        })
    }
}

impl LocateKey for Send {}
impl KeyDecryptable<SymmetricCryptoKey, SendView> for Send {
    fn decrypt_with_key(&self, key: &SymmetricCryptoKey) -> Result<SendView, CryptoError> {
        // For sends, we first decrypt the send key with the user key, and stretch it to it's full
        // size For the rest of the fields, we ignore the provided SymmetricCryptoKey and
        // the stretched key
        let k: Vec<u8> = self.key.decrypt_with_key(key)?;
        let key = Send::derive_shareable_key(&k)?;

        Ok(SendView {
            id: self.id,
            access_id: self.access_id.clone(),

            name: self.name.decrypt_with_key(&key).ok().unwrap_or_default(),
            notes: self.notes.decrypt_with_key(&key).ok().flatten(),
            key: Some(URL_SAFE_NO_PAD.encode(k)),
            new_password: None,
            has_password: self.password.is_some(),

            r#type: self.r#type,
            file: self.file.decrypt_with_key(&key).ok().flatten(),
            text: self.text.decrypt_with_key(&key).ok().flatten(),

            max_access_count: self.max_access_count,
            access_count: self.access_count,
            disabled: self.disabled,
            hide_email: self.hide_email,

            revision_date: self.revision_date,
            deletion_date: self.deletion_date,
            expiration_date: self.expiration_date,
        })
    }
}

impl KeyDecryptable<SymmetricCryptoKey, SendListView> for Send {
    fn decrypt_with_key(&self, key: &SymmetricCryptoKey) -> Result<SendListView, CryptoError> {
        // For sends, we first decrypt the send key with the user key, and stretch it to it's full
        // size For the rest of the fields, we ignore the provided SymmetricCryptoKey and
        // the stretched key
        let key = Send::get_key(&self.key, key)?;

        Ok(SendListView {
            id: self.id,
            access_id: self.access_id.clone(),

            name: self.name.decrypt_with_key(&key)?,
            r#type: self.r#type,

            disabled: self.disabled,

            revision_date: self.revision_date,
            deletion_date: self.deletion_date,
            expiration_date: self.expiration_date,
        })
    }
}

impl LocateKey for SendView {}
impl KeyEncryptable<SymmetricCryptoKey, Send> for SendView {
    fn encrypt_with_key(self, key: &SymmetricCryptoKey) -> Result<Send, CryptoError> {
        // For sends, we first decrypt the send key with the user key, and stretch it to it's full
        // size For the rest of the fields, we ignore the provided SymmetricCryptoKey and
        // the stretched key
        let k = match (self.key, self.id) {
            // Existing send, decrypt key
            (Some(k), _) => URL_SAFE_NO_PAD
                .decode(k)
                .map_err(|_| CryptoError::InvalidKey)?,
            // New send, generate random key
            (None, None) => {
                let key: [u8; 16] = generate_random_bytes();
                key.to_vec()
            }
            // Existing send without key
            _ => return Err(CryptoError::InvalidKey),
        };
        let send_key = Send::derive_shareable_key(&k)?;

        Ok(Send {
            id: self.id,
            access_id: self.access_id,

            name: self.name.encrypt_with_key(&send_key)?,
            notes: self.notes.encrypt_with_key(&send_key)?,
            key: k.encrypt_with_key(key)?,
            password: self.new_password.map(|password| {
                let password = bitwarden_crypto::pbkdf2(password.as_bytes(), &k, SEND_ITERATIONS);
                STANDARD.encode(password)
            }),

            r#type: self.r#type,
            file: self.file.encrypt_with_key(&send_key)?,
            text: self.text.encrypt_with_key(&send_key)?,

            max_access_count: self.max_access_count,
            access_count: self.access_count,
            disabled: self.disabled,
            hide_email: self.hide_email,

            revision_date: self.revision_date,
            deletion_date: self.deletion_date,
            expiration_date: self.expiration_date,
        })
    }
}

<<<<<<< HEAD
impl From<SendResponseModel> for Send {
    fn from(send: SendResponseModel) -> Self {
        Send {
            id: send.id.unwrap(),
            access_id: send.access_id.unwrap(),
            name: EncString::from_str(&send.name.unwrap()).unwrap(),
            notes: send.notes.map(|s| EncString::from_str(&s).unwrap()),
            key: EncString::from_str(&send.key.unwrap()).unwrap(),
            password: send.password,
            r#type: send.r#type.unwrap().into(),
            file: send.file.map(|f| Into::<SendFile>::into(*f)),
            text: send.text.map(|t| Into::<SendText>::into(*t)),
            max_access_count: send.max_access_count.map(|s| s as u32),
            access_count: send.access_count.unwrap() as u32,
            disabled: send.disabled.unwrap_or(false),
            hide_email: send.hide_email.unwrap_or(false),
            revision_date: send.revision_date.unwrap().parse().unwrap(),
            deletion_date: send.deletion_date.unwrap().parse().unwrap(),
            expiration_date: send.expiration_date.map(|s| s.parse().unwrap()),
        }
=======
impl TryFrom<SendResponseModel> for Send {
    type Error = Error;

    fn try_from(send: SendResponseModel) -> Result<Self> {
        Ok(Send {
            id: send.id,
            access_id: send.access_id,
            name: send.name.ok_or(Error::MissingFields)?.parse()?,
            notes: EncString::try_from_optional(send.notes)?,
            key: send.key.ok_or(Error::MissingFields)?.parse()?,
            password: send.password,
            r#type: send.r#type.ok_or(Error::MissingFields)?.into(),
            file: send.file.map(|f| (*f).try_into()).transpose()?,
            text: send.text.map(|t| (*t).try_into()).transpose()?,
            max_access_count: send.max_access_count.map(|s| s as u32),
            access_count: send.access_count.ok_or(Error::MissingFields)? as u32,
            disabled: send.disabled.unwrap_or(false),
            hide_email: send.hide_email.unwrap_or(false),
            revision_date: send.revision_date.ok_or(Error::MissingFields)?.parse()?,
            deletion_date: send.deletion_date.ok_or(Error::MissingFields)?.parse()?,
            expiration_date: send.expiration_date.map(|s| s.parse()).transpose()?,
        })
>>>>>>> 8bed619d
    }
}

impl From<bitwarden_api_api::models::SendType> for SendType {
    fn from(t: bitwarden_api_api::models::SendType) -> Self {
        match t {
<<<<<<< HEAD
            bitwarden_api_api::models::SendType::Variant0 => SendType::Text,
            bitwarden_api_api::models::SendType::Variant1 => SendType::File,
        }
    }
}

impl From<SendFileModel> for SendFile {
    fn from(file: SendFileModel) -> Self {
        SendFile {
            id: file.id.unwrap(),
            file_name: EncString::from_str(&file.file_name.unwrap()).unwrap(),
            size: file.size.unwrap().to_string(),
            size_name: file.size_name.unwrap(),
        }
    }
}

impl From<SendTextModel> for SendText {
    fn from(text: SendTextModel) -> Self {
        SendText {
            text: EncString::from_str(&text.text.unwrap()).unwrap(),
            hidden: text.hidden.unwrap_or(false),
        }
=======
            bitwarden_api_api::models::SendType::Text => SendType::Text,
            bitwarden_api_api::models::SendType::File => SendType::File,
        }
    }
}

impl TryFrom<SendFileModel> for SendFile {
    type Error = Error;

    fn try_from(file: SendFileModel) -> Result<Self> {
        Ok(SendFile {
            id: file.id,
            file_name: file.file_name.ok_or(Error::MissingFields)?.parse()?,
            size: file.size.map(|v| v.to_string()),
            size_name: file.size_name,
        })
    }
}

impl TryFrom<SendTextModel> for SendText {
    type Error = Error;

    fn try_from(text: SendTextModel) -> Result<Self> {
        Ok(SendText {
            text: EncString::try_from_optional(text.text)?,
            hidden: text.hidden.unwrap_or(false),
        })
>>>>>>> 8bed619d
    }
}

#[cfg(test)]
mod tests {
    use bitwarden_crypto::{KeyDecryptable, KeyEncryptable};

    use super::{Send, SendText, SendTextView, SendType};
    use crate::{
        client::{encryption_settings::EncryptionSettings, Kdf, UserLoginMethod},
        vault::SendView,
    };

    #[test]
    fn test_get_send_key() {
        // Initialize user encryption with some test data
        let enc = EncryptionSettings::new(
            &UserLoginMethod::Username {
                client_id: "test".into(),
                email: "test@bitwarden.com".into(),
                kdf: Kdf::PBKDF2 {
                    iterations: 345123.try_into().unwrap(),
                },
            },
            "asdfasdfasdf",
            "2.majkL1/hNz9yptLqNAUSnw==|RiOzMTTJMG948qu8O3Zm1EQUO2E8BuTwFKnO9LWQjMzxMWJM5GbyOq2/A+tumPbTERt4JWur/FKfgHb+gXuYiEYlXPMuVBvT7nv4LPytJuM=|IVqMxHJeR1ZXY0sGngTC0x+WqbG8p6V+BTrdgBbQXjM=".parse().unwrap(),
            "2.kmLY8NJVuiKBFJtNd/ZFpA==|qOodlRXER+9ogCe3yOibRHmUcSNvjSKhdDuztLlucs10jLiNoVVVAc+9KfNErLSpx5wmUF1hBOJM8zwVPjgQTrmnNf/wuDpwiaCxNYb/0v4FygPy7ccAHK94xP1lfqq7U9+tv+/yiZSwgcT+xF0wFpoxQeNdNRFzPTuD9o4134n8bzacD9DV/WjcrXfRjbBCzzuUGj1e78+A7BWN7/5IWLz87KWk8G7O/W4+8PtEzlwkru6Wd1xO19GYU18oArCWCNoegSmcGn7w7NDEXlwD403oY8Oa7ylnbqGE28PVJx+HLPNIdSC6YKXeIOMnVs7Mctd/wXC93zGxAWD6ooTCzHSPVV50zKJmWIG2cVVUS7j35H3rGDtUHLI+ASXMEux9REZB8CdVOZMzp2wYeiOpggebJy6MKOZqPT1R3X0fqF2dHtRFPXrNsVr1Qt6bS9qTyO4ag1/BCvXF3P1uJEsI812BFAne3cYHy5bIOxuozPfipJrTb5WH35bxhElqwT3y/o/6JWOGg3HLDun31YmiZ2HScAsUAcEkA4hhoTNnqy4O2s3yVbCcR7jF7NLsbQc0MDTbnjxTdI4VnqUIn8s2c9hIJy/j80pmO9Bjxp+LQ9a2hUkfHgFhgHxZUVaeGVth8zG2kkgGdrp5VHhxMVFfvB26Ka6q6qE/UcS2lONSv+4T8niVRJz57qwctj8MNOkA3PTEfe/DP/LKMefke31YfT0xogHsLhDkx+mS8FCc01HReTjKLktk/Jh9mXwC5oKwueWWwlxI935ecn+3I2kAuOfMsgPLkoEBlwgiREC1pM7VVX1x8WmzIQVQTHd4iwnX96QewYckGRfNYWz/zwvWnjWlfcg8kRSe+68EHOGeRtC5r27fWLqRc0HNcjwpgHkI/b6czerCe8+07TWql4keJxJxhBYj3iOH7r9ZS8ck51XnOb8tGL1isimAJXodYGzakwktqHAD7MZhS+P02O+6jrg7d+yPC2ZCuS/3TOplYOCHQIhnZtR87PXTUwr83zfOwAwCyv6KP84JUQ45+DItrXLap7nOVZKQ5QxYIlbThAO6eima6Zu5XHfqGPMNWv0bLf5+vAjIa5np5DJrSwz9no/hj6CUh0iyI+SJq4RGI60lKtypMvF6MR3nHLEHOycRUQbZIyTHWl4QQLdHzuwN9lv10ouTEvNr6sFflAX2yb6w3hlCo7oBytH3rJekjb3IIOzBpeTPIejxzVlh0N9OT5MZdh4sNKYHUoWJ8mnfjdM+L4j5Q2Kgk/XiGDgEebkUxiEOQUdVpePF5uSCE+TPav/9FIRGXGiFn6NJMaU7aBsDTFBLloffFLYDpd8/bTwoSvifkj7buwLYM+h/qcnfdy5FWau1cKav+Blq/ZC0qBpo658RTC8ZtseAFDgXoQZuksM10hpP9bzD04Bx30xTGX81QbaSTNwSEEVrOtIhbDrj9OI43KH4O6zLzK+t30QxAv5zjk10RZ4+5SAdYndIlld9Y62opCfPDzRy3ubdve4ZEchpIKWTQvIxq3T5ogOhGaWBVYnkMtM2GVqvWV//46gET5SH/MdcwhACUcZ9kCpMnWH9CyyUwYvTT3UlNyV+DlS27LMPvaw7tx7qa+GfNCoCBd8S4esZpQYK/WReiS8=|pc7qpD42wxyXemdNPuwxbh8iIaryrBPu8f/DGwYdHTw=".parse().unwrap(),
        ).unwrap();

        let k = enc.get_key(&None).unwrap();

        let send_key = "2.+1KUfOX8A83Xkwk1bumo/w==|Nczvv+DTkeP466cP/wMDnGK6W9zEIg5iHLhcuQG6s+M=|SZGsfuIAIaGZ7/kzygaVUau3LeOvJUlolENBOU+LX7g="
            .parse()
            .unwrap();

        // Get the send key
        let send_key = Send::get_key(&send_key, k).unwrap();
        let send_key_b64 = send_key.to_base64();
        assert_eq!(send_key_b64, "IR9ImHGm6rRuIjiN7csj94bcZR5WYTJj5GtNfx33zm6tJCHUl+QZlpNPba8g2yn70KnOHsAODLcR0um6E3MAlg==");
    }

    fn build_encryption_settings() -> EncryptionSettings {
        EncryptionSettings::new(
            &UserLoginMethod::Username {
                client_id: "test".into(),
                email: "test@bitwarden.com".into(),
                kdf: Kdf::PBKDF2 {
                    iterations: 600_000.try_into().unwrap(),
                },
            },
            "asdfasdfasdf",
            "2.Q/2PhzcC7GdeiMHhWguYAQ==|GpqzVdr0go0ug5cZh1n+uixeBC3oC90CIe0hd/HWA/pTRDZ8ane4fmsEIcuc8eMKUt55Y2q/fbNzsYu41YTZzzsJUSeqVjT8/iTQtgnNdpo=|dwI+uyvZ1h/iZ03VQ+/wrGEFYVewBUUl/syYgjsNMbE=".parse().unwrap(),
            "2.yN7l00BOlUE0Sb0M//Q53w==|EwKG/BduQRQ33Izqc/ogoBROIoI5dmgrxSo82sgzgAMIBt3A2FZ9vPRMY+GWT85JiqytDitGR3TqwnFUBhKUpRRAq4x7rA6A1arHrFp5Tp1p21O3SfjtvB3quiOKbqWk6ZaU1Np9HwqwAecddFcB0YyBEiRX3VwF2pgpAdiPbSMuvo2qIgyob0CUoC/h4Bz1be7Qa7B0Xw9/fMKkB1LpOm925lzqosyMQM62YpMGkjMsbZz0uPopu32fxzDWSPr+kekNNyLt9InGhTpxLmq1go/pXR2uw5dfpXc5yuta7DB0EGBwnQ8Vl5HPdDooqOTD9I1jE0mRyuBpWTTI3FRnu3JUh3rIyGBJhUmHqGZvw2CKdqHCIrQeQkkEYqOeJRJVdBjhv5KGJifqT3BFRwX/YFJIChAQpebNQKXe/0kPivWokHWwXlDB7S7mBZzhaAPidZvnuIhalE2qmTypDwHy22FyqV58T8MGGMchcASDi/QXI6kcdpJzPXSeU9o+NC68QDlOIrMVxKFeE7w7PvVmAaxEo0YwmuAzzKy9QpdlK0aab/xEi8V4iXj4hGepqAvHkXIQd+r3FNeiLfllkb61p6WTjr5urcmDQMR94/wYoilpG5OlybHdbhsYHvIzYoLrC7fzl630gcO6t4nM24vdB6Ymg9BVpEgKRAxSbE62Tqacxqnz9AcmgItb48NiR/He3n3ydGjPYuKk/ihZMgEwAEZvSlNxYONSbYrIGDtOY+8Nbt6KiH3l06wjZW8tcmFeVlWv+tWotnTY9IqlAfvNVTjtsobqtQnvsiDjdEVtNy/s2ci5TH+NdZluca2OVEr91Wayxh70kpM6ib4UGbfdmGgCo74gtKvKSJU0rTHakQ5L9JlaSDD5FamBRyI0qfL43Ad9qOUZ8DaffDCyuaVyuqk7cz9HwmEmvWU3VQ+5t06n/5kRDXttcw8w+3qClEEdGo1KeENcnXCB32dQe3tDTFpuAIMLqwXs6FhpawfZ5kPYvLPczGWaqftIs/RXJ/EltGc0ugw2dmTLpoQhCqrcKEBDoYVk0LDZKsnzitOGdi9mOWse7Se8798ib1UsHFUjGzISEt6upestxOeupSTOh0v4+AjXbDzRUyogHww3V+Bqg71bkcMxtB+WM+pn1XNbVTyl9NR040nhP7KEf6e9ruXAtmrBC2ah5cFEpLIot77VFZ9ilLuitSz+7T8n1yAh1IEG6xxXxninAZIzi2qGbH69O5RSpOJuJTv17zTLJQIIc781JwQ2TTwTGnx5wZLbffhCasowJKd2EVcyMJyhz6ru0PvXWJ4hUdkARJs3Xu8dus9a86N8Xk6aAPzBDqzYb1vyFIfBxP0oO8xFHgd30Cgmz8UrSE3qeWRrF8ftrI6xQnFjHBGWD/JWSvd6YMcQED0aVuQkuNW9ST/DzQThPzRfPUoiL10yAmV7Ytu4fR3x2sF0Yfi87YhHFuCMpV/DsqxmUizyiJuD938eRcH8hzR/VO53Qo3UIsqOLcyXtTv6THjSlTopQ+JOLOnHm1w8dzYbLN44OG44rRsbihMUQp+wUZ6bsI8rrOnm9WErzkbQFbrfAINdoCiNa6cimYIjvvnMTaFWNymqY1vZxGztQiMiHiHYwTfwHTXrb9j0uPM=|09J28iXv9oWzYtzK2LBT6Yht4IT4MijEkk0fwFdrVQ4=".parse().unwrap(),
        ).unwrap()
    }

    #[test]
    pub fn test_decrypt() {
        let enc = build_encryption_settings();
        let key = enc.get_key(&None).unwrap();

        let send = Send {
            id: "3d80dd72-2d14-4f26-812c-b0f0018aa144".parse().ok(),
            access_id: Some("ct2APRQtJk-BLLDwAYqhRA".to_owned()),
            r#type: SendType::Text,
            name: "2.STIyTrfDZN/JXNDN9zNEMw==|NDLum8BHZpPNYhJo9ggSkg==|UCsCLlBO3QzdPwvMAWs2VVwuE6xwOx/vxOooPObqnEw=".parse()
                .unwrap(),
            notes: None,
            file: None,
            text: Some(SendText {
                text: "2.2VPyLzk1tMLug0X3x7RkaQ==|mrMt9vbZsCJhJIj4eebKyg==|aZ7JeyndytEMR1+uEBupEvaZuUE69D/ejhfdJL8oKq0=".parse().ok(),
                hidden: false,
            }),
            key: "2.KLv/j0V4Ebs0dwyPdtt4vw==|jcrFuNYN1Qb3onBlwvtxUV/KpdnR1LPRL4EsCoXNAt4=|gHSywGy4Rj/RsCIZFwze4s2AACYKBtqDXTrQXjkgtIE=".parse().unwrap(),
            max_access_count: None,
            access_count: 0,
            password: None,
            disabled: false,
            revision_date: "2024-01-07T23:56:48.207363Z".parse().unwrap(),
            expiration_date: None,
            deletion_date: "2024-01-14T23:56:48Z".parse().unwrap(),
            hide_email: false,
        };

        let view: SendView = send.decrypt_with_key(key).unwrap();

        let expected = SendView {
            id: "3d80dd72-2d14-4f26-812c-b0f0018aa144".parse().ok(),
            access_id: Some("ct2APRQtJk-BLLDwAYqhRA".to_owned()),
            name: "Test".to_string(),
            notes: None,
            key: Some("Pgui0FK85cNhBGWHAlBHBw".to_owned()),
            new_password: None,
            has_password: false,
            r#type: SendType::Text,
            file: None,
            text: Some(SendTextView {
                text: Some("This is a test".to_owned()),
                hidden: false,
            }),
            max_access_count: None,
            access_count: 0,
            disabled: false,
            hide_email: false,
            revision_date: "2024-01-07T23:56:48.207363Z".parse().unwrap(),
            deletion_date: "2024-01-14T23:56:48Z".parse().unwrap(),
            expiration_date: None,
        };

        assert_eq!(view, expected);
    }

    #[test]
    pub fn test_encrypt() {
        let enc = build_encryption_settings();
        let key = enc.get_key(&None).unwrap();

        let view = SendView {
            id: "3d80dd72-2d14-4f26-812c-b0f0018aa144".parse().ok(),
            access_id: Some("ct2APRQtJk-BLLDwAYqhRA".to_owned()),
            name: "Test".to_string(),
            notes: None,
            key: Some("Pgui0FK85cNhBGWHAlBHBw".to_owned()),
            new_password: None,
            has_password: false,
            r#type: SendType::Text,
            file: None,
            text: Some(SendTextView {
                text: Some("This is a test".to_owned()),
                hidden: false,
            }),
            max_access_count: None,
            access_count: 0,
            disabled: false,
            hide_email: false,
            revision_date: "2024-01-07T23:56:48.207363Z".parse().unwrap(),
            deletion_date: "2024-01-14T23:56:48Z".parse().unwrap(),
            expiration_date: None,
        };

        // Re-encrypt and decrypt again to ensure encrypt works
        let v: SendView = view
            .clone()
            .encrypt_with_key(key)
            .unwrap()
            .decrypt_with_key(key)
            .unwrap();
        assert_eq!(v, view);
    }

    #[test]
    pub fn test_create() {
        let enc = build_encryption_settings();
        let key = enc.get_key(&None).unwrap();

        let view = SendView {
            id: None,
            access_id: Some("ct2APRQtJk-BLLDwAYqhRA".to_owned()),
            name: "Test".to_string(),
            notes: None,
            key: None,
            new_password: None,
            has_password: false,
            r#type: SendType::Text,
            file: None,
            text: Some(SendTextView {
                text: Some("This is a test".to_owned()),
                hidden: false,
            }),
            max_access_count: None,
            access_count: 0,
            disabled: false,
            hide_email: false,
            revision_date: "2024-01-07T23:56:48.207363Z".parse().unwrap(),
            deletion_date: "2024-01-14T23:56:48Z".parse().unwrap(),
            expiration_date: None,
        };

        // Re-encrypt and decrypt again to ensure encrypt works
        let v: SendView = view
            .clone()
            .encrypt_with_key(key)
            .unwrap()
            .decrypt_with_key(key)
            .unwrap();

        // Ignore key when comparing
        let t = SendView { key: None, ..v };
        assert_eq!(t, view);
    }

    #[test]
    pub fn test_create_password() {
        let enc = build_encryption_settings();
        let key = enc.get_key(&None).unwrap();

        let view = SendView {
            id: None,
            access_id: Some("ct2APRQtJk-BLLDwAYqhRA".to_owned()),
            name: "Test".to_owned(),
            notes: None,
            key: Some("Pgui0FK85cNhBGWHAlBHBw".to_owned()),
            new_password: Some("abc123".to_owned()),
            has_password: false,
            r#type: SendType::Text,
            file: None,
            text: Some(SendTextView {
                text: Some("This is a test".to_owned()),
                hidden: false,
            }),
            max_access_count: None,
            access_count: 0,
            disabled: false,
            hide_email: false,
            revision_date: "2024-01-07T23:56:48.207363Z".parse().unwrap(),
            deletion_date: "2024-01-14T23:56:48Z".parse().unwrap(),
            expiration_date: None,
        };

        let send: Send = view.encrypt_with_key(key).unwrap();

        assert_eq!(
            send.password,
            Some("vTIDfdj3FTDbejmMf+mJWpYdMXsxfeSd1Sma3sjCtiQ=".to_owned())
        );

        let v: SendView = send.decrypt_with_key(key).unwrap();
        assert_eq!(v.new_password, None);
        assert!(v.has_password);
    }
}<|MERGE_RESOLUTION|>--- conflicted
+++ resolved
@@ -1,8 +1,3 @@
-<<<<<<< HEAD
-use std::str::FromStr;
-
-use bitwarden_api_api::models::{SendFileModel, SendResponseModel, SendTextModel};
-=======
 use base64::{
     engine::general_purpose::{STANDARD, URL_SAFE_NO_PAD},
     Engine,
@@ -12,7 +7,6 @@
     derive_shareable_key, generate_random_bytes, CryptoError, EncString, KeyDecryptable,
     KeyEncryptable, LocateKey, SymmetricCryptoKey,
 };
->>>>>>> 8bed619d
 use chrono::{DateTime, Utc};
 use schemars::JsonSchema;
 use serde::{Deserialize, Serialize};
@@ -307,28 +301,6 @@
     }
 }
 
-<<<<<<< HEAD
-impl From<SendResponseModel> for Send {
-    fn from(send: SendResponseModel) -> Self {
-        Send {
-            id: send.id.unwrap(),
-            access_id: send.access_id.unwrap(),
-            name: EncString::from_str(&send.name.unwrap()).unwrap(),
-            notes: send.notes.map(|s| EncString::from_str(&s).unwrap()),
-            key: EncString::from_str(&send.key.unwrap()).unwrap(),
-            password: send.password,
-            r#type: send.r#type.unwrap().into(),
-            file: send.file.map(|f| Into::<SendFile>::into(*f)),
-            text: send.text.map(|t| Into::<SendText>::into(*t)),
-            max_access_count: send.max_access_count.map(|s| s as u32),
-            access_count: send.access_count.unwrap() as u32,
-            disabled: send.disabled.unwrap_or(false),
-            hide_email: send.hide_email.unwrap_or(false),
-            revision_date: send.revision_date.unwrap().parse().unwrap(),
-            deletion_date: send.deletion_date.unwrap().parse().unwrap(),
-            expiration_date: send.expiration_date.map(|s| s.parse().unwrap()),
-        }
-=======
 impl TryFrom<SendResponseModel> for Send {
     type Error = Error;
 
@@ -351,38 +323,12 @@
             deletion_date: send.deletion_date.ok_or(Error::MissingFields)?.parse()?,
             expiration_date: send.expiration_date.map(|s| s.parse()).transpose()?,
         })
->>>>>>> 8bed619d
     }
 }
 
 impl From<bitwarden_api_api::models::SendType> for SendType {
     fn from(t: bitwarden_api_api::models::SendType) -> Self {
         match t {
-<<<<<<< HEAD
-            bitwarden_api_api::models::SendType::Variant0 => SendType::Text,
-            bitwarden_api_api::models::SendType::Variant1 => SendType::File,
-        }
-    }
-}
-
-impl From<SendFileModel> for SendFile {
-    fn from(file: SendFileModel) -> Self {
-        SendFile {
-            id: file.id.unwrap(),
-            file_name: EncString::from_str(&file.file_name.unwrap()).unwrap(),
-            size: file.size.unwrap().to_string(),
-            size_name: file.size_name.unwrap(),
-        }
-    }
-}
-
-impl From<SendTextModel> for SendText {
-    fn from(text: SendTextModel) -> Self {
-        SendText {
-            text: EncString::from_str(&text.text.unwrap()).unwrap(),
-            hidden: text.hidden.unwrap_or(false),
-        }
-=======
             bitwarden_api_api::models::SendType::Text => SendType::Text,
             bitwarden_api_api::models::SendType::File => SendType::File,
         }
@@ -410,7 +356,6 @@
             text: EncString::try_from_optional(text.text)?,
             hidden: text.hidden.unwrap_or(false),
         })
->>>>>>> 8bed619d
     }
 }
 
