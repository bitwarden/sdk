use base64::{
    engine::general_purpose::{STANDARD, URL_SAFE_NO_PAD},
    Engine,
};
use bitwarden_api_api::models::{SendFileModel, SendResponseModel, SendTextModel};
use bitwarden_crypto::{
    derive_shareable_key, generate_random_bytes, CryptoError, DecryptedString, DecryptedVec,
    EncString, KeyDecryptable, KeyEncryptable, LocateKey, SymmetricCryptoKey,
};
use chrono::{DateTime, Utc};
use schemars::JsonSchema;
use serde::{Deserialize, Serialize};
use serde_repr::{Deserialize_repr, Serialize_repr};
use uuid::Uuid;

use crate::error::{require, Error, Result};

const SEND_ITERATIONS: u32 = 100_000;

#[derive(Serialize, Deserialize, Debug, JsonSchema)]
#[serde(rename_all = "camelCase", deny_unknown_fields)]
#[cfg_attr(feature = "mobile", derive(uniffi::Record))]
pub struct SendFile {
    pub id: Option<String>,
    pub file_name: EncString,
    pub size: Option<String>,
    /// Readable size, ex: "4.2 KB" or "1.43 GB"
    pub size_name: Option<String>,
}

#[derive(Serialize, Deserialize, Debug, JsonSchema, PartialEq, Clone)]
#[serde(rename_all = "camelCase", deny_unknown_fields)]
#[cfg_attr(feature = "mobile", derive(uniffi::Record))]
pub struct SendFileView {
    pub id: Option<String>,
    pub file_name: DecryptedString,
    pub size: Option<String>,
    /// Readable size, ex: "4.2 KB" or "1.43 GB"
    pub size_name: Option<String>,
}

#[derive(Serialize, Deserialize, Debug, JsonSchema)]
#[serde(rename_all = "camelCase", deny_unknown_fields)]
#[cfg_attr(feature = "mobile", derive(uniffi::Record))]
pub struct SendText {
    pub text: Option<EncString>,
    pub hidden: bool,
}

#[derive(Serialize, Deserialize, Debug, JsonSchema, PartialEq, Clone)]
#[serde(rename_all = "camelCase", deny_unknown_fields)]
#[cfg_attr(feature = "mobile", derive(uniffi::Record))]
pub struct SendTextView {
    pub text: Option<DecryptedString>,
    pub hidden: bool,
}

#[derive(Clone, Copy, Serialize_repr, Deserialize_repr, Debug, JsonSchema, PartialEq)]
#[repr(u8)]
#[cfg_attr(feature = "mobile", derive(uniffi::Enum))]
pub enum SendType {
    Text = 0,
    File = 1,
}

#[derive(Serialize, Deserialize, Debug, JsonSchema)]
#[serde(rename_all = "camelCase", deny_unknown_fields)]
#[cfg_attr(feature = "mobile", derive(uniffi::Record))]
pub struct Send {
    pub id: Option<Uuid>,
    pub access_id: Option<String>,

    pub name: EncString,
    pub notes: Option<EncString>,
    pub key: EncString,
    pub password: Option<String>,

    pub r#type: SendType,
    pub file: Option<SendFile>,
    pub text: Option<SendText>,

    pub max_access_count: Option<u32>,
    pub access_count: u32,
    pub disabled: bool,
    pub hide_email: bool,

    pub revision_date: DateTime<Utc>,
    pub deletion_date: DateTime<Utc>,
    pub expiration_date: Option<DateTime<Utc>>,
}

#[derive(Serialize, Deserialize, Debug, JsonSchema, PartialEq, Clone)]
#[serde(rename_all = "camelCase", deny_unknown_fields)]
#[cfg_attr(feature = "mobile", derive(uniffi::Record))]
pub struct SendView {
    pub id: Option<Uuid>,
    pub access_id: Option<String>,

    pub name: DecryptedString,
    pub notes: Option<DecryptedString>,
    /// Base64 encoded key
    pub key: Option<String>,
    /// Replace or add a password to an existing send. The SDK will always return None when
    /// decrypting a [Send]
    /// TODO: We should revisit this, one variant is to have `[Create, Update]SendView` DTOs.
    pub new_password: Option<String>,
    /// Denote if an existing send has a password. The SDK will ignore this value when creating or
    /// updating sends.
    pub has_password: bool,

    pub r#type: SendType,
    pub file: Option<SendFileView>,
    pub text: Option<SendTextView>,

    pub max_access_count: Option<u32>,
    pub access_count: u32,
    pub disabled: bool,
    pub hide_email: bool,

    pub revision_date: DateTime<Utc>,
    pub deletion_date: DateTime<Utc>,
    pub expiration_date: Option<DateTime<Utc>>,
}

#[derive(Serialize, Deserialize, JsonSchema)]
#[serde(rename_all = "camelCase", deny_unknown_fields)]
#[cfg_attr(feature = "mobile", derive(uniffi::Record))]
pub struct SendListView {
    pub id: Option<Uuid>,
    pub access_id: Option<String>,

    pub name: DecryptedString,

    pub r#type: SendType,
    pub disabled: bool,

    pub revision_date: DateTime<Utc>,
    pub deletion_date: DateTime<Utc>,
    pub expiration_date: Option<DateTime<Utc>>,
}

impl Send {
    pub(crate) fn get_key(
        send_key: &EncString,
        enc_key: &SymmetricCryptoKey,
    ) -> Result<SymmetricCryptoKey, CryptoError> {
        let key: DecryptedVec = send_key.decrypt_with_key(enc_key)?;
        Self::derive_shareable_key(key.expose())
    }

    fn derive_shareable_key(key: &[u8]) -> Result<SymmetricCryptoKey, CryptoError> {
        let key = key.try_into().map_err(|_| CryptoError::InvalidKeyLen)?;
        Ok(derive_shareable_key(key, "send", Some("send")))
    }
}

impl KeyDecryptable<SymmetricCryptoKey, SendTextView> for SendText {
    fn decrypt_with_key(&self, key: &SymmetricCryptoKey) -> Result<SendTextView, CryptoError> {
        Ok(SendTextView {
            text: self.text.decrypt_with_key(key)?,
            hidden: self.hidden,
        })
    }
}

impl KeyEncryptable<SymmetricCryptoKey, SendText> for SendTextView {
    fn encrypt_with_key(self, key: &SymmetricCryptoKey) -> Result<SendText, CryptoError> {
        Ok(SendText {
            text: self.text.encrypt_with_key(key)?,
            hidden: self.hidden,
        })
    }
}

impl KeyDecryptable<SymmetricCryptoKey, SendFileView> for SendFile {
    fn decrypt_with_key(&self, key: &SymmetricCryptoKey) -> Result<SendFileView, CryptoError> {
        Ok(SendFileView {
            id: self.id.clone(),
            file_name: self.file_name.decrypt_with_key(key)?,
            size: self.size.clone(),
            size_name: self.size_name.clone(),
        })
    }
}

impl KeyEncryptable<SymmetricCryptoKey, SendFile> for SendFileView {
    fn encrypt_with_key(self, key: &SymmetricCryptoKey) -> Result<SendFile, CryptoError> {
        Ok(SendFile {
            id: self.id.clone(),
            file_name: self.file_name.encrypt_with_key(key)?,
            size: self.size.clone(),
            size_name: self.size_name.clone(),
        })
    }
}

impl LocateKey for Send {}
impl KeyDecryptable<SymmetricCryptoKey, SendView> for Send {
    fn decrypt_with_key(&self, key: &SymmetricCryptoKey) -> Result<SendView, CryptoError> {
        // For sends, we first decrypt the send key with the user key, and stretch it to it's full
        // size For the rest of the fields, we ignore the provided SymmetricCryptoKey and
        // the stretched key
        let k: DecryptedVec = self.key.decrypt_with_key(key)?;
        let key = Send::derive_shareable_key(k.expose())?;

        Ok(SendView {
            id: self.id,
            access_id: self.access_id.clone(),

            name: self.name.decrypt_with_key(&key).ok().unwrap_or_default(),
            notes: self.notes.decrypt_with_key(&key).ok().flatten(),
            key: Some(URL_SAFE_NO_PAD.encode(k.expose())),
            new_password: None,
            has_password: self.password.is_some(),

            r#type: self.r#type,
            file: self.file.decrypt_with_key(&key).ok().flatten(),
            text: self.text.decrypt_with_key(&key).ok().flatten(),

            max_access_count: self.max_access_count,
            access_count: self.access_count,
            disabled: self.disabled,
            hide_email: self.hide_email,

            revision_date: self.revision_date,
            deletion_date: self.deletion_date,
            expiration_date: self.expiration_date,
        })
    }
}

impl KeyDecryptable<SymmetricCryptoKey, SendListView> for Send {
    fn decrypt_with_key(&self, key: &SymmetricCryptoKey) -> Result<SendListView, CryptoError> {
        // For sends, we first decrypt the send key with the user key, and stretch it to it's full
        // size For the rest of the fields, we ignore the provided SymmetricCryptoKey and
        // the stretched key
        let key = Send::get_key(&self.key, key)?;

        Ok(SendListView {
            id: self.id,
            access_id: self.access_id.clone(),

            name: self.name.decrypt_with_key(&key)?,
            r#type: self.r#type,

            disabled: self.disabled,

            revision_date: self.revision_date,
            deletion_date: self.deletion_date,
            expiration_date: self.expiration_date,
        })
    }
}

impl LocateKey for SendView {}
impl KeyEncryptable<SymmetricCryptoKey, Send> for SendView {
    fn encrypt_with_key(self, key: &SymmetricCryptoKey) -> Result<Send, CryptoError> {
        // For sends, we first decrypt the send key with the user key, and stretch it to it's full
        // size For the rest of the fields, we ignore the provided SymmetricCryptoKey and
        // the stretched key
        let k = match (self.key, self.id) {
            // Existing send, decrypt key
            (Some(k), _) => URL_SAFE_NO_PAD
                .decode(k)
                .map_err(|_| CryptoError::InvalidKey)?,
            // New send, generate random key
            (None, None) => {
                let key: [u8; 16] = generate_random_bytes();
                key.to_vec()
            }
            // Existing send without key
            _ => return Err(CryptoError::InvalidKey),
        };
        let send_key = Send::derive_shareable_key(&k)?;

        Ok(Send {
            id: self.id,
            access_id: self.access_id,

            name: self.name.encrypt_with_key(&send_key)?,
            notes: self.notes.encrypt_with_key(&send_key)?,
            key: k.encrypt_with_key(key)?,
            password: self.new_password.map(|password| {
                let password = bitwarden_crypto::pbkdf2(password.as_bytes(), &k, SEND_ITERATIONS);
                STANDARD.encode(password)
            }),

            r#type: self.r#type,
            file: self.file.encrypt_with_key(&send_key)?,
            text: self.text.encrypt_with_key(&send_key)?,

            max_access_count: self.max_access_count,
            access_count: self.access_count,
            disabled: self.disabled,
            hide_email: self.hide_email,

            revision_date: self.revision_date,
            deletion_date: self.deletion_date,
            expiration_date: self.expiration_date,
        })
    }
}

impl TryFrom<SendResponseModel> for Send {
    type Error = Error;

    fn try_from(send: SendResponseModel) -> Result<Self> {
        Ok(Send {
            id: send.id,
            access_id: send.access_id,
            name: require!(send.name).parse()?,
            notes: EncString::try_from_optional(send.notes)?,
            key: require!(send.key).parse()?,
            password: send.password,
            r#type: require!(send.r#type).into(),
            file: send.file.map(|f| (*f).try_into()).transpose()?,
            text: send.text.map(|t| (*t).try_into()).transpose()?,
            max_access_count: send.max_access_count.map(|s| s as u32),
            access_count: require!(send.access_count) as u32,
            disabled: send.disabled.unwrap_or(false),
            hide_email: send.hide_email.unwrap_or(false),
            revision_date: require!(send.revision_date).parse()?,
            deletion_date: require!(send.deletion_date).parse()?,
            expiration_date: send.expiration_date.map(|s| s.parse()).transpose()?,
        })
    }
}

impl From<bitwarden_api_api::models::SendType> for SendType {
    fn from(t: bitwarden_api_api::models::SendType) -> Self {
        match t {
            bitwarden_api_api::models::SendType::Text => SendType::Text,
            bitwarden_api_api::models::SendType::File => SendType::File,
        }
    }
}

impl TryFrom<SendFileModel> for SendFile {
    type Error = Error;

    fn try_from(file: SendFileModel) -> Result<Self> {
        Ok(SendFile {
            id: file.id,
            file_name: require!(file.file_name).parse()?,
            size: file.size.map(|v| v.to_string()),
            size_name: file.size_name,
        })
    }
}

impl TryFrom<SendTextModel> for SendText {
    type Error = Error;

    fn try_from(text: SendTextModel) -> Result<Self> {
        Ok(SendText {
            text: EncString::try_from_optional(text.text)?,
            hidden: text.hidden.unwrap_or(false),
        })
    }
}

#[cfg(test)]
mod tests {
<<<<<<< HEAD
    use bitwarden_crypto::{DecryptedString, KeyDecryptable, KeyEncryptable};
=======
    use bitwarden_crypto::{KeyDecryptable, KeyEncryptable, MasterKey};
>>>>>>> a863e898

    use super::{Send, SendText, SendTextView, SendType};
    use crate::{
        client::{encryption_settings::EncryptionSettings, Kdf},
        vault::SendView,
    };

    #[test]
    fn test_get_send_key() {
        // Initialize user encryption with some test data
        let master_key = MasterKey::derive(
            "asdfasdfasdf".as_bytes(),
            "test@bitwarden.com".as_bytes(),
            &Kdf::PBKDF2 {
                iterations: 345123.try_into().unwrap(),
            },
        )
        .unwrap();
        let enc = EncryptionSettings::new(
            master_key,
            "2.majkL1/hNz9yptLqNAUSnw==|RiOzMTTJMG948qu8O3Zm1EQUO2E8BuTwFKnO9LWQjMzxMWJM5GbyOq2/A+tumPbTERt4JWur/FKfgHb+gXuYiEYlXPMuVBvT7nv4LPytJuM=|IVqMxHJeR1ZXY0sGngTC0x+WqbG8p6V+BTrdgBbQXjM=".parse().unwrap(),
            "2.kmLY8NJVuiKBFJtNd/ZFpA==|qOodlRXER+9ogCe3yOibRHmUcSNvjSKhdDuztLlucs10jLiNoVVVAc+9KfNErLSpx5wmUF1hBOJM8zwVPjgQTrmnNf/wuDpwiaCxNYb/0v4FygPy7ccAHK94xP1lfqq7U9+tv+/yiZSwgcT+xF0wFpoxQeNdNRFzPTuD9o4134n8bzacD9DV/WjcrXfRjbBCzzuUGj1e78+A7BWN7/5IWLz87KWk8G7O/W4+8PtEzlwkru6Wd1xO19GYU18oArCWCNoegSmcGn7w7NDEXlwD403oY8Oa7ylnbqGE28PVJx+HLPNIdSC6YKXeIOMnVs7Mctd/wXC93zGxAWD6ooTCzHSPVV50zKJmWIG2cVVUS7j35H3rGDtUHLI+ASXMEux9REZB8CdVOZMzp2wYeiOpggebJy6MKOZqPT1R3X0fqF2dHtRFPXrNsVr1Qt6bS9qTyO4ag1/BCvXF3P1uJEsI812BFAne3cYHy5bIOxuozPfipJrTb5WH35bxhElqwT3y/o/6JWOGg3HLDun31YmiZ2HScAsUAcEkA4hhoTNnqy4O2s3yVbCcR7jF7NLsbQc0MDTbnjxTdI4VnqUIn8s2c9hIJy/j80pmO9Bjxp+LQ9a2hUkfHgFhgHxZUVaeGVth8zG2kkgGdrp5VHhxMVFfvB26Ka6q6qE/UcS2lONSv+4T8niVRJz57qwctj8MNOkA3PTEfe/DP/LKMefke31YfT0xogHsLhDkx+mS8FCc01HReTjKLktk/Jh9mXwC5oKwueWWwlxI935ecn+3I2kAuOfMsgPLkoEBlwgiREC1pM7VVX1x8WmzIQVQTHd4iwnX96QewYckGRfNYWz/zwvWnjWlfcg8kRSe+68EHOGeRtC5r27fWLqRc0HNcjwpgHkI/b6czerCe8+07TWql4keJxJxhBYj3iOH7r9ZS8ck51XnOb8tGL1isimAJXodYGzakwktqHAD7MZhS+P02O+6jrg7d+yPC2ZCuS/3TOplYOCHQIhnZtR87PXTUwr83zfOwAwCyv6KP84JUQ45+DItrXLap7nOVZKQ5QxYIlbThAO6eima6Zu5XHfqGPMNWv0bLf5+vAjIa5np5DJrSwz9no/hj6CUh0iyI+SJq4RGI60lKtypMvF6MR3nHLEHOycRUQbZIyTHWl4QQLdHzuwN9lv10ouTEvNr6sFflAX2yb6w3hlCo7oBytH3rJekjb3IIOzBpeTPIejxzVlh0N9OT5MZdh4sNKYHUoWJ8mnfjdM+L4j5Q2Kgk/XiGDgEebkUxiEOQUdVpePF5uSCE+TPav/9FIRGXGiFn6NJMaU7aBsDTFBLloffFLYDpd8/bTwoSvifkj7buwLYM+h/qcnfdy5FWau1cKav+Blq/ZC0qBpo658RTC8ZtseAFDgXoQZuksM10hpP9bzD04Bx30xTGX81QbaSTNwSEEVrOtIhbDrj9OI43KH4O6zLzK+t30QxAv5zjk10RZ4+5SAdYndIlld9Y62opCfPDzRy3ubdve4ZEchpIKWTQvIxq3T5ogOhGaWBVYnkMtM2GVqvWV//46gET5SH/MdcwhACUcZ9kCpMnWH9CyyUwYvTT3UlNyV+DlS27LMPvaw7tx7qa+GfNCoCBd8S4esZpQYK/WReiS8=|pc7qpD42wxyXemdNPuwxbh8iIaryrBPu8f/DGwYdHTw=".parse().unwrap(),
        ).unwrap();

        let k = enc.get_key(&None).unwrap();

        let send_key = "2.+1KUfOX8A83Xkwk1bumo/w==|Nczvv+DTkeP466cP/wMDnGK6W9zEIg5iHLhcuQG6s+M=|SZGsfuIAIaGZ7/kzygaVUau3LeOvJUlolENBOU+LX7g="
            .parse()
            .unwrap();

        // Get the send key
        let send_key = Send::get_key(&send_key, k).unwrap();
        let send_key_b64 = send_key.to_base64();
        assert_eq!(send_key_b64.expose(), "IR9ImHGm6rRuIjiN7csj94bcZR5WYTJj5GtNfx33zm6tJCHUl+QZlpNPba8g2yn70KnOHsAODLcR0um6E3MAlg==");
    }

    fn build_encryption_settings() -> EncryptionSettings {
        let master_key = MasterKey::derive(
            "asdfasdfasdf".as_bytes(),
            "test@bitwarden.com".as_bytes(),
            &Kdf::PBKDF2 {
                iterations: 600_000.try_into().unwrap(),
            },
        )
        .unwrap();

        EncryptionSettings::new(
            master_key,
            "2.Q/2PhzcC7GdeiMHhWguYAQ==|GpqzVdr0go0ug5cZh1n+uixeBC3oC90CIe0hd/HWA/pTRDZ8ane4fmsEIcuc8eMKUt55Y2q/fbNzsYu41YTZzzsJUSeqVjT8/iTQtgnNdpo=|dwI+uyvZ1h/iZ03VQ+/wrGEFYVewBUUl/syYgjsNMbE=".parse().unwrap(),
            "2.yN7l00BOlUE0Sb0M//Q53w==|EwKG/BduQRQ33Izqc/ogoBROIoI5dmgrxSo82sgzgAMIBt3A2FZ9vPRMY+GWT85JiqytDitGR3TqwnFUBhKUpRRAq4x7rA6A1arHrFp5Tp1p21O3SfjtvB3quiOKbqWk6ZaU1Np9HwqwAecddFcB0YyBEiRX3VwF2pgpAdiPbSMuvo2qIgyob0CUoC/h4Bz1be7Qa7B0Xw9/fMKkB1LpOm925lzqosyMQM62YpMGkjMsbZz0uPopu32fxzDWSPr+kekNNyLt9InGhTpxLmq1go/pXR2uw5dfpXc5yuta7DB0EGBwnQ8Vl5HPdDooqOTD9I1jE0mRyuBpWTTI3FRnu3JUh3rIyGBJhUmHqGZvw2CKdqHCIrQeQkkEYqOeJRJVdBjhv5KGJifqT3BFRwX/YFJIChAQpebNQKXe/0kPivWokHWwXlDB7S7mBZzhaAPidZvnuIhalE2qmTypDwHy22FyqV58T8MGGMchcASDi/QXI6kcdpJzPXSeU9o+NC68QDlOIrMVxKFeE7w7PvVmAaxEo0YwmuAzzKy9QpdlK0aab/xEi8V4iXj4hGepqAvHkXIQd+r3FNeiLfllkb61p6WTjr5urcmDQMR94/wYoilpG5OlybHdbhsYHvIzYoLrC7fzl630gcO6t4nM24vdB6Ymg9BVpEgKRAxSbE62Tqacxqnz9AcmgItb48NiR/He3n3ydGjPYuKk/ihZMgEwAEZvSlNxYONSbYrIGDtOY+8Nbt6KiH3l06wjZW8tcmFeVlWv+tWotnTY9IqlAfvNVTjtsobqtQnvsiDjdEVtNy/s2ci5TH+NdZluca2OVEr91Wayxh70kpM6ib4UGbfdmGgCo74gtKvKSJU0rTHakQ5L9JlaSDD5FamBRyI0qfL43Ad9qOUZ8DaffDCyuaVyuqk7cz9HwmEmvWU3VQ+5t06n/5kRDXttcw8w+3qClEEdGo1KeENcnXCB32dQe3tDTFpuAIMLqwXs6FhpawfZ5kPYvLPczGWaqftIs/RXJ/EltGc0ugw2dmTLpoQhCqrcKEBDoYVk0LDZKsnzitOGdi9mOWse7Se8798ib1UsHFUjGzISEt6upestxOeupSTOh0v4+AjXbDzRUyogHww3V+Bqg71bkcMxtB+WM+pn1XNbVTyl9NR040nhP7KEf6e9ruXAtmrBC2ah5cFEpLIot77VFZ9ilLuitSz+7T8n1yAh1IEG6xxXxninAZIzi2qGbH69O5RSpOJuJTv17zTLJQIIc781JwQ2TTwTGnx5wZLbffhCasowJKd2EVcyMJyhz6ru0PvXWJ4hUdkARJs3Xu8dus9a86N8Xk6aAPzBDqzYb1vyFIfBxP0oO8xFHgd30Cgmz8UrSE3qeWRrF8ftrI6xQnFjHBGWD/JWSvd6YMcQED0aVuQkuNW9ST/DzQThPzRfPUoiL10yAmV7Ytu4fR3x2sF0Yfi87YhHFuCMpV/DsqxmUizyiJuD938eRcH8hzR/VO53Qo3UIsqOLcyXtTv6THjSlTopQ+JOLOnHm1w8dzYbLN44OG44rRsbihMUQp+wUZ6bsI8rrOnm9WErzkbQFbrfAINdoCiNa6cimYIjvvnMTaFWNymqY1vZxGztQiMiHiHYwTfwHTXrb9j0uPM=|09J28iXv9oWzYtzK2LBT6Yht4IT4MijEkk0fwFdrVQ4=".parse().unwrap(),
        ).unwrap()
    }

    #[test]
    pub fn test_decrypt() {
        let enc = build_encryption_settings();
        let key = enc.get_key(&None).unwrap();

        let send = Send {
            id: "3d80dd72-2d14-4f26-812c-b0f0018aa144".parse().ok(),
            access_id: Some("ct2APRQtJk-BLLDwAYqhRA".to_owned()),
            r#type: SendType::Text,
            name: "2.STIyTrfDZN/JXNDN9zNEMw==|NDLum8BHZpPNYhJo9ggSkg==|UCsCLlBO3QzdPwvMAWs2VVwuE6xwOx/vxOooPObqnEw=".parse()
                .unwrap(),
            notes: None,
            file: None,
            text: Some(SendText {
                text: "2.2VPyLzk1tMLug0X3x7RkaQ==|mrMt9vbZsCJhJIj4eebKyg==|aZ7JeyndytEMR1+uEBupEvaZuUE69D/ejhfdJL8oKq0=".parse().ok(),
                hidden: false,
            }),
            key: "2.KLv/j0V4Ebs0dwyPdtt4vw==|jcrFuNYN1Qb3onBlwvtxUV/KpdnR1LPRL4EsCoXNAt4=|gHSywGy4Rj/RsCIZFwze4s2AACYKBtqDXTrQXjkgtIE=".parse().unwrap(),
            max_access_count: None,
            access_count: 0,
            password: None,
            disabled: false,
            revision_date: "2024-01-07T23:56:48.207363Z".parse().unwrap(),
            expiration_date: None,
            deletion_date: "2024-01-14T23:56:48Z".parse().unwrap(),
            hide_email: false,
        };

        let view: SendView = send.decrypt_with_key(key).unwrap();

        let expected = SendView {
            id: "3d80dd72-2d14-4f26-812c-b0f0018aa144".parse().ok(),
            access_id: Some("ct2APRQtJk-BLLDwAYqhRA".to_owned()),
            name: DecryptedString::new(Box::new("Test".to_string())),
            notes: None,
            key: Some("Pgui0FK85cNhBGWHAlBHBw".to_owned()),
            new_password: None,
            has_password: false,
            r#type: SendType::Text,
            file: None,
            text: Some(SendTextView {
                text: Some(DecryptedString::new(Box::new("This is a test".to_owned()))),
                hidden: false,
            }),
            max_access_count: None,
            access_count: 0,
            disabled: false,
            hide_email: false,
            revision_date: "2024-01-07T23:56:48.207363Z".parse().unwrap(),
            deletion_date: "2024-01-14T23:56:48Z".parse().unwrap(),
            expiration_date: None,
        };

        assert_eq!(view, expected);
    }

    #[test]
    pub fn test_encrypt() {
        let enc = build_encryption_settings();
        let key = enc.get_key(&None).unwrap();

        let view = SendView {
            id: "3d80dd72-2d14-4f26-812c-b0f0018aa144".parse().ok(),
            access_id: Some("ct2APRQtJk-BLLDwAYqhRA".to_owned()),
            name: DecryptedString::new(Box::new("Test".to_string())),
            notes: None,
            key: Some("Pgui0FK85cNhBGWHAlBHBw".to_owned()),
            new_password: None,
            has_password: false,
            r#type: SendType::Text,
            file: None,
            text: Some(SendTextView {
                text: Some(DecryptedString::new(Box::new("This is a test".to_owned()))),
                hidden: false,
            }),
            max_access_count: None,
            access_count: 0,
            disabled: false,
            hide_email: false,
            revision_date: "2024-01-07T23:56:48.207363Z".parse().unwrap(),
            deletion_date: "2024-01-14T23:56:48Z".parse().unwrap(),
            expiration_date: None,
        };

        // Re-encrypt and decrypt again to ensure encrypt works
        let v: SendView = view
            .clone()
            .encrypt_with_key(key)
            .unwrap()
            .decrypt_with_key(key)
            .unwrap();
        assert_eq!(v, view);
    }

    #[test]
    pub fn test_create() {
        let enc = build_encryption_settings();
        let key = enc.get_key(&None).unwrap();

        let view = SendView {
            id: None,
            access_id: Some("ct2APRQtJk-BLLDwAYqhRA".to_owned()),
            name: DecryptedString::new(Box::new("Test".to_string())),
            notes: None,
            key: None,
            new_password: None,
            has_password: false,
            r#type: SendType::Text,
            file: None,
            text: Some(SendTextView {
                text: Some(DecryptedString::new(Box::new("This is a test".to_owned()))),
                hidden: false,
            }),
            max_access_count: None,
            access_count: 0,
            disabled: false,
            hide_email: false,
            revision_date: "2024-01-07T23:56:48.207363Z".parse().unwrap(),
            deletion_date: "2024-01-14T23:56:48Z".parse().unwrap(),
            expiration_date: None,
        };

        // Re-encrypt and decrypt again to ensure encrypt works
        let v: SendView = view
            .clone()
            .encrypt_with_key(key)
            .unwrap()
            .decrypt_with_key(key)
            .unwrap();

        // Ignore key when comparing
        let t = SendView { key: None, ..v };
        assert_eq!(t, view);
    }

    #[test]
    pub fn test_create_password() {
        let enc = build_encryption_settings();
        let key = enc.get_key(&None).unwrap();

        let view = SendView {
            id: None,
            access_id: Some("ct2APRQtJk-BLLDwAYqhRA".to_owned()),
            name: DecryptedString::new(Box::new("Test".to_owned())),
            notes: None,
            key: Some("Pgui0FK85cNhBGWHAlBHBw".to_owned()),
            new_password: Some("abc123".to_owned()),
            has_password: false,
            r#type: SendType::Text,
            file: None,
            text: Some(SendTextView {
                text: Some(DecryptedString::new(Box::new("This is a test".to_owned()))),
                hidden: false,
            }),
            max_access_count: None,
            access_count: 0,
            disabled: false,
            hide_email: false,
            revision_date: "2024-01-07T23:56:48.207363Z".parse().unwrap(),
            deletion_date: "2024-01-14T23:56:48Z".parse().unwrap(),
            expiration_date: None,
        };

        let send: Send = view.encrypt_with_key(key).unwrap();

        assert_eq!(
            send.password,
            Some("vTIDfdj3FTDbejmMf+mJWpYdMXsxfeSd1Sma3sjCtiQ=".to_owned())
        );

        let v: SendView = send.decrypt_with_key(key).unwrap();
        assert_eq!(v.new_password, None);
        assert!(v.has_password);
    }
}<|MERGE_RESOLUTION|>--- conflicted
+++ resolved
@@ -361,11 +361,7 @@
 
 #[cfg(test)]
 mod tests {
-<<<<<<< HEAD
-    use bitwarden_crypto::{DecryptedString, KeyDecryptable, KeyEncryptable};
-=======
-    use bitwarden_crypto::{KeyDecryptable, KeyEncryptable, MasterKey};
->>>>>>> a863e898
+    use bitwarden_crypto::{KeyDecryptable, KeyEncryptable, MasterKey, SensitiveString};
 
     use super::{Send, SendText, SendTextView, SendType};
     use crate::{
@@ -452,7 +448,7 @@
         let expected = SendView {
             id: "3d80dd72-2d14-4f26-812c-b0f0018aa144".parse().ok(),
             access_id: Some("ct2APRQtJk-BLLDwAYqhRA".to_owned()),
-            name: DecryptedString::new(Box::new("Test".to_string())),
+            name: SensitiveString::new(Box::new("Test".to_string())),
             notes: None,
             key: Some("Pgui0FK85cNhBGWHAlBHBw".to_owned()),
             new_password: None,
@@ -460,7 +456,7 @@
             r#type: SendType::Text,
             file: None,
             text: Some(SendTextView {
-                text: Some(DecryptedString::new(Box::new("This is a test".to_owned()))),
+                text: Some(SensitiveString::new(Box::new("This is a test".to_owned()))),
                 hidden: false,
             }),
             max_access_count: None,
@@ -483,7 +479,7 @@
         let view = SendView {
             id: "3d80dd72-2d14-4f26-812c-b0f0018aa144".parse().ok(),
             access_id: Some("ct2APRQtJk-BLLDwAYqhRA".to_owned()),
-            name: DecryptedString::new(Box::new("Test".to_string())),
+            name: SensitiveString::new(Box::new("Test".to_string())),
             notes: None,
             key: Some("Pgui0FK85cNhBGWHAlBHBw".to_owned()),
             new_password: None,
@@ -491,7 +487,7 @@
             r#type: SendType::Text,
             file: None,
             text: Some(SendTextView {
-                text: Some(DecryptedString::new(Box::new("This is a test".to_owned()))),
+                text: Some(SensitiveString::new(Box::new("This is a test".to_owned()))),
                 hidden: false,
             }),
             max_access_count: None,
@@ -521,7 +517,7 @@
         let view = SendView {
             id: None,
             access_id: Some("ct2APRQtJk-BLLDwAYqhRA".to_owned()),
-            name: DecryptedString::new(Box::new("Test".to_string())),
+            name: SensitiveString::new(Box::new("Test".to_string())),
             notes: None,
             key: None,
             new_password: None,
@@ -529,7 +525,7 @@
             r#type: SendType::Text,
             file: None,
             text: Some(SendTextView {
-                text: Some(DecryptedString::new(Box::new("This is a test".to_owned()))),
+                text: Some(SensitiveString::new(Box::new("This is a test".to_owned()))),
                 hidden: false,
             }),
             max_access_count: None,
@@ -562,7 +558,7 @@
         let view = SendView {
             id: None,
             access_id: Some("ct2APRQtJk-BLLDwAYqhRA".to_owned()),
-            name: DecryptedString::new(Box::new("Test".to_owned())),
+            name: SensitiveString::new(Box::new("Test".to_owned())),
             notes: None,
             key: Some("Pgui0FK85cNhBGWHAlBHBw".to_owned()),
             new_password: Some("abc123".to_owned()),
@@ -570,7 +566,7 @@
             r#type: SendType::Text,
             file: None,
             text: Some(SendTextView {
-                text: Some(DecryptedString::new(Box::new("This is a test".to_owned()))),
+                text: Some(SensitiveString::new(Box::new("This is a test".to_owned()))),
                 hidden: false,
             }),
             max_access_count: None,
