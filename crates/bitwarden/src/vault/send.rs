--- conflicted
+++ resolved
@@ -154,13 +154,8 @@
     }
 }
 
-<<<<<<< HEAD
-impl KeyDecryptable<SendTextView> for SendText {
+impl KeyDecryptable<SymmetricCryptoKey, SendTextView> for SendText {
     fn decrypt_with_key(&self, key: &SymmetricCryptoKey) -> Result<SendTextView, CryptoError> {
-=======
-impl KeyDecryptable<SymmetricCryptoKey, SendTextView> for SendText {
-    fn decrypt_with_key(&self, key: &SymmetricCryptoKey) -> Result<SendTextView> {
->>>>>>> 4c912708
         Ok(SendTextView {
             text: self.text.decrypt_with_key(key)?,
             hidden: self.hidden,
@@ -168,13 +163,8 @@
     }
 }
 
-<<<<<<< HEAD
-impl KeyEncryptable<SendText> for SendTextView {
+impl KeyEncryptable<SymmetricCryptoKey, SendText> for SendTextView {
     fn encrypt_with_key(self, key: &SymmetricCryptoKey) -> Result<SendText, CryptoError> {
-=======
-impl KeyEncryptable<SymmetricCryptoKey, SendText> for SendTextView {
-    fn encrypt_with_key(self, key: &SymmetricCryptoKey) -> Result<SendText> {
->>>>>>> 4c912708
         Ok(SendText {
             text: self.text.encrypt_with_key(key)?,
             hidden: self.hidden,
@@ -182,13 +172,8 @@
     }
 }
 
-<<<<<<< HEAD
-impl KeyDecryptable<SendFileView> for SendFile {
+impl KeyDecryptable<SymmetricCryptoKey, SendFileView> for SendFile {
     fn decrypt_with_key(&self, key: &SymmetricCryptoKey) -> Result<SendFileView, CryptoError> {
-=======
-impl KeyDecryptable<SymmetricCryptoKey, SendFileView> for SendFile {
-    fn decrypt_with_key(&self, key: &SymmetricCryptoKey) -> Result<SendFileView> {
->>>>>>> 4c912708
         Ok(SendFileView {
             id: self.id.clone(),
             file_name: self.file_name.decrypt_with_key(key)?,
@@ -198,13 +183,8 @@
     }
 }
 
-<<<<<<< HEAD
-impl KeyEncryptable<SendFile> for SendFileView {
+impl KeyEncryptable<SymmetricCryptoKey, SendFile> for SendFileView {
     fn encrypt_with_key(self, key: &SymmetricCryptoKey) -> Result<SendFile, CryptoError> {
-=======
-impl KeyEncryptable<SymmetricCryptoKey, SendFile> for SendFileView {
-    fn encrypt_with_key(self, key: &SymmetricCryptoKey) -> Result<SendFile> {
->>>>>>> 4c912708
         Ok(SendFile {
             id: self.id.clone(),
             file_name: self.file_name.encrypt_with_key(key)?,
@@ -215,13 +195,8 @@
 }
 
 impl LocateKey for Send {}
-<<<<<<< HEAD
-impl KeyDecryptable<SendView> for Send {
+impl KeyDecryptable<SymmetricCryptoKey, SendView> for Send {
     fn decrypt_with_key(&self, key: &SymmetricCryptoKey) -> Result<SendView, CryptoError> {
-=======
-impl KeyDecryptable<SymmetricCryptoKey, SendView> for Send {
-    fn decrypt_with_key(&self, key: &SymmetricCryptoKey) -> Result<SendView> {
->>>>>>> 4c912708
         // For sends, we first decrypt the send key with the user key, and stretch it to it's full size
         // For the rest of the fields, we ignore the provided SymmetricCryptoKey and the stretched key
         let k: Vec<u8> = self.key.decrypt_with_key(key)?;
@@ -253,13 +228,8 @@
     }
 }
 
-<<<<<<< HEAD
-impl KeyDecryptable<SendListView> for Send {
+impl KeyDecryptable<SymmetricCryptoKey, SendListView> for Send {
     fn decrypt_with_key(&self, key: &SymmetricCryptoKey) -> Result<SendListView, CryptoError> {
-=======
-impl KeyDecryptable<SymmetricCryptoKey, SendListView> for Send {
-    fn decrypt_with_key(&self, key: &SymmetricCryptoKey) -> Result<SendListView> {
->>>>>>> 4c912708
         // For sends, we first decrypt the send key with the user key, and stretch it to it's full size
         // For the rest of the fields, we ignore the provided SymmetricCryptoKey and the stretched key
         let key = Send::get_key(&self.key, key)?;
@@ -281,13 +251,8 @@
 }
 
 impl LocateKey for SendView {}
-<<<<<<< HEAD
-impl KeyEncryptable<Send> for SendView {
+impl KeyEncryptable<SymmetricCryptoKey, Send> for SendView {
     fn encrypt_with_key(self, key: &SymmetricCryptoKey) -> Result<Send, CryptoError> {
-=======
-impl KeyEncryptable<SymmetricCryptoKey, Send> for SendView {
-    fn encrypt_with_key(self, key: &SymmetricCryptoKey) -> Result<Send> {
->>>>>>> 4c912708
         // For sends, we first decrypt the send key with the user key, and stretch it to it's full size
         // For the rest of the fields, we ignore the provided SymmetricCryptoKey and the stretched key
         let k = match (self.key, self.id) {
