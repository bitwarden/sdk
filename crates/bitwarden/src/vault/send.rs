use base64::{engine::general_purpose::URL_SAFE_NO_PAD, Engine};
use bitwarden_api_api::models::{SendFileModel, SendResponseModel, SendTextModel};
use bitwarden_crypto::{
    derive_shareable_key, CryptoError, EncString, KeyDecryptable, KeyEncryptable, LocateKey,
    SymmetricCryptoKey,
};
use chrono::{DateTime, Utc};
use schemars::JsonSchema;
use serde::{Deserialize, Serialize};
use serde_repr::{Deserialize_repr, Serialize_repr};
use uuid::Uuid;

<<<<<<< HEAD
use crate::error::{Error, Result};
=======
use crate::{
    crypto::{
        derive_shareable_key, generate_random_bytes, EncString, KeyDecryptable, KeyEncryptable,
        LocateKey, SymmetricCryptoKey,
    },
    error::{CryptoError, Error, Result},
};
>>>>>>> 37e4eaf9

#[derive(Serialize, Deserialize, Debug, JsonSchema)]
#[serde(rename_all = "camelCase", deny_unknown_fields)]
#[cfg_attr(feature = "mobile", derive(uniffi::Record))]
pub struct SendFile {
    pub id: Option<String>,
    pub file_name: EncString,
    pub size: Option<String>,
    /// Readable size, ex: "4.2 KB" or "1.43 GB"
    pub size_name: Option<String>,
}

#[derive(Serialize, Deserialize, Debug, JsonSchema, PartialEq, Clone)]
#[serde(rename_all = "camelCase", deny_unknown_fields)]
#[cfg_attr(feature = "mobile", derive(uniffi::Record))]
pub struct SendFileView {
    pub id: Option<String>,
    pub file_name: String,
    pub size: Option<String>,
    /// Readable size, ex: "4.2 KB" or "1.43 GB"
    pub size_name: Option<String>,
}

#[derive(Serialize, Deserialize, Debug, JsonSchema)]
#[serde(rename_all = "camelCase", deny_unknown_fields)]
#[cfg_attr(feature = "mobile", derive(uniffi::Record))]
pub struct SendText {
    pub text: Option<EncString>,
    pub hidden: bool,
}

#[derive(Serialize, Deserialize, Debug, JsonSchema, PartialEq, Clone)]
#[serde(rename_all = "camelCase", deny_unknown_fields)]
#[cfg_attr(feature = "mobile", derive(uniffi::Record))]
pub struct SendTextView {
    pub text: Option<String>,
    pub hidden: bool,
}

#[derive(Clone, Copy, Serialize_repr, Deserialize_repr, Debug, JsonSchema, PartialEq)]
#[repr(u8)]
#[cfg_attr(feature = "mobile", derive(uniffi::Enum))]
pub enum SendType {
    Text = 0,
    File = 1,
}

#[derive(Serialize, Deserialize, Debug, JsonSchema)]
#[serde(rename_all = "camelCase", deny_unknown_fields)]
#[cfg_attr(feature = "mobile", derive(uniffi::Record))]
pub struct Send {
    pub id: Option<Uuid>,
    pub access_id: Option<String>,

    pub name: EncString,
    pub notes: Option<EncString>,
    pub key: EncString,
    pub password: Option<String>,

    pub r#type: SendType,
    pub file: Option<SendFile>,
    pub text: Option<SendText>,

    pub max_access_count: Option<u32>,
    pub access_count: u32,
    pub disabled: bool,
    pub hide_email: bool,

    pub revision_date: DateTime<Utc>,
    pub deletion_date: DateTime<Utc>,
    pub expiration_date: Option<DateTime<Utc>>,
}

#[derive(Serialize, Deserialize, Debug, JsonSchema, PartialEq, Clone)]
#[serde(rename_all = "camelCase", deny_unknown_fields)]
#[cfg_attr(feature = "mobile", derive(uniffi::Record))]
pub struct SendView {
    pub id: Option<Uuid>,
    pub access_id: Option<String>,

    pub name: String,
    pub notes: Option<String>,
    /// Base64 encoded key
    pub key: Option<String>,
    pub password: Option<String>,

    pub r#type: SendType,
    pub file: Option<SendFileView>,
    pub text: Option<SendTextView>,

    pub max_access_count: Option<u32>,
    pub access_count: u32,
    pub disabled: bool,
    pub hide_email: bool,

    pub revision_date: DateTime<Utc>,
    pub deletion_date: DateTime<Utc>,
    pub expiration_date: Option<DateTime<Utc>>,
}

#[derive(Serialize, Deserialize, Debug, JsonSchema)]
#[serde(rename_all = "camelCase", deny_unknown_fields)]
#[cfg_attr(feature = "mobile", derive(uniffi::Record))]
pub struct SendListView {
    pub id: Option<Uuid>,
    pub access_id: Option<String>,

    pub name: String,

    pub r#type: SendType,
    pub disabled: bool,

    pub revision_date: DateTime<Utc>,
    pub deletion_date: DateTime<Utc>,
    pub expiration_date: Option<DateTime<Utc>>,
}

impl Send {
    pub(crate) fn get_key(
        send_key: &EncString,
        enc_key: &SymmetricCryptoKey,
    ) -> Result<SymmetricCryptoKey, CryptoError> {
        let key: Vec<u8> = send_key.decrypt_with_key(enc_key)?;
        Self::derive_shareable_key(&key)
    }

    fn derive_shareable_key(key: &[u8]) -> Result<SymmetricCryptoKey, CryptoError> {
        let key = key.try_into().map_err(|_| CryptoError::InvalidKeyLen)?;
        Ok(derive_shareable_key(key, "send", Some("send")))
    }
}

impl KeyDecryptable<SendTextView> for SendText {
    fn decrypt_with_key(&self, key: &SymmetricCryptoKey) -> Result<SendTextView, CryptoError> {
        Ok(SendTextView {
            text: self.text.decrypt_with_key(key)?,
            hidden: self.hidden,
        })
    }
}

impl KeyEncryptable<SendText> for SendTextView {
    fn encrypt_with_key(self, key: &SymmetricCryptoKey) -> Result<SendText, CryptoError> {
        Ok(SendText {
            text: self.text.encrypt_with_key(key)?,
            hidden: self.hidden,
        })
    }
}

impl KeyDecryptable<SendFileView> for SendFile {
    fn decrypt_with_key(&self, key: &SymmetricCryptoKey) -> Result<SendFileView, CryptoError> {
        Ok(SendFileView {
            id: self.id.clone(),
            file_name: self.file_name.decrypt_with_key(key)?,
            size: self.size.clone(),
            size_name: self.size_name.clone(),
        })
    }
}

impl KeyEncryptable<SendFile> for SendFileView {
    fn encrypt_with_key(self, key: &SymmetricCryptoKey) -> Result<SendFile, CryptoError> {
        Ok(SendFile {
            id: self.id.clone(),
            file_name: self.file_name.encrypt_with_key(key)?,
            size: self.size.clone(),
            size_name: self.size_name.clone(),
        })
    }
}

impl LocateKey for Send {}
impl KeyDecryptable<SendView> for Send {
    fn decrypt_with_key(&self, key: &SymmetricCryptoKey) -> Result<SendView, CryptoError> {
        // For sends, we first decrypt the send key with the user key, and stretch it to it's full size
        // For the rest of the fields, we ignore the provided SymmetricCryptoKey and the stretched key
        let k: Vec<u8> = self.key.decrypt_with_key(key)?;
        let key = Send::derive_shareable_key(&k)?;

        Ok(SendView {
            id: self.id,
            access_id: self.access_id.clone(),

            name: self.name.decrypt_with_key(&key)?,
            notes: self.notes.decrypt_with_key(&key)?,
            key: Some(URL_SAFE_NO_PAD.encode(k)),
            password: self.password.clone(),

            r#type: self.r#type,
            file: self.file.decrypt_with_key(&key)?,
            text: self.text.decrypt_with_key(&key)?,

            max_access_count: self.max_access_count,
            access_count: self.access_count,
            disabled: self.disabled,
            hide_email: self.hide_email,

            revision_date: self.revision_date,
            deletion_date: self.deletion_date,
            expiration_date: self.expiration_date,
        })
    }
}

impl KeyDecryptable<SendListView> for Send {
    fn decrypt_with_key(&self, key: &SymmetricCryptoKey) -> Result<SendListView, CryptoError> {
        // For sends, we first decrypt the send key with the user key, and stretch it to it's full size
        // For the rest of the fields, we ignore the provided SymmetricCryptoKey and the stretched key
        let key = Send::get_key(&self.key, key)?;

        Ok(SendListView {
            id: self.id,
            access_id: self.access_id.clone(),

            name: self.name.decrypt_with_key(&key)?,
            r#type: self.r#type,

            disabled: self.disabled,

            revision_date: self.revision_date,
            deletion_date: self.deletion_date,
            expiration_date: self.expiration_date,
        })
    }
}

impl LocateKey for SendView {}
impl KeyEncryptable<Send> for SendView {
    fn encrypt_with_key(self, key: &SymmetricCryptoKey) -> Result<Send, CryptoError> {
        // For sends, we first decrypt the send key with the user key, and stretch it to it's full size
        // For the rest of the fields, we ignore the provided SymmetricCryptoKey and the stretched key
        let k = match (self.key, self.id) {
            // Existing send, decrypt key
            (Some(k), _) => URL_SAFE_NO_PAD
                .decode(k)
                .map_err(|_| CryptoError::InvalidKey)?,
            // New send, generate random key
            (None, None) => {
                let key: [u8; 16] = generate_random_bytes();
                key.to_vec()
            }
            // Existing send without key
            _ => return Err(CryptoError::InvalidKey.into()),
        };
        let send_key = Send::derive_shareable_key(&k)?;

        Ok(Send {
            id: self.id,
            access_id: self.access_id,

            name: self.name.encrypt_with_key(&send_key)?,
            notes: self.notes.encrypt_with_key(&send_key)?,
            key: k.encrypt_with_key(key)?,
            password: self.password.clone(),

            r#type: self.r#type,
            file: self.file.encrypt_with_key(&send_key)?,
            text: self.text.encrypt_with_key(&send_key)?,

            max_access_count: self.max_access_count,
            access_count: self.access_count,
            disabled: self.disabled,
            hide_email: self.hide_email,

            revision_date: self.revision_date,
            deletion_date: self.deletion_date,
            expiration_date: self.expiration_date,
        })
    }
}

impl TryFrom<SendResponseModel> for Send {
    type Error = Error;

    fn try_from(send: SendResponseModel) -> Result<Self> {
        Ok(Send {
            id: send.id,
            access_id: send.access_id,
            name: send.name.ok_or(Error::MissingFields)?.parse()?,
            notes: EncString::try_from_optional(send.notes)?,
            key: send.key.ok_or(Error::MissingFields)?.parse()?,
            password: send.password,
            r#type: send.r#type.ok_or(Error::MissingFields)?.into(),
            file: send.file.map(|f| (*f).try_into()).transpose()?,
            text: send.text.map(|t| (*t).try_into()).transpose()?,
            max_access_count: send.max_access_count.map(|s| s as u32),
            access_count: send.access_count.ok_or(Error::MissingFields)? as u32,
            disabled: send.disabled.unwrap_or(false),
            hide_email: send.hide_email.unwrap_or(false),
            revision_date: send.revision_date.ok_or(Error::MissingFields)?.parse()?,
            deletion_date: send.deletion_date.ok_or(Error::MissingFields)?.parse()?,
            expiration_date: send.expiration_date.map(|s| s.parse()).transpose()?,
        })
    }
}

impl From<bitwarden_api_api::models::SendType> for SendType {
    fn from(t: bitwarden_api_api::models::SendType) -> Self {
        match t {
            bitwarden_api_api::models::SendType::Variant0 => SendType::Text,
            bitwarden_api_api::models::SendType::Variant1 => SendType::File,
        }
    }
}

impl TryFrom<SendFileModel> for SendFile {
    type Error = Error;

    fn try_from(file: SendFileModel) -> Result<Self> {
        Ok(SendFile {
            id: file.id,
            file_name: file.file_name.ok_or(Error::MissingFields)?.parse()?,
            size: file.size.map(|v| v.to_string()),
            size_name: file.size_name,
        })
    }
}

impl TryFrom<SendTextModel> for SendText {
    type Error = Error;

    fn try_from(text: SendTextModel) -> Result<Self> {
        Ok(SendText {
            text: EncString::try_from_optional(text.text)?,
            hidden: text.hidden.unwrap_or(false),
        })
    }
}

#[cfg(test)]
mod tests {
    use bitwarden_crypto::{KeyDecryptable, KeyEncryptable};

    use super::{Send, SendText, SendTextView, SendType};
    use crate::{
        client::{encryption_settings::EncryptionSettings, kdf::Kdf, UserLoginMethod},
        vault::SendView,
    };

    #[test]
    fn test_get_send_key() {
        // Initialize user encryption with some test data
        let enc = EncryptionSettings::new(
            &UserLoginMethod::Username {
                client_id: "test".into(),
                email: "test@bitwarden.com".into(),
                kdf: Kdf::PBKDF2 {
                    iterations: 345123.try_into().unwrap(),
                },
            },
            "asdfasdfasdf",
            "2.majkL1/hNz9yptLqNAUSnw==|RiOzMTTJMG948qu8O3Zm1EQUO2E8BuTwFKnO9LWQjMzxMWJM5GbyOq2/A+tumPbTERt4JWur/FKfgHb+gXuYiEYlXPMuVBvT7nv4LPytJuM=|IVqMxHJeR1ZXY0sGngTC0x+WqbG8p6V+BTrdgBbQXjM=".parse().unwrap(),
            "2.kmLY8NJVuiKBFJtNd/ZFpA==|qOodlRXER+9ogCe3yOibRHmUcSNvjSKhdDuztLlucs10jLiNoVVVAc+9KfNErLSpx5wmUF1hBOJM8zwVPjgQTrmnNf/wuDpwiaCxNYb/0v4FygPy7ccAHK94xP1lfqq7U9+tv+/yiZSwgcT+xF0wFpoxQeNdNRFzPTuD9o4134n8bzacD9DV/WjcrXfRjbBCzzuUGj1e78+A7BWN7/5IWLz87KWk8G7O/W4+8PtEzlwkru6Wd1xO19GYU18oArCWCNoegSmcGn7w7NDEXlwD403oY8Oa7ylnbqGE28PVJx+HLPNIdSC6YKXeIOMnVs7Mctd/wXC93zGxAWD6ooTCzHSPVV50zKJmWIG2cVVUS7j35H3rGDtUHLI+ASXMEux9REZB8CdVOZMzp2wYeiOpggebJy6MKOZqPT1R3X0fqF2dHtRFPXrNsVr1Qt6bS9qTyO4ag1/BCvXF3P1uJEsI812BFAne3cYHy5bIOxuozPfipJrTb5WH35bxhElqwT3y/o/6JWOGg3HLDun31YmiZ2HScAsUAcEkA4hhoTNnqy4O2s3yVbCcR7jF7NLsbQc0MDTbnjxTdI4VnqUIn8s2c9hIJy/j80pmO9Bjxp+LQ9a2hUkfHgFhgHxZUVaeGVth8zG2kkgGdrp5VHhxMVFfvB26Ka6q6qE/UcS2lONSv+4T8niVRJz57qwctj8MNOkA3PTEfe/DP/LKMefke31YfT0xogHsLhDkx+mS8FCc01HReTjKLktk/Jh9mXwC5oKwueWWwlxI935ecn+3I2kAuOfMsgPLkoEBlwgiREC1pM7VVX1x8WmzIQVQTHd4iwnX96QewYckGRfNYWz/zwvWnjWlfcg8kRSe+68EHOGeRtC5r27fWLqRc0HNcjwpgHkI/b6czerCe8+07TWql4keJxJxhBYj3iOH7r9ZS8ck51XnOb8tGL1isimAJXodYGzakwktqHAD7MZhS+P02O+6jrg7d+yPC2ZCuS/3TOplYOCHQIhnZtR87PXTUwr83zfOwAwCyv6KP84JUQ45+DItrXLap7nOVZKQ5QxYIlbThAO6eima6Zu5XHfqGPMNWv0bLf5+vAjIa5np5DJrSwz9no/hj6CUh0iyI+SJq4RGI60lKtypMvF6MR3nHLEHOycRUQbZIyTHWl4QQLdHzuwN9lv10ouTEvNr6sFflAX2yb6w3hlCo7oBytH3rJekjb3IIOzBpeTPIejxzVlh0N9OT5MZdh4sNKYHUoWJ8mnfjdM+L4j5Q2Kgk/XiGDgEebkUxiEOQUdVpePF5uSCE+TPav/9FIRGXGiFn6NJMaU7aBsDTFBLloffFLYDpd8/bTwoSvifkj7buwLYM+h/qcnfdy5FWau1cKav+Blq/ZC0qBpo658RTC8ZtseAFDgXoQZuksM10hpP9bzD04Bx30xTGX81QbaSTNwSEEVrOtIhbDrj9OI43KH4O6zLzK+t30QxAv5zjk10RZ4+5SAdYndIlld9Y62opCfPDzRy3ubdve4ZEchpIKWTQvIxq3T5ogOhGaWBVYnkMtM2GVqvWV//46gET5SH/MdcwhACUcZ9kCpMnWH9CyyUwYvTT3UlNyV+DlS27LMPvaw7tx7qa+GfNCoCBd8S4esZpQYK/WReiS8=|pc7qpD42wxyXemdNPuwxbh8iIaryrBPu8f/DGwYdHTw=".parse().unwrap(),
        ).unwrap();

        let k = enc.get_key(&None).unwrap();

        // Create a send object, the only value we really care about here is the key
        let send = Send {
            id: Some("d7fb1e7f-9053-43c0-a02c-b0690098685a".parse().unwrap()),
            access_id: Some("fx7711OQwEOgLLBpAJhoWg".into()),
            name: "2.u5vXPAepUZ+4lI2vGGKiGg==|hEouC4SvCCb/ifzZzLcfSw==|E2VZUVffehczfIuRSlX2vnPRfflBtXef5tzsWvRrtfM="
                .parse()
                .unwrap(),
            notes: None,
            key: "2.+1KUfOX8A83Xkwk1bumo/w==|Nczvv+DTkeP466cP/wMDnGK6W9zEIg5iHLhcuQG6s+M=|SZGsfuIAIaGZ7/kzygaVUau3LeOvJUlolENBOU+LX7g="
                .parse()
                .unwrap(),
            password: None,
            r#type: super::SendType::File,
            file: Some(super::SendFile {
                id: Some("7f129hzwu0umkmnmsghkt486w96p749c".into()),
                file_name: "2.pnszM3slsCVlOIzuWrfCpA==|85zCg+X8GODvIAPf1Yt3K75YP+ub3wVAi1UvwOVXhPgUo9Gsu23FJgYSOkyKu3Vr|OvTrOugwRH7Mp2BWSuPlfxovoWt9oDRdi1Qo3xHUcdQ="
                    .parse()
                    .unwrap(),
                size: Some("1251825".into()),
                size_name: Some("1.19 MB".into()),
            }),
            text: None,
            max_access_count: None,
            access_count: 0,
            disabled: false,
            hide_email: false,
            revision_date: "2023-08-25T09:14:53Z".parse().unwrap(),
            deletion_date: "2023-09-25T09:14:53Z".parse().unwrap(),
            expiration_date: None,
        };

        // Get the send key
        let send_key = Send::get_key(&send.key, k).unwrap();
        let send_key_b64 = send_key.to_base64();
        assert_eq!(send_key_b64, "IR9ImHGm6rRuIjiN7csj94bcZR5WYTJj5GtNfx33zm6tJCHUl+QZlpNPba8g2yn70KnOHsAODLcR0um6E3MAlg==");
    }

    fn build_encryption_settings() -> EncryptionSettings {
        EncryptionSettings::new(
            &UserLoginMethod::Username {
                client_id: "test".into(),
                email: "test@bitwarden.com".into(),
                kdf: Kdf::PBKDF2 {
                    iterations: 600_000.try_into().unwrap(),
                },
            },
            "asdfasdfasdf",
            "2.Q/2PhzcC7GdeiMHhWguYAQ==|GpqzVdr0go0ug5cZh1n+uixeBC3oC90CIe0hd/HWA/pTRDZ8ane4fmsEIcuc8eMKUt55Y2q/fbNzsYu41YTZzzsJUSeqVjT8/iTQtgnNdpo=|dwI+uyvZ1h/iZ03VQ+/wrGEFYVewBUUl/syYgjsNMbE=".parse().unwrap(),
            "2.yN7l00BOlUE0Sb0M//Q53w==|EwKG/BduQRQ33Izqc/ogoBROIoI5dmgrxSo82sgzgAMIBt3A2FZ9vPRMY+GWT85JiqytDitGR3TqwnFUBhKUpRRAq4x7rA6A1arHrFp5Tp1p21O3SfjtvB3quiOKbqWk6ZaU1Np9HwqwAecddFcB0YyBEiRX3VwF2pgpAdiPbSMuvo2qIgyob0CUoC/h4Bz1be7Qa7B0Xw9/fMKkB1LpOm925lzqosyMQM62YpMGkjMsbZz0uPopu32fxzDWSPr+kekNNyLt9InGhTpxLmq1go/pXR2uw5dfpXc5yuta7DB0EGBwnQ8Vl5HPdDooqOTD9I1jE0mRyuBpWTTI3FRnu3JUh3rIyGBJhUmHqGZvw2CKdqHCIrQeQkkEYqOeJRJVdBjhv5KGJifqT3BFRwX/YFJIChAQpebNQKXe/0kPivWokHWwXlDB7S7mBZzhaAPidZvnuIhalE2qmTypDwHy22FyqV58T8MGGMchcASDi/QXI6kcdpJzPXSeU9o+NC68QDlOIrMVxKFeE7w7PvVmAaxEo0YwmuAzzKy9QpdlK0aab/xEi8V4iXj4hGepqAvHkXIQd+r3FNeiLfllkb61p6WTjr5urcmDQMR94/wYoilpG5OlybHdbhsYHvIzYoLrC7fzl630gcO6t4nM24vdB6Ymg9BVpEgKRAxSbE62Tqacxqnz9AcmgItb48NiR/He3n3ydGjPYuKk/ihZMgEwAEZvSlNxYONSbYrIGDtOY+8Nbt6KiH3l06wjZW8tcmFeVlWv+tWotnTY9IqlAfvNVTjtsobqtQnvsiDjdEVtNy/s2ci5TH+NdZluca2OVEr91Wayxh70kpM6ib4UGbfdmGgCo74gtKvKSJU0rTHakQ5L9JlaSDD5FamBRyI0qfL43Ad9qOUZ8DaffDCyuaVyuqk7cz9HwmEmvWU3VQ+5t06n/5kRDXttcw8w+3qClEEdGo1KeENcnXCB32dQe3tDTFpuAIMLqwXs6FhpawfZ5kPYvLPczGWaqftIs/RXJ/EltGc0ugw2dmTLpoQhCqrcKEBDoYVk0LDZKsnzitOGdi9mOWse7Se8798ib1UsHFUjGzISEt6upestxOeupSTOh0v4+AjXbDzRUyogHww3V+Bqg71bkcMxtB+WM+pn1XNbVTyl9NR040nhP7KEf6e9ruXAtmrBC2ah5cFEpLIot77VFZ9ilLuitSz+7T8n1yAh1IEG6xxXxninAZIzi2qGbH69O5RSpOJuJTv17zTLJQIIc781JwQ2TTwTGnx5wZLbffhCasowJKd2EVcyMJyhz6ru0PvXWJ4hUdkARJs3Xu8dus9a86N8Xk6aAPzBDqzYb1vyFIfBxP0oO8xFHgd30Cgmz8UrSE3qeWRrF8ftrI6xQnFjHBGWD/JWSvd6YMcQED0aVuQkuNW9ST/DzQThPzRfPUoiL10yAmV7Ytu4fR3x2sF0Yfi87YhHFuCMpV/DsqxmUizyiJuD938eRcH8hzR/VO53Qo3UIsqOLcyXtTv6THjSlTopQ+JOLOnHm1w8dzYbLN44OG44rRsbihMUQp+wUZ6bsI8rrOnm9WErzkbQFbrfAINdoCiNa6cimYIjvvnMTaFWNymqY1vZxGztQiMiHiHYwTfwHTXrb9j0uPM=|09J28iXv9oWzYtzK2LBT6Yht4IT4MijEkk0fwFdrVQ4=".parse().unwrap(),
        ).unwrap()
    }

    #[test]
    pub fn test_decrypt() {
        let enc = build_encryption_settings();
        let key = enc.get_key(&None).unwrap();

        let send = Send {
            id: "3d80dd72-2d14-4f26-812c-b0f0018aa144".parse().ok(),
            access_id: Some("ct2APRQtJk-BLLDwAYqhRA".to_owned()),
            r#type: SendType::Text,
            name: "2.STIyTrfDZN/JXNDN9zNEMw==|NDLum8BHZpPNYhJo9ggSkg==|UCsCLlBO3QzdPwvMAWs2VVwuE6xwOx/vxOooPObqnEw=".parse()
                .unwrap(),
            notes: None,
            file: None,
            text: Some(SendText {
                text: "2.2VPyLzk1tMLug0X3x7RkaQ==|mrMt9vbZsCJhJIj4eebKyg==|aZ7JeyndytEMR1+uEBupEvaZuUE69D/ejhfdJL8oKq0=".parse().ok(),
                hidden: false,
            }),
            key: "2.KLv/j0V4Ebs0dwyPdtt4vw==|jcrFuNYN1Qb3onBlwvtxUV/KpdnR1LPRL4EsCoXNAt4=|gHSywGy4Rj/RsCIZFwze4s2AACYKBtqDXTrQXjkgtIE=".parse().unwrap(),
            max_access_count: None,
            access_count: 0,
            password: None,
            disabled: false,
            revision_date: "2024-01-07T23:56:48.207363Z".parse().unwrap(),
            expiration_date: None,
            deletion_date: "2024-01-14T23:56:48Z".parse().unwrap(),
            hide_email: false,
        };

        let view: SendView = send.decrypt_with_key(key).unwrap();

        let expected = SendView {
            id: "3d80dd72-2d14-4f26-812c-b0f0018aa144".parse().ok(),
            access_id: Some("ct2APRQtJk-BLLDwAYqhRA".to_owned()),
            name: "Test".to_string(),
            notes: None,
            key: Some("Pgui0FK85cNhBGWHAlBHBw".to_owned()),
            password: None,
            r#type: SendType::Text,
            file: None,
            text: Some(SendTextView {
                text: Some("This is a test".to_owned()),
                hidden: false,
            }),
            max_access_count: None,
            access_count: 0,
            disabled: false,
            hide_email: false,
            revision_date: "2024-01-07T23:56:48.207363Z".parse().unwrap(),
            deletion_date: "2024-01-14T23:56:48Z".parse().unwrap(),
            expiration_date: None,
        };

        assert_eq!(view, expected);
    }

    #[test]
    pub fn test_encrypt() {
        let enc = build_encryption_settings();
        let key = enc.get_key(&None).unwrap();

        let view = SendView {
            id: "3d80dd72-2d14-4f26-812c-b0f0018aa144".parse().ok(),
            access_id: Some("ct2APRQtJk-BLLDwAYqhRA".to_owned()),
            name: "Test".to_string(),
            notes: None,
            key: Some("Pgui0FK85cNhBGWHAlBHBw".to_owned()),
            password: None,
            r#type: SendType::Text,
            file: None,
            text: Some(SendTextView {
                text: Some("This is a test".to_owned()),
                hidden: false,
            }),
            max_access_count: None,
            access_count: 0,
            disabled: false,
            hide_email: false,
            revision_date: "2024-01-07T23:56:48.207363Z".parse().unwrap(),
            deletion_date: "2024-01-14T23:56:48Z".parse().unwrap(),
            expiration_date: None,
        };

        // Re-encrypt and decrypt again to ensure encrypt works
        let v: SendView = view
            .clone()
            .encrypt_with_key(key)
            .unwrap()
            .decrypt_with_key(key)
            .unwrap();
        assert_eq!(v, view);
    }

    #[test]
    pub fn test_encrypt_no_key() {
        let enc = build_encryption_settings();
        let key = enc.get_key(&None).unwrap();

        let view = SendView {
            id: None,
            access_id: Some("ct2APRQtJk-BLLDwAYqhRA".to_owned()),
            name: "Test".to_string(),
            notes: None,
            key: None,
            password: None,
            r#type: SendType::Text,
            file: None,
            text: Some(SendTextView {
                text: Some("This is a test".to_owned()),
                hidden: false,
            }),
            max_access_count: None,
            access_count: 0,
            disabled: false,
            hide_email: false,
            revision_date: "2024-01-07T23:56:48.207363Z".parse().unwrap(),
            deletion_date: "2024-01-14T23:56:48Z".parse().unwrap(),
            expiration_date: None,
        };

        // Re-encrypt and decrypt again to ensure encrypt works
        let v: SendView = view
            .clone()
            .encrypt_with_key(key)
            .unwrap()
            .decrypt_with_key(key)
            .unwrap();

        // Ignore key when comparing
        let t = SendView { key: None, ..v };
        assert_eq!(t, view);
    }
}<|MERGE_RESOLUTION|>--- conflicted
+++ resolved
@@ -1,8 +1,8 @@
 use base64::{engine::general_purpose::URL_SAFE_NO_PAD, Engine};
 use bitwarden_api_api::models::{SendFileModel, SendResponseModel, SendTextModel};
 use bitwarden_crypto::{
-    derive_shareable_key, CryptoError, EncString, KeyDecryptable, KeyEncryptable, LocateKey,
-    SymmetricCryptoKey,
+    derive_shareable_key, generate_random_bytes, CryptoError, EncString, KeyDecryptable,
+    KeyEncryptable, LocateKey, SymmetricCryptoKey,
 };
 use chrono::{DateTime, Utc};
 use schemars::JsonSchema;
@@ -10,17 +10,7 @@
 use serde_repr::{Deserialize_repr, Serialize_repr};
 use uuid::Uuid;
 
-<<<<<<< HEAD
 use crate::error::{Error, Result};
-=======
-use crate::{
-    crypto::{
-        derive_shareable_key, generate_random_bytes, EncString, KeyDecryptable, KeyEncryptable,
-        LocateKey, SymmetricCryptoKey,
-    },
-    error::{CryptoError, Error, Result},
-};
->>>>>>> 37e4eaf9
 
 #[derive(Serialize, Deserialize, Debug, JsonSchema)]
 #[serde(rename_all = "camelCase", deny_unknown_fields)]
