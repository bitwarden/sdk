<<<<<<< HEAD
use bitwarden_crypto::{
    derive_shareable_key, EncString, KeyDecryptable, KeyEncryptable, LocateKey, SymmetricCryptoKey,
};
=======
use bitwarden_api_api::models::{SendFileModel, SendResponseModel, SendTextModel};
>>>>>>> 793ff107
use chrono::{DateTime, Utc};
use schemars::JsonSchema;
use serde::{Deserialize, Serialize};
use serde_repr::{Deserialize_repr, Serialize_repr};
use uuid::Uuid;

<<<<<<< HEAD
=======
use crate::{
    crypto::{
        derive_shareable_key, EncString, KeyDecryptable, KeyEncryptable, LocateKey,
        SymmetricCryptoKey,
    },
    error::{Error, Result},
};

>>>>>>> 793ff107
#[derive(Serialize, Deserialize, Debug, JsonSchema)]
#[serde(rename_all = "camelCase", deny_unknown_fields)]
#[cfg_attr(feature = "mobile", derive(uniffi::Record))]
pub struct SendFile {
    pub id: String,
    pub file_name: EncString,
    pub size: String,
    /// Readable size, ex: "4.2 KB" or "1.43 GB"
    pub size_name: String,
}

#[derive(Serialize, Deserialize, Debug, JsonSchema)]
#[serde(rename_all = "camelCase", deny_unknown_fields)]
#[cfg_attr(feature = "mobile", derive(uniffi::Record))]
pub struct SendFileView {
    pub id: String,
    pub file_name: String,
    pub size: String,
    /// Readable size, ex: "4.2 KB" or "1.43 GB"
    pub size_name: String,
}

#[derive(Serialize, Deserialize, Debug, JsonSchema)]
#[serde(rename_all = "camelCase", deny_unknown_fields)]
#[cfg_attr(feature = "mobile", derive(uniffi::Record))]
pub struct SendText {
    pub text: Option<EncString>,
    pub hidden: bool,
}

#[derive(Serialize, Deserialize, Debug, JsonSchema)]
#[serde(rename_all = "camelCase", deny_unknown_fields)]
#[cfg_attr(feature = "mobile", derive(uniffi::Record))]
pub struct SendTextView {
    pub text: Option<String>,
    pub hidden: bool,
}

#[derive(Clone, Copy, Serialize_repr, Deserialize_repr, Debug, JsonSchema)]
#[repr(u8)]
#[cfg_attr(feature = "mobile", derive(uniffi::Enum))]
pub enum SendType {
    Text = 0,
    File = 1,
}

#[derive(Serialize, Deserialize, Debug, JsonSchema)]
#[serde(rename_all = "camelCase", deny_unknown_fields)]
#[cfg_attr(feature = "mobile", derive(uniffi::Record))]
pub struct Send {
    pub id: Option<Uuid>,
    pub access_id: Option<String>,

    pub name: EncString,
    pub notes: Option<EncString>,
    pub key: EncString,
    pub password: Option<String>,

    pub r#type: SendType,
    pub file: Option<SendFile>,
    pub text: Option<SendText>,

    pub max_access_count: Option<u32>,
    pub access_count: u32,
    pub disabled: bool,
    pub hide_email: bool,

    pub revision_date: DateTime<Utc>,
    pub deletion_date: DateTime<Utc>,
    pub expiration_date: Option<DateTime<Utc>>,
}

#[derive(Serialize, Deserialize, Debug, JsonSchema)]
#[serde(rename_all = "camelCase", deny_unknown_fields)]
#[cfg_attr(feature = "mobile", derive(uniffi::Record))]
pub struct SendView {
    pub id: Option<Uuid>,
    pub access_id: Option<String>,

    pub name: String,
    pub notes: Option<String>,
    pub key: EncString,
    pub password: Option<String>,

    pub r#type: SendType,
    pub file: Option<SendFileView>,
    pub text: Option<SendTextView>,

    pub max_access_count: Option<u32>,
    pub access_count: u32,
    pub disabled: bool,
    pub hide_email: bool,

    pub revision_date: DateTime<Utc>,
    pub deletion_date: DateTime<Utc>,
    pub expiration_date: Option<DateTime<Utc>>,
}

#[derive(Serialize, Deserialize, Debug, JsonSchema)]
#[serde(rename_all = "camelCase", deny_unknown_fields)]
#[cfg_attr(feature = "mobile", derive(uniffi::Record))]
pub struct SendListView {
    pub id: Option<Uuid>,
    pub access_id: Option<String>,

    pub name: String,

    pub r#type: SendType,
    pub disabled: bool,

    pub revision_date: DateTime<Utc>,
    pub deletion_date: DateTime<Utc>,
    pub expiration_date: Option<DateTime<Utc>>,
}

impl Send {
    pub(crate) fn get_key(
        send_key: &EncString,
        enc_key: &SymmetricCryptoKey,
    ) -> bitwarden_crypto::Result<SymmetricCryptoKey> {
        let key: Vec<u8> = send_key.decrypt_with_key(enc_key)?;
        let key = derive_shareable_key(key.try_into().unwrap(), "send", Some("send"));
        Ok(key)
    }
}

impl KeyDecryptable<SendTextView> for SendText {
    fn decrypt_with_key(&self, key: &SymmetricCryptoKey) -> bitwarden_crypto::Result<SendTextView> {
        Ok(SendTextView {
            text: self.text.decrypt_with_key(key)?,
            hidden: self.hidden,
        })
    }
}

impl KeyEncryptable<SendText> for SendTextView {
    fn encrypt_with_key(self, key: &SymmetricCryptoKey) -> bitwarden_crypto::Result<SendText> {
        Ok(SendText {
            text: self.text.encrypt_with_key(key)?,
            hidden: self.hidden,
        })
    }
}

impl KeyDecryptable<SendFileView> for SendFile {
    fn decrypt_with_key(&self, key: &SymmetricCryptoKey) -> bitwarden_crypto::Result<SendFileView> {
        Ok(SendFileView {
            id: self.id.clone(),
            file_name: self.file_name.decrypt_with_key(key)?,
            size: self.size.clone(),
            size_name: self.size_name.clone(),
        })
    }
}

impl KeyEncryptable<SendFile> for SendFileView {
    fn encrypt_with_key(self, key: &SymmetricCryptoKey) -> bitwarden_crypto::Result<SendFile> {
        Ok(SendFile {
            id: self.id.clone(),
            file_name: self.file_name.encrypt_with_key(key)?,
            size: self.size.clone(),
            size_name: self.size_name.clone(),
        })
    }
}

impl LocateKey for Send {}
impl KeyDecryptable<SendView> for Send {
    fn decrypt_with_key(&self, key: &SymmetricCryptoKey) -> bitwarden_crypto::Result<SendView> {
        // For sends, we first decrypt the send key with the user key, and stretch it to it's full size
        // For the rest of the fields, we ignore the provided SymmetricCryptoKey and the stretched key
        let key = Send::get_key(&self.key, key)?;

        Ok(SendView {
            id: self.id,
            access_id: self.access_id.clone(),

            name: self.name.decrypt_with_key(&key)?,
            notes: self.notes.decrypt_with_key(&key)?,
            key: self.key.clone(),
            password: self.password.clone(),

            r#type: self.r#type,
            file: self.file.decrypt_with_key(&key)?,
            text: self.text.decrypt_with_key(&key)?,

            max_access_count: self.max_access_count,
            access_count: self.access_count,
            disabled: self.disabled,
            hide_email: self.hide_email,

            revision_date: self.revision_date,
            deletion_date: self.deletion_date,
            expiration_date: self.expiration_date,
        })
    }
}

impl KeyDecryptable<SendListView> for Send {
    fn decrypt_with_key(&self, key: &SymmetricCryptoKey) -> bitwarden_crypto::Result<SendListView> {
        // For sends, we first decrypt the send key with the user key, and stretch it to it's full size
        // For the rest of the fields, we ignore the provided SymmetricCryptoKey and the stretched key
        let key = Send::get_key(&self.key, key)?;

        Ok(SendListView {
            id: self.id,
            access_id: self.access_id.clone(),

            name: self.name.decrypt_with_key(&key)?,
            r#type: self.r#type,

            disabled: self.disabled,

            revision_date: self.revision_date,
            deletion_date: self.deletion_date,
            expiration_date: self.expiration_date,
        })
    }
}

impl LocateKey for SendView {}
impl KeyEncryptable<Send> for SendView {
    fn encrypt_with_key(self, key: &SymmetricCryptoKey) -> bitwarden_crypto::Result<Send> {
        // For sends, we first decrypt the send key with the user key, and stretch it to it's full size
        // For the rest of the fields, we ignore the provided SymmetricCryptoKey and the stretched key
        let key = Send::get_key(&self.key, key)?;

        Ok(Send {
            id: self.id,
            access_id: self.access_id,

            name: self.name.encrypt_with_key(&key)?,
            notes: self.notes.encrypt_with_key(&key)?,
            key: self.key.clone(),
            password: self.password.clone(),

            r#type: self.r#type,
            file: self.file.encrypt_with_key(&key)?,
            text: self.text.encrypt_with_key(&key)?,

            max_access_count: self.max_access_count,
            access_count: self.access_count,
            disabled: self.disabled,
            hide_email: self.hide_email,

            revision_date: self.revision_date,
            deletion_date: self.deletion_date,
            expiration_date: self.expiration_date,
        })
    }
}

impl TryFrom<SendResponseModel> for Send {
    type Error = Error;

    fn try_from(send: SendResponseModel) -> Result<Self> {
        Ok(Send {
            id: send.id,
            access_id: send.access_id,
            name: send.name.ok_or(Error::MissingFields)?.parse()?,
            notes: EncString::try_from_optional(send.notes)?,
            key: send.key.ok_or(Error::MissingFields)?.parse()?,
            password: send.password,
            r#type: send.r#type.ok_or(Error::MissingFields)?.into(),
            file: send.file.map(|f| (*f).try_into()).transpose()?,
            text: send.text.map(|t| (*t).try_into()).transpose()?,
            max_access_count: send.max_access_count.map(|s| s as u32),
            access_count: send.access_count.ok_or(Error::MissingFields)? as u32,
            disabled: send.disabled.unwrap_or(false),
            hide_email: send.hide_email.unwrap_or(false),
            revision_date: send.revision_date.ok_or(Error::MissingFields)?.parse()?,
            deletion_date: send.deletion_date.ok_or(Error::MissingFields)?.parse()?,
            expiration_date: send.expiration_date.map(|s| s.parse()).transpose()?,
        })
    }
}

impl From<bitwarden_api_api::models::SendType> for SendType {
    fn from(t: bitwarden_api_api::models::SendType) -> Self {
        match t {
            bitwarden_api_api::models::SendType::Variant0 => SendType::Text,
            bitwarden_api_api::models::SendType::Variant1 => SendType::File,
        }
    }
}

impl TryFrom<SendFileModel> for SendFile {
    type Error = Error;

    fn try_from(file: SendFileModel) -> Result<Self> {
        Ok(SendFile {
            id: file.id.ok_or(Error::MissingFields)?,
            file_name: file.file_name.ok_or(Error::MissingFields)?.parse()?,
            size: file.size.ok_or(Error::MissingFields)?.to_string(),
            size_name: file.size_name.ok_or(Error::MissingFields)?,
        })
    }
}

impl TryFrom<SendTextModel> for SendText {
    type Error = Error;

    fn try_from(text: SendTextModel) -> Result<Self> {
        Ok(SendText {
            text: EncString::try_from_optional(text.text)?,
            hidden: text.hidden.unwrap_or(false),
        })
    }
}

#[cfg(test)]
mod tests {
    use super::Send;
    use crate::client::{encryption_settings::EncryptionSettings, kdf::Kdf, UserLoginMethod};

    #[test]
    fn test_get_send_key() {
        // Initialize user encryption with some test data
        let enc = EncryptionSettings::new(
            &UserLoginMethod::Username {
                client_id: "test".into(),
                email: "test@bitwarden.com".into(),
                kdf: Kdf::PBKDF2 {
                    iterations: 345123.try_into().unwrap(),
                },
            },
            "asdfasdfasdf",
            "2.majkL1/hNz9yptLqNAUSnw==|RiOzMTTJMG948qu8O3Zm1EQUO2E8BuTwFKnO9LWQjMzxMWJM5GbyOq2/A+tumPbTERt4JWur/FKfgHb+gXuYiEYlXPMuVBvT7nv4LPytJuM=|IVqMxHJeR1ZXY0sGngTC0x+WqbG8p6V+BTrdgBbQXjM=".parse().unwrap(),
            "2.kmLY8NJVuiKBFJtNd/ZFpA==|qOodlRXER+9ogCe3yOibRHmUcSNvjSKhdDuztLlucs10jLiNoVVVAc+9KfNErLSpx5wmUF1hBOJM8zwVPjgQTrmnNf/wuDpwiaCxNYb/0v4FygPy7ccAHK94xP1lfqq7U9+tv+/yiZSwgcT+xF0wFpoxQeNdNRFzPTuD9o4134n8bzacD9DV/WjcrXfRjbBCzzuUGj1e78+A7BWN7/5IWLz87KWk8G7O/W4+8PtEzlwkru6Wd1xO19GYU18oArCWCNoegSmcGn7w7NDEXlwD403oY8Oa7ylnbqGE28PVJx+HLPNIdSC6YKXeIOMnVs7Mctd/wXC93zGxAWD6ooTCzHSPVV50zKJmWIG2cVVUS7j35H3rGDtUHLI+ASXMEux9REZB8CdVOZMzp2wYeiOpggebJy6MKOZqPT1R3X0fqF2dHtRFPXrNsVr1Qt6bS9qTyO4ag1/BCvXF3P1uJEsI812BFAne3cYHy5bIOxuozPfipJrTb5WH35bxhElqwT3y/o/6JWOGg3HLDun31YmiZ2HScAsUAcEkA4hhoTNnqy4O2s3yVbCcR7jF7NLsbQc0MDTbnjxTdI4VnqUIn8s2c9hIJy/j80pmO9Bjxp+LQ9a2hUkfHgFhgHxZUVaeGVth8zG2kkgGdrp5VHhxMVFfvB26Ka6q6qE/UcS2lONSv+4T8niVRJz57qwctj8MNOkA3PTEfe/DP/LKMefke31YfT0xogHsLhDkx+mS8FCc01HReTjKLktk/Jh9mXwC5oKwueWWwlxI935ecn+3I2kAuOfMsgPLkoEBlwgiREC1pM7VVX1x8WmzIQVQTHd4iwnX96QewYckGRfNYWz/zwvWnjWlfcg8kRSe+68EHOGeRtC5r27fWLqRc0HNcjwpgHkI/b6czerCe8+07TWql4keJxJxhBYj3iOH7r9ZS8ck51XnOb8tGL1isimAJXodYGzakwktqHAD7MZhS+P02O+6jrg7d+yPC2ZCuS/3TOplYOCHQIhnZtR87PXTUwr83zfOwAwCyv6KP84JUQ45+DItrXLap7nOVZKQ5QxYIlbThAO6eima6Zu5XHfqGPMNWv0bLf5+vAjIa5np5DJrSwz9no/hj6CUh0iyI+SJq4RGI60lKtypMvF6MR3nHLEHOycRUQbZIyTHWl4QQLdHzuwN9lv10ouTEvNr6sFflAX2yb6w3hlCo7oBytH3rJekjb3IIOzBpeTPIejxzVlh0N9OT5MZdh4sNKYHUoWJ8mnfjdM+L4j5Q2Kgk/XiGDgEebkUxiEOQUdVpePF5uSCE+TPav/9FIRGXGiFn6NJMaU7aBsDTFBLloffFLYDpd8/bTwoSvifkj7buwLYM+h/qcnfdy5FWau1cKav+Blq/ZC0qBpo658RTC8ZtseAFDgXoQZuksM10hpP9bzD04Bx30xTGX81QbaSTNwSEEVrOtIhbDrj9OI43KH4O6zLzK+t30QxAv5zjk10RZ4+5SAdYndIlld9Y62opCfPDzRy3ubdve4ZEchpIKWTQvIxq3T5ogOhGaWBVYnkMtM2GVqvWV//46gET5SH/MdcwhACUcZ9kCpMnWH9CyyUwYvTT3UlNyV+DlS27LMPvaw7tx7qa+GfNCoCBd8S4esZpQYK/WReiS8=|pc7qpD42wxyXemdNPuwxbh8iIaryrBPu8f/DGwYdHTw=".parse().unwrap(),
        ).unwrap();

        let k = enc.get_key(&None).unwrap();

        // Create a send object, the only value we really care about here is the key
        let send = Send {
            id: Some("d7fb1e7f-9053-43c0-a02c-b0690098685a".parse().unwrap()),
            access_id: Some("fx7711OQwEOgLLBpAJhoWg".into()),
            name: "2.u5vXPAepUZ+4lI2vGGKiGg==|hEouC4SvCCb/ifzZzLcfSw==|E2VZUVffehczfIuRSlX2vnPRfflBtXef5tzsWvRrtfM="
                .parse()
                .unwrap(),
            notes: None,
            key: "2.+1KUfOX8A83Xkwk1bumo/w==|Nczvv+DTkeP466cP/wMDnGK6W9zEIg5iHLhcuQG6s+M=|SZGsfuIAIaGZ7/kzygaVUau3LeOvJUlolENBOU+LX7g="
                .parse()
                .unwrap(),
            password: None,
            r#type: super::SendType::File,
            file: Some(super::SendFile {
                id: "7f129hzwu0umkmnmsghkt486w96p749c".into(),
                file_name: "2.pnszM3slsCVlOIzuWrfCpA==|85zCg+X8GODvIAPf1Yt3K75YP+ub3wVAi1UvwOVXhPgUo9Gsu23FJgYSOkyKu3Vr|OvTrOugwRH7Mp2BWSuPlfxovoWt9oDRdi1Qo3xHUcdQ="
                    .parse()
                    .unwrap(),
                size: "1251825".into(),
                size_name: "1.19 MB".into(),
            }),
            text: None,
            max_access_count: None,
            access_count: 0,
            disabled: false,
            hide_email: false,
            revision_date: "2023-08-25T09:14:53Z".parse().unwrap(),
            deletion_date: "2023-09-25T09:14:53Z".parse().unwrap(),
            expiration_date: None,
        };

        // Get the send key
        let send_key = Send::get_key(&send.key, k).unwrap();
        let send_key_b64 = send_key.to_base64();
        assert_eq!(send_key_b64, "IR9ImHGm6rRuIjiN7csj94bcZR5WYTJj5GtNfx33zm6tJCHUl+QZlpNPba8g2yn70KnOHsAODLcR0um6E3MAlg==");
    }
}<|MERGE_RESOLUTION|>--- conflicted
+++ resolved
@@ -1,27 +1,15 @@
-<<<<<<< HEAD
+use bitwarden_api_api::models::{SendFileModel, SendResponseModel, SendTextModel};
 use bitwarden_crypto::{
     derive_shareable_key, EncString, KeyDecryptable, KeyEncryptable, LocateKey, SymmetricCryptoKey,
 };
-=======
-use bitwarden_api_api::models::{SendFileModel, SendResponseModel, SendTextModel};
->>>>>>> 793ff107
 use chrono::{DateTime, Utc};
 use schemars::JsonSchema;
 use serde::{Deserialize, Serialize};
 use serde_repr::{Deserialize_repr, Serialize_repr};
 use uuid::Uuid;
 
-<<<<<<< HEAD
-=======
-use crate::{
-    crypto::{
-        derive_shareable_key, EncString, KeyDecryptable, KeyEncryptable, LocateKey,
-        SymmetricCryptoKey,
-    },
-    error::{Error, Result},
-};
-
->>>>>>> 793ff107
+use crate::error::{Error, Result};
+
 #[derive(Serialize, Deserialize, Debug, JsonSchema)]
 #[serde(rename_all = "camelCase", deny_unknown_fields)]
 #[cfg_attr(feature = "mobile", derive(uniffi::Record))]
