use bitwarden::{
    auth::RegisterRequest,
    client::client_settings::ClientSettings,
    generators::{PassphraseGeneratorRequest, PasswordGeneratorRequest},
};
use bitwarden_cli::{install_color_eyre, text_prompt_when_none, Color};
use clap::{command, Args, CommandFactory, Parser, Subcommand};
use color_eyre::eyre::Result;
use inquire::Password;
use render::Output;

mod auth;
mod render;

#[derive(Parser, Clone)]
#[command(name = "Bitwarden CLI", version, about = "Bitwarden CLI", long_about = None)]
struct Cli {
    // Optional as a workaround for https://github.com/clap-rs/clap/issues/3572
    #[command(subcommand)]
    command: Option<Commands>,

    #[arg(short = 'o', long, global = true, value_enum, default_value_t = Output::JSON)]
    output: Output,

    #[arg(short = 'c', long, global = true, value_enum, default_value_t = Color::Auto)]
    color: Color,
}

#[derive(Subcommand, Clone)]
enum Commands {
    Login(LoginArgs),

    #[command(long_about = "Register")]
    Register {
        #[arg(short = 'e', long, help = "Email address")]
        email: Option<String>,

        name: Option<String>,

        password_hint: Option<String>,

        #[arg(short = 's', long, global = true, help = "Server URL")]
        server: Option<String>,
    },

    #[command(long_about = "Manage vault items")]
    Item {
        #[command(subcommand)]
        command: ItemCommands,
    },

    #[command(long_about = "Pull the latest vault data from the server")]
    Sync {},

    #[command(long_about = "Password and passphrase generators")]
    Generate {
        #[command(subcommand)]
        command: GeneratorCommands,
    },

    Export {
        // TODO: Remove these
        #[arg(short = 'e', long, help = "Email address")]
        email: Option<String>,
        #[arg(short = 's', long, global = true, help = "Server URL")]
        server: Option<String>,
    },
}

#[derive(Args, Clone)]
struct LoginArgs {
    #[command(subcommand)]
    command: LoginCommands,

    #[arg(short = 's', long, global = true, help = "Server URL")]
    server: Option<String>,
}

#[derive(Subcommand, Clone)]
enum LoginCommands {
    Password {
        #[arg(short = 'e', long, help = "Email address")]
        email: Option<String>,
    },
    ApiKey {
        client_id: Option<String>,
        client_secret: Option<String>,
    },
    Device {
        #[arg(short = 'e', long, help = "Email address")]
        email: Option<String>,
        device_identifier: Option<String>,
    },
}

#[derive(Subcommand, Clone)]
enum ItemCommands {
    Get { id: String },
    Create {},
}

#[derive(Subcommand, Clone)]
enum GeneratorCommands {
    Password(PasswordGeneratorArgs),
    Passphrase(PassphraseGeneratorArgs),
}

#[derive(Args, Clone)]
struct PasswordGeneratorArgs {
    #[arg(short = 'l', long, action, help = "Include lowercase characters (a-z)")]
    lowercase: bool,

    #[arg(short = 'u', long, action, help = "Include uppercase characters (A-Z)")]
    uppercase: bool,

    #[arg(short = 'n', long, action, help = "Include numbers (0-9)")]
    numbers: bool,

    #[arg(
        short = 's',
        long,
        action,
        help = "Include special characters (!@#$%^&*)"
    )]
    special: bool,

    #[arg(long, default_value = "16", help = "Length of generated password")]
    length: u8,
}

#[derive(Args, Clone)]
struct PassphraseGeneratorArgs {
    #[arg(long, default_value = "3", help = "Number of words in the passphrase")]
    words: u8,
    #[arg(long, default_value = " ", help = "Separator between words")]
    separator: char,
    #[arg(long, action, help = "Capitalize the first letter of each word")]
    capitalize: bool,
    #[arg(long, action, help = "Include a number in one of the words")]
    include_number: bool,
}

#[tokio::main(flavor = "current_thread")]
async fn main() -> Result<()> {
    env_logger::Builder::from_env(env_logger::Env::default().default_filter_or("info")).init();

    process_commands().await
}

async fn process_commands() -> Result<()> {
    let cli = Cli::parse();

    install_color_eyre(cli.color)?;

    let Some(command) = cli.command else {
        let mut cmd = Cli::command();
        cmd.print_help()?;
        return Ok(());
    };

    match command.clone() {
        Commands::Login(args) => {
            let settings = args.server.map(|server| ClientSettings {
                api_url: format!("{}/api", server),
                identity_url: format!("{}/identity", server),
                ..Default::default()
            });
            let mut client = bitwarden::Client::new(settings);

            match args.command {
                // FIXME: Rust CLI will not support password login!
                LoginCommands::Password { email } => {
<<<<<<< HEAD
                    auth::password_login(&mut client, email).await?;
=======
                    auth::login_password(client, email).await?;
>>>>>>> 8bed619d
                }
                LoginCommands::ApiKey {
                    client_id,
                    client_secret,
                } => auth::login_api_key(client, client_id, client_secret).await?,
                LoginCommands::Device {
                    email,
                    device_identifier,
                } => {
                    auth::login_device(client, email, device_identifier).await?;
                }
            }
            return Ok(());
        }
        Commands::Register {
            email,
            name,
            password_hint,
            server,
        } => {
            let settings = server.map(|server| ClientSettings {
                api_url: format!("{}/api", server),
                identity_url: format!("{}/identity", server),
                ..Default::default()
            });
            let mut client = bitwarden::Client::new(settings);

            let email = text_prompt_when_none("Email", email)?;
            let password = Password::new("Password").prompt()?;

            client
                .auth()
                .register(&RegisterRequest {
                    email,
                    name,
                    password,
                    password_hint,
                })
                .await?;
        }
        Commands::Export { email, server } => {
            let settings = server.map(|server| ClientSettings {
                api_url: format!("{}/api", server),
                identity_url: format!("{}/identity", server),
                ..Default::default()
            });
            let mut client = bitwarden::Client::new(settings);

            auth::password_login(&mut client, email).await?;

            client.exporters().export_vault_attachments().await?;

            return Ok(());
            // Export vault
        }
        _ => {}
    }
    // Not login, assuming we have a config
    let client = bitwarden::Client::new(None);

    // And finally we process all the commands which require authentication
    match command {
        Commands::Login(_) => unreachable!(),
        Commands::Register { .. } => unreachable!(),
        Commands::Item { command: _ } => todo!(),
        Commands::Sync {} => todo!(),
        Commands::Export { .. } => unreachable!(),
        Commands::Generate { command } => match command {
            GeneratorCommands::Password(args) => {
                let password = client
                    .generator()
                    .password(PasswordGeneratorRequest {
                        lowercase: args.lowercase,
                        uppercase: args.uppercase,
                        numbers: args.numbers,
                        special: args.special,
                        length: args.length,
                        ..Default::default()
                    })
                    .await?;

                println!("{}", password);
            }
            GeneratorCommands::Passphrase(args) => {
                let passphrase = client
                    .generator()
                    .passphrase(PassphraseGeneratorRequest {
                        num_words: args.words,
                        word_separator: args.separator.to_string(),
                        capitalize: args.capitalize,
                        include_number: args.include_number,
                    })
                    .await?;

                println!("{}", passphrase);
            }
        },
    };

    Ok(())
}

#[cfg(test)]
mod tests {
    #[test]
    fn it_works() {
        assert_eq!(2 + 2, 4);
    }
}<|MERGE_RESOLUTION|>--- conflicted
+++ resolved
@@ -170,11 +170,7 @@
             match args.command {
                 // FIXME: Rust CLI will not support password login!
                 LoginCommands::Password { email } => {
-<<<<<<< HEAD
-                    auth::password_login(&mut client, email).await?;
-=======
-                    auth::login_password(client, email).await?;
->>>>>>> 8bed619d
+                    auth::login_password(&mut client, email).await?;
                 }
                 LoginCommands::ApiKey {
                     client_id,
@@ -223,7 +219,7 @@
             });
             let mut client = bitwarden::Client::new(settings);
 
-            auth::password_login(&mut client, email).await?;
+            auth::login_password(&mut client, email).await?;
 
             client.exporters().export_vault_attachments().await?;
 
