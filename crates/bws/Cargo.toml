--- conflicted
+++ resolved
@@ -43,11 +43,4 @@
 bitwarden = { path = "../bitwarden", version = "0.4.0", features = ["secrets"] }
 
 [dev-dependencies]
-<<<<<<< HEAD
-tempfile = "3.8.1"
-=======
-tempfile = "3.9.0"
-
-[target.'cfg(target_os = "linux")'.dependencies]
-openssl = { version = "0.10", features = ["vendored"] }
->>>>>>> 719f7e82
+tempfile = "3.9.0"