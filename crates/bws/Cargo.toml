--- conflicted
+++ resolved
@@ -18,12 +18,8 @@
 bat = { version = "0.24.0", features = [
     "regex-onig",
 ], default-features = false }
-<<<<<<< HEAD
 bitwarden = { workspace = true, features = ["secrets"] }
 chrono = { version = "0.4.34", features = [
-=======
-chrono = { version = "0.4.35", features = [
->>>>>>> c272758b
     "clock",
     "std",
 ], default-features = false }
