--- conflicted
+++ resolved
@@ -96,14 +96,7 @@
   checksum_file="$tmp_dir/bws-checksums.txt"
   downloader "$checksum_url" "$checksum_file"
 
-<<<<<<< HEAD
-  # Extract checksum for the downloaded binary
   expected_checksum="$(grep "bws-${ARCH}-${PLATFORM}-${BWS_VERSION}.zip" "$checksum_file" | awk '{print $1}')"
-
-  # Calculate actual checksum
-=======
-  expected_checksum="$(grep "bws-${ARCH}-${PLATFORM}-${BWS_VERSION}.zip" "$checksum_file" | awk '{print $1}')"
->>>>>>> 34e840ec
   actual_checksum="$(sha256sum "$tmp_dir/bws.zip" | awk '{print $1}')"
 
   if [ "$actual_checksum" != "$expected_checksum" ]; then
