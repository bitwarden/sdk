--- conflicted
+++ resolved
@@ -111,9 +111,6 @@
 
 #[derive(Subcommand, Debug)]
 enum CreateCommand {
-<<<<<<< HEAD
-    Project { name: String },
-=======
     Secret {
         key: String,
         value: String,
@@ -124,18 +121,14 @@
         #[arg(long, help = "The ID of the project this secret will be added to")]
         project_id: Option<Uuid>,
     },
->>>>>>> 4adfc043
+    Project {
+        name: String
+    },
 }
 
 #[derive(Subcommand, Debug)]
 enum EditCommand {
     #[clap(group = ArgGroup::new("edit_field").required(true).multiple(true))]
-<<<<<<< HEAD
-    Project {
-        project_id: String,
-        #[arg(long, group = "edit_field")]
-        name: String,
-=======
     Secret {
         secret_id: Uuid,
         #[arg(long, group = "edit_field")]
@@ -144,17 +137,19 @@
         value: Option<String>,
         #[arg(long, group = "edit_field")]
         note: Option<String>,
->>>>>>> 4adfc043
-    },
+    },
+    #[clap(group = ArgGroup::new("edit_field").required(true).multiple(true))]
+    Project {
+        project_id: String,
+        #[arg(long, group = "edit_field")]
+        name: String,
+    }
 }
 
 #[derive(Subcommand, Debug)]
 enum DeleteCommand {
-<<<<<<< HEAD
+    Secret { secret_ids: Vec<Uuid> },
     Project { project_ids: Vec<String> },
-=======
-    Secret { secret_ids: Vec<Uuid> },
->>>>>>> 4adfc043
 }
 
 #[tokio::main(flavor = "current_thread")]
@@ -324,7 +319,7 @@
                     name,
                 })
                 .await?;
-            serialize_response(project, cli.output, cli.color);
+            serialize_response(project, cli.output, color);
         }
 
         Commands::Edit {
@@ -343,7 +338,7 @@
                     name,
                 })
                 .await?;
-            serialize_response(project, cli.output, cli.color);
+            serialize_response(project, cli.output, color);
         }
 
         Commands::Delete {
