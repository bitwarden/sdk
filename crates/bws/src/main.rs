use std::{path::PathBuf, process, str::FromStr};

use bitwarden::{
    auth::{login::AccessTokenLoginRequest, AccessToken},
    client::client_settings::ClientSettings,
    secrets_manager::{
        projects::{
            ProjectCreateRequest, ProjectGetRequest, ProjectPutRequest, ProjectsDeleteRequest,
            ProjectsListRequest,
        },
        secrets::{
            SecretCreateRequest, SecretGetRequest, SecretIdentifiersByProjectRequest,
            SecretIdentifiersRequest, SecretPutRequest, SecretsDeleteRequest, SecretsGetRequest,
        },
    },
};
<<<<<<< HEAD
use clap::{CommandFactory, Parser};
=======
use bitwarden_cli::{install_color_eyre, Color};
use clap::{ArgGroup, CommandFactory, Parser, Subcommand};
>>>>>>> 499e2131
use clap_complete::Shell;
use color_eyre::eyre::{bail, Result};
use log::error;
use uuid::Uuid;

mod cli;
mod config;
mod render;
mod state;

<<<<<<< HEAD
use crate::{cli::*, render::serialize_response};
=======
use config::ProfileKey;
use render::{serialize_response, Output};
use uuid::Uuid;

#[derive(Parser, Debug)]
#[command(name = "bws", version, about = "Bitwarden Secrets CLI", long_about = None)]
struct Cli {
    // Optional as a workaround for https://github.com/clap-rs/clap/issues/3572
    #[command(subcommand)]
    command: Option<Commands>,

    #[arg(short = 'o', long, global = true, value_enum, default_value_t = Output::JSON, help="Output format")]
    output: Output,

    #[arg(short = 'c', long, global = true, value_enum, default_value_t = Color::Auto, help="Use colors in the output")]
    color: Color,

    #[arg(short = 't', long, global = true, env = ACCESS_TOKEN_KEY_VAR_NAME, hide_env_values = true, help="Specify access token for the machine account")]
    access_token: Option<String>,

    #[arg(
        short = 'f',
        long,
        global = true,
        env = CONFIG_FILE_KEY_VAR_NAME,
        help = format!("[default: ~/{}/{}] Config file to use", config::DIRECTORY, config::FILENAME)
    )]
    config_file: Option<PathBuf>,

    #[arg(short = 'p', long, global = true, env = PROFILE_KEY_VAR_NAME, help="Profile to use from the config file")]
    profile: Option<String>,

    #[arg(short = 'u', long, global = true, env = SERVER_URL_KEY_VAR_NAME, help="Override the server URL from the config file")]
    server_url: Option<String>,
}

#[derive(Subcommand, Debug)]
enum Commands {
    #[command(long_about = "Configure the CLI", arg_required_else_help(true))]
    Config {
        name: Option<ProfileKey>,
        value: Option<String>,

        #[arg(short = 'd', long)]
        delete: bool,
    },

    #[command(long_about = "Generate shell completion files")]
    Completions { shell: Option<Shell> },

    #[command(long_about = "Commands available on Projects")]
    Project {
        #[command(subcommand)]
        cmd: ProjectCommand,
    },
    #[command(long_about = "Commands available on Secrets")]
    Secret {
        #[command(subcommand)]
        cmd: SecretCommand,
    },
    #[command(long_about = "Create a single item (deprecated)", hide(true))]
    Create {
        #[command(subcommand)]
        cmd: CreateCommand,
    },
    #[command(long_about = "Delete one or more items (deprecated)", hide(true))]
    Delete {
        #[command(subcommand)]
        cmd: DeleteCommand,
    },
    #[command(long_about = "Edit a single item (deprecated)", hide(true))]
    Edit {
        #[command(subcommand)]
        cmd: EditCommand,
    },
    #[command(long_about = "Retrieve a single item (deprecated)", hide(true))]
    Get {
        #[command(subcommand)]
        cmd: GetCommand,
    },
    #[command(long_about = "List items (deprecated)", hide(true))]
    List {
        #[command(subcommand)]
        cmd: ListCommand,
    },
}

#[derive(Subcommand, Debug)]
enum SecretCommand {
    Create {
        key: String,
        value: String,

        #[arg(help = "The ID of the project this secret will be added to")]
        project_id: Uuid,

        #[arg(long, help = "An optional note to add to the secret")]
        note: Option<String>,
    },
    Delete {
        secret_ids: Vec<Uuid>,
    },
    #[clap(group = ArgGroup::new("edit_field").required(true).multiple(true))]
    Edit {
        secret_id: Uuid,
        #[arg(long, group = "edit_field")]
        key: Option<String>,
        #[arg(long, group = "edit_field")]
        value: Option<String>,
        #[arg(long, group = "edit_field")]
        note: Option<String>,
        #[arg(long, group = "edit_field")]
        project_id: Option<Uuid>,
    },
    Get {
        secret_id: Uuid,
    },
    List {
        project_id: Option<Uuid>,
    },
}

#[derive(Subcommand, Debug)]
enum ProjectCommand {
    Create {
        name: String,
    },
    Delete {
        project_ids: Vec<Uuid>,
    },
    Edit {
        project_id: Uuid,
        #[arg(long, group = "edit_field")]
        name: String,
    },
    Get {
        project_id: Uuid,
    },
    List,
}

#[derive(Subcommand, Debug)]
enum ListCommand {
    Projects,
    Secrets { project_id: Option<Uuid> },
}

#[derive(Subcommand, Debug)]
enum GetCommand {
    Project { project_id: Uuid },
    Secret { secret_id: Uuid },
}

#[derive(Subcommand, Debug)]
enum CreateCommand {
    Project {
        name: String,
    },
    Secret {
        key: String,
        value: String,

        #[arg(long, help = "An optional note to add to the secret")]
        note: Option<String>,

        #[arg(long, help = "The ID of the project this secret will be added to")]
        project_id: Uuid,
    },
}

#[derive(Subcommand, Debug)]
enum EditCommand {
    #[clap(group = ArgGroup::new("edit_field").required(true).multiple(true))]
    Project {
        project_id: Uuid,
        #[arg(long, group = "edit_field")]
        name: String,
    },
    #[clap(group = ArgGroup::new("edit_field").required(true).multiple(true))]
    Secret {
        secret_id: Uuid,
        #[arg(long, group = "edit_field")]
        key: Option<String>,
        #[arg(long, group = "edit_field")]
        value: Option<String>,
        #[arg(long, group = "edit_field")]
        note: Option<String>,
        #[arg(long, group = "edit_field")]
        project_id: Option<Uuid>,
    },
}

#[derive(Subcommand, Debug)]
enum DeleteCommand {
    Project { project_ids: Vec<Uuid> },
    Secret { secret_ids: Vec<Uuid> },
}
>>>>>>> 499e2131

#[tokio::main(flavor = "current_thread")]
async fn main() -> Result<()> {
    env_logger::Builder::from_env(env_logger::Env::default().default_filter_or("info")).init();

    process_commands().await
}

#[allow(clippy::comparison_chain)]
async fn process_commands() -> Result<()> {
    let cli = Cli::parse();
    let color = cli.color;

    install_color_eyre(color)?;

    let Some(command) = cli.command else {
        let mut cmd = Cli::command();
        eprintln!("{}", cmd.render_help().ansi());
        std::process::exit(1);
    };

    // These commands don't require authentication, so we process them first
    match command {
        Commands::Completions { shell } => {
            let Some(shell) = shell.or_else(Shell::from_env) else {
                eprintln!("Couldn't autodetect a valid shell. Run `bws completions --help` for more info.");
                std::process::exit(1);
            };

            let mut cmd = Cli::command();
            let name = cmd.get_name().to_string();
            clap_complete::generate(shell, &mut cmd, name, &mut std::io::stdout());
            return Ok(());
        }
        Commands::Config {
            name,
            value,
            delete,
        } => {
            let profile = if let Some(profile) = cli.profile {
                profile
            } else if let Some(access_token) = cli.access_token {
                AccessToken::from_str(&access_token)?
                    .access_token_id
                    .to_string()
            } else {
                String::from("default")
            };

            if delete {
                config::delete_profile(cli.config_file.as_deref(), profile)?;
                println!("Profile deleted successfully!");
            } else {
                let (name, value) = match (name, value) {
                    (None, None) => bail!("Missing `name` and `value`"),
                    (None, Some(_)) => bail!("Missing `value`"),
                    (Some(_), None) => bail!("Missing `name`"),
                    (Some(name), Some(value)) => (name, value),
                };

                config::update_profile(cli.config_file.as_deref(), profile, name, value)?;
                println!("Profile updated successfully!");
            };

            return Ok(());
        }
        _ => (),
    }

    let access_token = match cli.access_token {
        Some(key) => key,
        None => bail!("Missing access token"),
    };
    let access_token_obj: AccessToken = access_token.parse()?;

    let profile = get_config_profile(
        &cli.server_url,
        &cli.profile,
        &cli.config_file,
        &access_token,
    )?;

    let settings = profile
        .clone()
        .map(|p| -> Result<_> {
            Ok(ClientSettings {
                identity_url: p.identity_url()?,
                api_url: p.api_url()?,
                ..Default::default()
            })
        })
        .transpose()?;

    let state_file_path = state::get_state_file_path(
        profile.and_then(|p| p.state_file_dir).map(Into::into),
        access_token_obj.access_token_id.to_string(),
    )?;

    let mut client = bitwarden::Client::new(settings);

    // Load session or return if no session exists
    let _ = client
        .auth()
        .login_access_token(&AccessTokenLoginRequest {
            access_token,
            state_file: state_file_path,
        })
        .await?;

    let organization_id = match client.get_access_token_organization() {
        Some(id) => id,
        None => {
            error!("Access token isn't associated to an organization.");
            return Ok(());
        }
    };

    // And finally we process all the commands which require authentication
    match command {
        Commands::Project {
            cmd: ProjectCommand::List,
        }
        | Commands::List {
            cmd: ListCommand::Projects,
        } => {
            let projects = client
                .projects()
                .list(&ProjectsListRequest { organization_id })
                .await?
                .data;
            serialize_response(projects, cli.output, color);
        }

        Commands::Project {
            cmd: ProjectCommand::Get { project_id },
        }
        | Commands::Get {
            cmd: GetCommand::Project { project_id },
        } => {
            let project = client
                .projects()
                .get(&ProjectGetRequest { id: project_id })
                .await?;
            serialize_response(project, cli.output, color);
        }

        Commands::Project {
            cmd: ProjectCommand::Create { name },
        }
        | Commands::Create {
            cmd: CreateCommand::Project { name },
        } => {
            let project = client
                .projects()
                .create(&ProjectCreateRequest {
                    organization_id,
                    name,
                })
                .await?;
            serialize_response(project, cli.output, color);
        }

        Commands::Project {
            cmd: ProjectCommand::Edit { project_id, name },
        }
        | Commands::Edit {
            cmd: EditCommand::Project { project_id, name },
        } => {
            let project = client
                .projects()
                .update(&ProjectPutRequest {
                    id: project_id,
                    organization_id,
                    name,
                })
                .await?;
            serialize_response(project, cli.output, color);
        }

        Commands::Project {
            cmd: ProjectCommand::Delete { project_ids },
        }
        | Commands::Delete {
            cmd: DeleteCommand::Project { project_ids },
        } => {
            let count = project_ids.len();

            let result = client
                .projects()
                .delete(ProjectsDeleteRequest { ids: project_ids })
                .await?;

            let projects_failed: Vec<(Uuid, String)> = result
                .data
                .into_iter()
                .filter_map(|r| r.error.map(|e| (r.id, e)))
                .collect();
            let deleted_projects = count - projects_failed.len();

            if deleted_projects > 1 {
                println!("{} projects deleted successfully.", deleted_projects);
            } else if deleted_projects == 1 {
                println!("{} project deleted successfully.", deleted_projects);
            }

            if projects_failed.len() > 1 {
                eprintln!("{} projects had errors:", projects_failed.len());
            } else if projects_failed.len() == 1 {
                eprintln!("{} project had an error:", projects_failed.len());
            }

            for project in &projects_failed {
                eprintln!("{}: {}", project.0, project.1);
            }

            if !projects_failed.is_empty() {
                process::exit(1);
            }
        }

        Commands::Secret {
            cmd: SecretCommand::List { project_id },
        }
        | Commands::List {
            cmd: ListCommand::Secrets { project_id },
        } => {
            let res = if let Some(project_id) = project_id {
                client
                    .secrets()
                    .list_by_project(&SecretIdentifiersByProjectRequest { project_id })
                    .await?
            } else {
                client
                    .secrets()
                    .list(&SecretIdentifiersRequest { organization_id })
                    .await?
            };

            let secret_ids = res.data.into_iter().map(|e| e.id).collect();
            let secrets = client
                .secrets()
                .get_by_ids(SecretsGetRequest { ids: secret_ids })
                .await?
                .data;
            serialize_response(secrets, cli.output, color);
        }

        Commands::Secret {
            cmd: SecretCommand::Get { secret_id },
        }
        | Commands::Get {
            cmd: GetCommand::Secret { secret_id },
        } => {
            let secret = client
                .secrets()
                .get(&SecretGetRequest { id: secret_id })
                .await?;
            serialize_response(secret, cli.output, color);
        }

        Commands::Secret {
            cmd:
                SecretCommand::Create {
                    key,
                    value,
                    note,
                    project_id,
                },
        }
        | Commands::Create {
            cmd:
                CreateCommand::Secret {
                    key,
                    value,
                    note,
                    project_id,
                },
        } => {
            let secret = client
                .secrets()
                .create(&SecretCreateRequest {
                    organization_id,
                    key,
                    value,
                    note: note.unwrap_or_default(),
                    project_ids: Some(vec![project_id]),
                })
                .await?;
            serialize_response(secret, cli.output, color);
        }

        Commands::Secret {
            cmd:
                SecretCommand::Edit {
                    secret_id,
                    key,
                    value,
                    note,
                    project_id,
                },
        }
        | Commands::Edit {
            cmd:
                EditCommand::Secret {
                    secret_id,
                    key,
                    value,
                    note,
                    project_id,
                },
        } => {
            let old_secret = client
                .secrets()
                .get(&SecretGetRequest { id: secret_id })
                .await?;

            let secret = client
                .secrets()
                .update(&SecretPutRequest {
                    id: secret_id,
                    organization_id,
                    key: key.unwrap_or(old_secret.key),
                    value: value.unwrap_or(old_secret.value),
                    note: note.unwrap_or(old_secret.note),
                    project_ids: match project_id {
                        Some(id) => Some(vec![id]),
                        None => match old_secret.project_id {
                            Some(id) => Some(vec![id]),
                            None => bail!("Editing a secret requires a project_id."),
                        },
                    },
                })
                .await?;
            serialize_response(secret, cli.output, color);
        }

        Commands::Secret {
            cmd: SecretCommand::Delete { secret_ids },
        }
        | Commands::Delete {
            cmd: DeleteCommand::Secret { secret_ids },
        } => {
            let count = secret_ids.len();

            let result = client
                .secrets()
                .delete(SecretsDeleteRequest { ids: secret_ids })
                .await?;

            let secrets_failed: Vec<(Uuid, String)> = result
                .data
                .into_iter()
                .filter_map(|r| r.error.map(|e| (r.id, e)))
                .collect();
            let deleted_secrets = count - secrets_failed.len();

            if deleted_secrets > 1 {
                println!("{} secrets deleted successfully.", deleted_secrets);
            } else if deleted_secrets == 1 {
                println!("{} secret deleted successfully.", deleted_secrets);
            }

            if secrets_failed.len() > 1 {
                eprintln!("{} secrets had errors:", secrets_failed.len());
            } else if secrets_failed.len() == 1 {
                eprintln!("{} secret had an error:", secrets_failed.len());
            }

            for secret in &secrets_failed {
                eprintln!("{}: {}", secret.0, secret.1);
            }

            if !secrets_failed.is_empty() {
                process::exit(1);
            }
        }

        Commands::Config { .. } | Commands::Completions { .. } => {
            unreachable!()
        }
    }

    Ok(())
}

fn get_config_profile(
    server_url: &Option<String>,
    profile: &Option<String>,
    config_file: &Option<PathBuf>,
    access_token: &str,
) -> Result<Option<config::Profile>, color_eyre::Report> {
    let profile = if let Some(server_url) = server_url {
        Some(config::Profile::from_url(server_url)?)
    } else {
        let profile_defined = profile.is_some();

        let profile_key = if let Some(profile) = profile {
            profile.to_owned()
        } else {
            AccessToken::from_str(access_token)?
                .access_token_id
                .to_string()
        };

        let config = config::load_config(config_file.as_deref(), config_file.is_some())?;
        config.select_profile(&profile_key, profile_defined)?
    };
    Ok(profile)
}<|MERGE_RESOLUTION|>--- conflicted
+++ resolved
@@ -14,12 +14,8 @@
         },
     },
 };
-<<<<<<< HEAD
+use bitwarden_cli::install_color_eyre;
 use clap::{CommandFactory, Parser};
-=======
-use bitwarden_cli::{install_color_eyre, Color};
-use clap::{ArgGroup, CommandFactory, Parser, Subcommand};
->>>>>>> 499e2131
 use clap_complete::Shell;
 use color_eyre::eyre::{bail, Result};
 use log::error;
@@ -30,207 +26,7 @@
 mod render;
 mod state;
 
-<<<<<<< HEAD
 use crate::{cli::*, render::serialize_response};
-=======
-use config::ProfileKey;
-use render::{serialize_response, Output};
-use uuid::Uuid;
-
-#[derive(Parser, Debug)]
-#[command(name = "bws", version, about = "Bitwarden Secrets CLI", long_about = None)]
-struct Cli {
-    // Optional as a workaround for https://github.com/clap-rs/clap/issues/3572
-    #[command(subcommand)]
-    command: Option<Commands>,
-
-    #[arg(short = 'o', long, global = true, value_enum, default_value_t = Output::JSON, help="Output format")]
-    output: Output,
-
-    #[arg(short = 'c', long, global = true, value_enum, default_value_t = Color::Auto, help="Use colors in the output")]
-    color: Color,
-
-    #[arg(short = 't', long, global = true, env = ACCESS_TOKEN_KEY_VAR_NAME, hide_env_values = true, help="Specify access token for the machine account")]
-    access_token: Option<String>,
-
-    #[arg(
-        short = 'f',
-        long,
-        global = true,
-        env = CONFIG_FILE_KEY_VAR_NAME,
-        help = format!("[default: ~/{}/{}] Config file to use", config::DIRECTORY, config::FILENAME)
-    )]
-    config_file: Option<PathBuf>,
-
-    #[arg(short = 'p', long, global = true, env = PROFILE_KEY_VAR_NAME, help="Profile to use from the config file")]
-    profile: Option<String>,
-
-    #[arg(short = 'u', long, global = true, env = SERVER_URL_KEY_VAR_NAME, help="Override the server URL from the config file")]
-    server_url: Option<String>,
-}
-
-#[derive(Subcommand, Debug)]
-enum Commands {
-    #[command(long_about = "Configure the CLI", arg_required_else_help(true))]
-    Config {
-        name: Option<ProfileKey>,
-        value: Option<String>,
-
-        #[arg(short = 'd', long)]
-        delete: bool,
-    },
-
-    #[command(long_about = "Generate shell completion files")]
-    Completions { shell: Option<Shell> },
-
-    #[command(long_about = "Commands available on Projects")]
-    Project {
-        #[command(subcommand)]
-        cmd: ProjectCommand,
-    },
-    #[command(long_about = "Commands available on Secrets")]
-    Secret {
-        #[command(subcommand)]
-        cmd: SecretCommand,
-    },
-    #[command(long_about = "Create a single item (deprecated)", hide(true))]
-    Create {
-        #[command(subcommand)]
-        cmd: CreateCommand,
-    },
-    #[command(long_about = "Delete one or more items (deprecated)", hide(true))]
-    Delete {
-        #[command(subcommand)]
-        cmd: DeleteCommand,
-    },
-    #[command(long_about = "Edit a single item (deprecated)", hide(true))]
-    Edit {
-        #[command(subcommand)]
-        cmd: EditCommand,
-    },
-    #[command(long_about = "Retrieve a single item (deprecated)", hide(true))]
-    Get {
-        #[command(subcommand)]
-        cmd: GetCommand,
-    },
-    #[command(long_about = "List items (deprecated)", hide(true))]
-    List {
-        #[command(subcommand)]
-        cmd: ListCommand,
-    },
-}
-
-#[derive(Subcommand, Debug)]
-enum SecretCommand {
-    Create {
-        key: String,
-        value: String,
-
-        #[arg(help = "The ID of the project this secret will be added to")]
-        project_id: Uuid,
-
-        #[arg(long, help = "An optional note to add to the secret")]
-        note: Option<String>,
-    },
-    Delete {
-        secret_ids: Vec<Uuid>,
-    },
-    #[clap(group = ArgGroup::new("edit_field").required(true).multiple(true))]
-    Edit {
-        secret_id: Uuid,
-        #[arg(long, group = "edit_field")]
-        key: Option<String>,
-        #[arg(long, group = "edit_field")]
-        value: Option<String>,
-        #[arg(long, group = "edit_field")]
-        note: Option<String>,
-        #[arg(long, group = "edit_field")]
-        project_id: Option<Uuid>,
-    },
-    Get {
-        secret_id: Uuid,
-    },
-    List {
-        project_id: Option<Uuid>,
-    },
-}
-
-#[derive(Subcommand, Debug)]
-enum ProjectCommand {
-    Create {
-        name: String,
-    },
-    Delete {
-        project_ids: Vec<Uuid>,
-    },
-    Edit {
-        project_id: Uuid,
-        #[arg(long, group = "edit_field")]
-        name: String,
-    },
-    Get {
-        project_id: Uuid,
-    },
-    List,
-}
-
-#[derive(Subcommand, Debug)]
-enum ListCommand {
-    Projects,
-    Secrets { project_id: Option<Uuid> },
-}
-
-#[derive(Subcommand, Debug)]
-enum GetCommand {
-    Project { project_id: Uuid },
-    Secret { secret_id: Uuid },
-}
-
-#[derive(Subcommand, Debug)]
-enum CreateCommand {
-    Project {
-        name: String,
-    },
-    Secret {
-        key: String,
-        value: String,
-
-        #[arg(long, help = "An optional note to add to the secret")]
-        note: Option<String>,
-
-        #[arg(long, help = "The ID of the project this secret will be added to")]
-        project_id: Uuid,
-    },
-}
-
-#[derive(Subcommand, Debug)]
-enum EditCommand {
-    #[clap(group = ArgGroup::new("edit_field").required(true).multiple(true))]
-    Project {
-        project_id: Uuid,
-        #[arg(long, group = "edit_field")]
-        name: String,
-    },
-    #[clap(group = ArgGroup::new("edit_field").required(true).multiple(true))]
-    Secret {
-        secret_id: Uuid,
-        #[arg(long, group = "edit_field")]
-        key: Option<String>,
-        #[arg(long, group = "edit_field")]
-        value: Option<String>,
-        #[arg(long, group = "edit_field")]
-        note: Option<String>,
-        #[arg(long, group = "edit_field")]
-        project_id: Option<Uuid>,
-    },
-}
-
-#[derive(Subcommand, Debug)]
-enum DeleteCommand {
-    Project { project_ids: Vec<Uuid> },
-    Secret { secret_ids: Vec<Uuid> },
-}
->>>>>>> 499e2131
 
 #[tokio::main(flavor = "current_thread")]
 async fn main() -> Result<()> {
