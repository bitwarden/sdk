--- conflicted
+++ resolved
@@ -1,10 +1,5 @@
-<<<<<<< HEAD
-use std::{io::Read, path::PathBuf, process, str::FromStr};
-=======
 use std::{path::PathBuf, str::FromStr};
->>>>>>> 4b1d6a1a
-
-use atty::Stream;
+
 use bitwarden::{
     auth::{login::AccessTokenLoginRequest, AccessToken},
     ClientSettings,
@@ -23,9 +18,6 @@
 mod state;
 mod util;
 
-use util::{is_valid_posix_name, uuid_to_posix};
-use which::which;
-
 use crate::cli::*;
 
 #[tokio::main(flavor = "current_thread")]
@@ -254,109 +246,16 @@
             project_id,
             uuids_as_keynames,
         } => {
-            let shell = match std::env::consts::OS {
-                "windows" => shell.unwrap_or_else(|| "powershell".to_string()),
-                _ => shell.unwrap_or_else(|| "sh".to_string()),
-            };
-
-            if which(&shell).is_err() {
-                eprintln!("Error: shell '{}' not found", shell);
-                std::process::exit(1);
-            }
-
-            let user_command = if command.is_empty() {
-                if atty::is(Stream::Stdin) {
-                    eprintln!("{}", Cli::command().render_help().ansi());
-                    std::process::exit(1);
-                }
-
-                let mut buffer = String::new();
-                std::io::stdin().read_to_string(&mut buffer)?;
-                buffer
-            } else {
-                command.join(" ")
-            };
-
-            if user_command.is_empty() {
-                let mut cmd = Cli::command();
-                eprintln!("{}", cmd.render_help().ansi());
-                std::process::exit(1);
-            }
-
-            let res = if let Some(project_id) = project_id {
-                client
-                    .secrets()
-                    .list_by_project(&SecretIdentifiersByProjectRequest { project_id })
-                    .await?
-            } else {
-                client
-                    .secrets()
-                    .list(&SecretIdentifiersRequest { organization_id })
-                    .await?
-            };
-
-            let secret_ids = res.data.into_iter().map(|e| e.id).collect();
-            let secrets = client
-                .secrets()
-                .get_by_ids(SecretsGetRequest { ids: secret_ids })
-                .await?
-                .data;
-
-            let mut environment = std::collections::HashMap::new();
-
-            secrets.into_iter().for_each(|s| {
-                let key = if uuids_as_keynames {
-                    uuid_to_posix(&s.id)
-                } else {
-                    s.key
-                };
-
-                if !is_valid_posix_name(&key) {
-                    eprintln!(
-                        "Warning: secret '{}' does not have a POSIX-compliant name",
-                        key
-                    );
-                }
-
-                match environment.contains_key(&key) {
-                    true => {
-                        eprintln!(
-                            "Error: multiple secrets with name '{}' found. Use --uuids-as-keynames or use unique names for secrets.",
-                            key
-                        );
-                        std::process::exit(1);
-                    }
-                    false => {
-                        environment.insert(key, s.value);
-                    }
-                }
-            });
-
-            let mut command = process::Command::new(shell);
-            command
-                .arg("-c")
-                .arg(&user_command)
-                .stdout(process::Stdio::inherit())
-                .stderr(process::Stdio::inherit());
-
-            if no_inherit_env {
-                let path = std::env::var("PATH").unwrap_or_else(|_| "/bin:/usr/bin".to_string());
-                command.env_clear();
-                command.env("PATH", path); // PATH is always necessary
-                command.envs(&environment);
-            } else {
-                command.env_remove(ACCESS_TOKEN_KEY_VAR_NAME);
-                command.envs(&environment);
-            }
-
-            let mut child = command.spawn().expect("failed to execute process");
-
-            let exit_status = child.wait().expect("process failed to execute");
-            let exit_code = exit_status.code().unwrap_or(1);
-
-            if exit_code != 0 {
-                process::exit(exit_code);
-            }
+            command::run::run(
+                client,
+                organization_id,
+                project_id,
+                uuids_as_keynames,
+                no_inherit_env,
+                shell,
+                command,
+            )
+            .await
         }
 
         Commands::Config { .. } | Commands::Completions { .. } => {
