--- conflicted
+++ resolved
@@ -7,11 +7,6 @@
 use bitwarden_cli::install_color_eyre;
 use clap::{CommandFactory, Parser};
 use color_eyre::eyre::{bail, Result};
-<<<<<<< HEAD
-use command::OutputSettings;
-=======
-use command::secret::{SecretCreateCommandModel, SecretEditCommandModel};
->>>>>>> 146db574
 use log::error;
 use render::OutputSettings;
 
@@ -117,154 +112,14 @@
 
     // And finally we process all the commands which require authentication
     match command {
-<<<<<<< HEAD
         Commands::Project { cmd } => {
-            command::project::process_command(
-                cmd,
-                client,
-                organization_id,
-                OutputSettings::new(cli.output, color),
-            )
-            .await
+            command::project::process_command(cmd, client, organization_id, output_settings).await
         }
 
         Commands::Secret { cmd } => {
-            command::secret::process_command(
-                cmd,
-                client,
-                organization_id,
-                OutputSettings::new(cli.output, color),
-            )
-            .await
+            command::secret::process_command(cmd, client, organization_id, output_settings).await
         }
 
-=======
-        Commands::Project {
-            cmd: ProjectCommand::List,
-        }
-        | Commands::List {
-            cmd: ListCommand::Projects,
-        } => command::project::list(client, organization_id, output_settings).await,
-
-        Commands::Project {
-            cmd: ProjectCommand::Get { project_id },
-        }
-        | Commands::Get {
-            cmd: GetCommand::Project { project_id },
-        } => command::project::get(client, project_id, output_settings).await,
-
-        Commands::Project {
-            cmd: ProjectCommand::Create { name },
-        }
-        | Commands::Create {
-            cmd: CreateCommand::Project { name },
-        } => command::project::create(client, organization_id, name, output_settings).await,
-
-        Commands::Project {
-            cmd: ProjectCommand::Edit { project_id, name },
-        }
-        | Commands::Edit {
-            cmd: EditCommand::Project { project_id, name },
-        } => {
-            command::project::edit(client, organization_id, project_id, name, output_settings).await
-        }
-
-        Commands::Project {
-            cmd: ProjectCommand::Delete { project_ids },
-        }
-        | Commands::Delete {
-            cmd: DeleteCommand::Project { project_ids },
-        } => command::project::delete(client, project_ids).await,
-
-        Commands::Secret {
-            cmd: SecretCommand::List { project_id },
-        }
-        | Commands::List {
-            cmd: ListCommand::Secrets { project_id },
-        } => command::secret::list(client, organization_id, project_id, output_settings).await,
-
-        Commands::Secret {
-            cmd: SecretCommand::Get { secret_id },
-        }
-        | Commands::Get {
-            cmd: GetCommand::Secret { secret_id },
-        } => command::secret::get(client, secret_id, output_settings).await,
-
-        Commands::Secret {
-            cmd:
-                SecretCommand::Create {
-                    key,
-                    value,
-                    note,
-                    project_id,
-                },
-        }
-        | Commands::Create {
-            cmd:
-                CreateCommand::Secret {
-                    key,
-                    value,
-                    note,
-                    project_id,
-                },
-        } => {
-            command::secret::create(
-                client,
-                organization_id,
-                SecretCreateCommandModel {
-                    key,
-                    value,
-                    note,
-                    project_id,
-                },
-                output_settings,
-            )
-            .await
-        }
-
-        Commands::Secret {
-            cmd:
-                SecretCommand::Edit {
-                    secret_id,
-                    key,
-                    value,
-                    note,
-                    project_id,
-                },
-        }
-        | Commands::Edit {
-            cmd:
-                EditCommand::Secret {
-                    secret_id,
-                    key,
-                    value,
-                    note,
-                    project_id,
-                },
-        } => {
-            command::secret::edit(
-                client,
-                organization_id,
-                SecretEditCommandModel {
-                    id: secret_id,
-                    key,
-                    value,
-                    note,
-                    project_id,
-                },
-                output_settings,
-            )
-            .await
-        }
-
-        Commands::Secret {
-            cmd: SecretCommand::Delete { secret_ids },
-        }
-        | Commands::Delete {
-            cmd: DeleteCommand::Secret { secret_ids },
-        } => command::secret::delete(client, secret_ids).await,
-
->>>>>>> 146db574
         Commands::Config { .. } | Commands::Completions { .. } => {
             unreachable!()
         }
