use std::{path::PathBuf, str::FromStr};

use bitwarden::{
    auth::{login::AccessTokenLoginRequest, AccessToken},
<<<<<<< HEAD
    secrets_manager::{
        projects::{
            ProjectCreateRequest, ProjectGetRequest, ProjectPutRequest, ProjectsDeleteRequest,
            ProjectsListRequest,
        },
        secrets::{
            SecretCreateRequest, SecretGetRequest, SecretIdentifiersByProjectRequest,
            SecretIdentifiersRequest, SecretPutRequest, SecretsDeleteRequest, SecretsGetRequest,
        },
        ClientProjectsExt, ClientSecretsExt,
    },
=======
>>>>>>> 72dd93b7
    ClientSettings,
};
use bitwarden_cli::install_color_eyre;
use clap::{CommandFactory, Parser};
use color_eyre::eyre::{bail, Result};
use command::secret::{SecretCreateCommandModel, SecretEditCommandModel};
use log::error;
use render::OutputSettings;

mod cli;
mod command;
mod config;
mod render;
mod state;

use crate::cli::*;

#[tokio::main(flavor = "current_thread")]
async fn main() -> Result<()> {
    env_logger::Builder::from_env(env_logger::Env::default().default_filter_or("info")).init();

    process_commands().await
}

#[allow(clippy::comparison_chain)]
async fn process_commands() -> Result<()> {
    let cli = Cli::parse();
    let color = cli.color;

    install_color_eyre(color)?;

    let Some(command) = cli.command else {
        let mut cmd = Cli::command();
        eprintln!("{}", cmd.render_help().ansi());
        std::process::exit(1);
    };

    // These commands don't require authentication, so we process them first
    match command {
        Commands::Completions { shell } => {
            return command::completions(shell);
        }
        Commands::Config {
            name,
            value,
            delete,
        } => {
            return command::config(
                name,
                value,
                delete,
                cli.profile,
                cli.access_token,
                cli.config_file,
            );
        }
        _ => (),
    }

    let access_token = match cli.access_token {
        Some(key) => key,
        None => bail!("Missing access token"),
    };
    let access_token_obj: AccessToken = access_token.parse()?;

    let profile = get_config_profile(
        &cli.server_url,
        &cli.profile,
        &cli.config_file,
        &access_token,
    )?;

    let settings = profile
        .clone()
        .map(|p| -> Result<_> {
            Ok(ClientSettings {
                identity_url: p.identity_url()?,
                api_url: p.api_url()?,
                ..Default::default()
            })
        })
        .transpose()?;

    let state_file_path = state::get_state_file_path(
        profile.and_then(|p| p.state_file_dir).map(Into::into),
        access_token_obj.access_token_id.to_string(),
    )?;

    let client = bitwarden::Client::new(settings);

    // Load session or return if no session exists
    let _ = client
        .auth()
        .login_access_token(&AccessTokenLoginRequest {
            access_token,
            state_file: state_file_path,
        })
        .await?;

    let organization_id = match client.internal.get_access_token_organization() {
        Some(id) => id,
        None => {
            error!("Access token isn't associated to an organization.");
            return Ok(());
        }
    };

    let output_settings = OutputSettings::new(cli.output, color);

    // And finally we process all the commands which require authentication
    match command {
        Commands::Project {
            cmd: ProjectCommand::List,
        }
        | Commands::List {
            cmd: ListCommand::Projects,
        } => command::project::list(client, organization_id, output_settings).await,

        Commands::Project {
            cmd: ProjectCommand::Get { project_id },
        }
        | Commands::Get {
            cmd: GetCommand::Project { project_id },
        } => command::project::get(client, project_id, output_settings).await,

        Commands::Project {
            cmd: ProjectCommand::Create { name },
        }
        | Commands::Create {
            cmd: CreateCommand::Project { name },
        } => command::project::create(client, organization_id, name, output_settings).await,

        Commands::Project {
            cmd: ProjectCommand::Edit { project_id, name },
        }
        | Commands::Edit {
            cmd: EditCommand::Project { project_id, name },
        } => {
            command::project::edit(client, organization_id, project_id, name, output_settings).await
        }

        Commands::Project {
            cmd: ProjectCommand::Delete { project_ids },
        }
        | Commands::Delete {
            cmd: DeleteCommand::Project { project_ids },
        } => command::project::delete(client, project_ids).await,

        Commands::Secret {
            cmd: SecretCommand::List { project_id },
        }
        | Commands::List {
            cmd: ListCommand::Secrets { project_id },
        } => command::secret::list(client, organization_id, project_id, output_settings).await,

        Commands::Secret {
            cmd: SecretCommand::Get { secret_id },
        }
        | Commands::Get {
            cmd: GetCommand::Secret { secret_id },
        } => command::secret::get(client, secret_id, output_settings).await,

        Commands::Secret {
            cmd:
                SecretCommand::Create {
                    key,
                    value,
                    note,
                    project_id,
                },
        }
        | Commands::Create {
            cmd:
                CreateCommand::Secret {
                    key,
                    value,
                    note,
                    project_id,
                },
        } => {
            command::secret::create(
                client,
                organization_id,
                SecretCreateCommandModel {
                    key,
                    value,
                    note,
                    project_id,
                },
                output_settings,
            )
            .await
        }

        Commands::Secret {
            cmd:
                SecretCommand::Edit {
                    secret_id,
                    key,
                    value,
                    note,
                    project_id,
                },
        }
        | Commands::Edit {
            cmd:
                EditCommand::Secret {
                    secret_id,
                    key,
                    value,
                    note,
                    project_id,
                },
        } => {
            command::secret::edit(
                client,
                organization_id,
                SecretEditCommandModel {
                    id: secret_id,
                    key,
                    value,
                    note,
                    project_id,
                },
                output_settings,
            )
            .await
        }

        Commands::Secret {
            cmd: SecretCommand::Delete { secret_ids },
        }
        | Commands::Delete {
            cmd: DeleteCommand::Secret { secret_ids },
        } => command::secret::delete(client, secret_ids).await,

        Commands::Config { .. } | Commands::Completions { .. } => {
            unreachable!()
        }
    }
}

fn get_config_profile(
    server_url: &Option<String>,
    profile: &Option<String>,
    config_file: &Option<PathBuf>,
    access_token: &str,
) -> Result<Option<config::Profile>, color_eyre::Report> {
    let profile = if let Some(server_url) = server_url {
        Some(config::Profile::from_url(server_url)?)
    } else {
        let profile_defined = profile.is_some();

        let profile_key = if let Some(profile) = profile {
            profile.to_owned()
        } else {
            AccessToken::from_str(access_token)?
                .access_token_id
                .to_string()
        };

        let config = config::load_config(config_file.as_deref(), config_file.is_some())?;
        config.select_profile(&profile_key, profile_defined)?
    };
    Ok(profile)
}<|MERGE_RESOLUTION|>--- conflicted
+++ resolved
@@ -2,20 +2,6 @@
 
 use bitwarden::{
     auth::{login::AccessTokenLoginRequest, AccessToken},
-<<<<<<< HEAD
-    secrets_manager::{
-        projects::{
-            ProjectCreateRequest, ProjectGetRequest, ProjectPutRequest, ProjectsDeleteRequest,
-            ProjectsListRequest,
-        },
-        secrets::{
-            SecretCreateRequest, SecretGetRequest, SecretIdentifiersByProjectRequest,
-            SecretIdentifiersRequest, SecretPutRequest, SecretsDeleteRequest, SecretsGetRequest,
-        },
-        ClientProjectsExt, ClientSecretsExt,
-    },
-=======
->>>>>>> 72dd93b7
     ClientSettings,
 };
 use bitwarden_cli::install_color_eyre;
