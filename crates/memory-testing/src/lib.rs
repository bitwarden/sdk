use std::path::Path;

use bitwarden_crypto::Kdf;
use zeroize::{Zeroize, Zeroizing};

pub const TEST_STRING: &str = "THIS IS USED TO CHECK THAT THE MEMORY IS DUMPED CORRECTLY";

pub fn load_cases(base_dir: &Path) -> Cases {
    let mut json_str = std::fs::read_to_string(base_dir.join("cases.json")).unwrap();
    let cases: Cases = serde_json::from_str(&json_str).unwrap();

    // Make sure that we don't leave extra copies of the string data in memory
    json_str.zeroize();
    cases
}

#[derive(serde::Deserialize)]
pub struct Cases {
<<<<<<< HEAD
    pub symmetric_key: Vec<SymmetricKeyCases>,

    pub master_key: Vec<MasterKeyCases>,

    pub bit_string: Vec<BitStringCases>,
=======
    pub cases: Vec<Case>,
>>>>>>> 27cdb635
}

#[derive(serde::Deserialize)]
pub struct Case {
    pub name: String,
    #[serde(flatten)]
    pub command: CaseCommand,
    pub memory_lookups: Vec<MemoryLookup>,
}

// We don't actively zeroize this struct because we want the code in bitwarden_crypto
// to handle it for us
#[derive(serde::Deserialize)]
#[serde(rename_all = "snake_case")]
pub enum CaseCommand {
    SymmetricKey {
        key: String,
    },
    MasterKey {
        password: String,
        email: String,
        kdf: Kdf,
    },
}

#[derive(serde::Deserialize)]
pub struct MemoryLookup {
    pub name: String,

    #[serde(flatten)]
    pub value: MemoryLookupValue,

    #[serde(default)]
    pub allowed_count: Option<usize>,
}

<<<<<<< HEAD
    pub key_hex: String,
    pub hash: String,
    pub hash_hex: String,
}

#[derive(serde::Deserialize)]
pub struct BitStringCases {
    pub left: String,
    pub right: String,
=======
// We don't actually want these values to be caught by the memory testing,
// so this enum should be always zeroized
#[derive(serde::Deserialize)]
#[serde(untagged)]
pub enum MemoryLookupValue {
    String { string: Zeroizing<String> },
    Binary { hex: Zeroizing<String> },
>>>>>>> 27cdb635
}<|MERGE_RESOLUTION|>--- conflicted
+++ resolved
@@ -16,15 +16,7 @@
 
 #[derive(serde::Deserialize)]
 pub struct Cases {
-<<<<<<< HEAD
-    pub symmetric_key: Vec<SymmetricKeyCases>,
-
-    pub master_key: Vec<MasterKeyCases>,
-
-    pub bit_string: Vec<BitStringCases>,
-=======
     pub cases: Vec<Case>,
->>>>>>> 27cdb635
 }
 
 #[derive(serde::Deserialize)]
@@ -61,17 +53,6 @@
     pub allowed_count: Option<usize>,
 }
 
-<<<<<<< HEAD
-    pub key_hex: String,
-    pub hash: String,
-    pub hash_hex: String,
-}
-
-#[derive(serde::Deserialize)]
-pub struct BitStringCases {
-    pub left: String,
-    pub right: String,
-=======
 // We don't actually want these values to be caught by the memory testing,
 // so this enum should be always zeroized
 #[derive(serde::Deserialize)]
@@ -79,5 +60,10 @@
 pub enum MemoryLookupValue {
     String { string: Zeroizing<String> },
     Binary { hex: Zeroizing<String> },
->>>>>>> 27cdb635
+}
+
+#[derive(serde::Deserialize)]
+pub struct BitStringCases {
+    pub left: String,
+    pub right: String,
 }