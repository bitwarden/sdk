--- conflicted
+++ resolved
@@ -31,8 +31,7 @@
                 symmetric_keys.push((key.to_vec(), key));
             }
             memory_testing::CaseCommand::AsymmetricKey { private_key } => {
-                let private_key = SensitiveString::new(Box::new(private_key));
-                let key = bitwarden_crypto::AsymmetricCryptoKey::from_pem(private_key).unwrap();
+                let key = bitwarden_crypto::AsymmetricCryptoKey::from_pem(&private_key).unwrap();
                 asymmetric_keys.push(key);
             }
             memory_testing::CaseCommand::MasterKey {
@@ -62,9 +61,6 @@
 
     // Put all the variables through a black box to prevent them from being optimized out before we
     // get to this point, and then drop them
-<<<<<<< HEAD
-    let _ = std::hint::black_box((test_string, symmetric_keys, master_keys, strings));
-=======
     let _ = std::hint::black_box((
         test_string,
         symmetric_keys,
@@ -72,7 +68,6 @@
         master_keys,
         strings,
     ));
->>>>>>> 0ca7dc48
 
     // After the variables are dropped, we want to make another dump
     wait_for_dump();
