--- conflicted
+++ resolved
@@ -108,11 +108,6 @@
     ///
     /// > Requires Authentication Retrieve all user data, ciphers and organizations the user is a
     /// part of
-<<<<<<< HEAD
-=======
-    ///
-    /// Returns: [SyncResponse](bitwarden::platform::SyncResponse)
->>>>>>> 449a46e8
     /// </summary>
     public partial class Command
     {
