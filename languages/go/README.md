--- conflicted
+++ resolved
@@ -10,11 +10,7 @@
 
 ## Installation
 
-<<<<<<< HEAD
-In your Go project: `go get github.com/bitwarden/sdk-go`
-=======
 Follow the installation instructions [here](./INSTRUCTIONS.md).
->>>>>>> f0dd3b9b
 
 ## Table of Contents
 
