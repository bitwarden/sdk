# Bitwarden Secrets Manager SDK wrapper for PHP

PHP bindings for interacting with the [Bitwarden Secrets Manager]. This is a beta release and might be missing some
functionality.

## Installation

See the [installation instructions](./INSTALL.md)

## Usage

<<<<<<< HEAD
To interact with the client first you need to obtain the access token from Bitwarden.
You can then initialize BitwardenSettings passing `$api_url` and `$identity_url` if needed. These parameters are
optional and if they are not defined, the `BitwardenSettings` instance will try to get these values from ENV, and
if they are not defined there as well, it will use defaults: `https://api.bitwarden.com` as api_url and
`https://identity.bitwarden.com` as identity_url. You can also pass device type as argument but that is entirely
optional.

Passing a `BitwardenSettings` instance to `BitwardenClient` will initialize it. Before using the client you must
be authorized by calling the `login_access_token` method passing your Bitwarden access token to it.
=======
### Create access token

To interact with the client first you need to obtain the access token from Bitwarden.
Review the help documentation on [Access Tokens].
>>>>>>> 4a973dfe

### Create new Bitwarden client

```php
<<<<<<< HEAD
$access_token = '<your token here>';
$state_file = '<path to state file>';
$api_url = "<api url>";
$identity_url = "<identity url>";
=======
require_once 'vendor/autoload.php';

$access_token = '<access-token>';
$organization_id = "<organization-id>";
$api_url = "https://api.bitwarden.com";
$identity_url = "https://identity.bitwarden.com";

>>>>>>> 4a973dfe
$bitwarden_settings = new \Bitwarden\Sdk\BitwardenSettings($api_url, $identity_url);

$bitwarden_client = new \Bitwarden\Sdk\BitwardenClient($bitwarden_settings);
$bitwarden_client->login_access_token($access_token, $state_file);
```

<<<<<<< HEAD
After successful authorization you can interact with client to manage your projects and secrets.

```php
$organization_id = "<your organization id here>";

$bitwarden_client = new \Bitwarden\Sdk\BitwardenClient($bitwarden_settings);
$res = $bitwarden_client->login_access_token($access_token, $state_file);
=======
Initialize `BitwardenSettings` by passing `$api_url` and `$identity_url` or set to null to use the defaults.
The default for `api_url` is `https://api.bitwarden.com` and for `identity_url` is `https://identity.bitwarden.com`.

### Create new project
>>>>>>> 4a973dfe

```php
$name = "PHP project";
$res = $bitwarden_client->projects->create($name, $organization_id);
$project_id = $res->id;
```

### Get project

```php
$res = $bitwarden_client->projects->get($project_id);
```

### List all projects

```php
$res = $bitwarden_client->projects->list($organization_id);
```

<<<<<<< HEAD
// update project
$name = "Updated PHP project"
$res = $bitwarden_client->projects->update($project_id, $name, $organization_id);
=======
### Update project
>>>>>>> 4a973dfe

```php
$name = "Updated PHP project";
$res = $bitwarden_client->projects->put($project_id, $name, $organization_id);
```

### Delete project

```php
$res = $bitwarden_client->projects->delete([$project_id]);
```

### Create new secret

```php
$key = "Secret key";
$note = "Secret note";
$value = "Secret value";
$res = $bitwarden_client->secrets->create($key, $note, $organization_id, [$project_id], $value);
$secret_id = $res->id;
```

### Get secret

```php
$res = $bitwarden_client->secrets->get($secret_id);
```

### Get multiple secrets

```php
$res = $bitwarden_client->secrets->get_by_ids([$secret_id]);
```

### List all secrets

```php
$res = $bitwarden_client->secrets->list($organization_id);
```

### Update secret

```php
$key = "Updated key";
$note = "Updated note";
$value = "Updated value";
$res = $bitwarden_client->secrets->update($secret_id, $key, $note, $organization_id, [$project_id], $value);
```

### Delete secret

```php
$res = $bitwarden_client->secrets->delete([$secret_id]);
```

[Access Tokens]: https://bitwarden.com/help/access-tokens/

[Bitwarden Secrets Manager]: https://bitwarden.com/products/secrets-manager/<|MERGE_RESOLUTION|>--- conflicted
+++ resolved
@@ -9,60 +9,32 @@
 
 ## Usage
 
-<<<<<<< HEAD
-To interact with the client first you need to obtain the access token from Bitwarden.
-You can then initialize BitwardenSettings passing `$api_url` and `$identity_url` if needed. These parameters are
-optional and if they are not defined, the `BitwardenSettings` instance will try to get these values from ENV, and
-if they are not defined there as well, it will use defaults: `https://api.bitwarden.com` as api_url and
-`https://identity.bitwarden.com` as identity_url. You can also pass device type as argument but that is entirely
-optional.
-
-Passing a `BitwardenSettings` instance to `BitwardenClient` will initialize it. Before using the client you must
-be authorized by calling the `login_access_token` method passing your Bitwarden access token to it.
-=======
 ### Create access token
 
 To interact with the client first you need to obtain the access token from Bitwarden.
 Review the help documentation on [Access Tokens].
->>>>>>> 4a973dfe
 
 ### Create new Bitwarden client
 
 ```php
-<<<<<<< HEAD
-$access_token = '<your token here>';
-$state_file = '<path to state file>';
-$api_url = "<api url>";
-$identity_url = "<identity url>";
-=======
 require_once 'vendor/autoload.php';
 
 $access_token = '<access-token>';
+$state_file = "<state-file>";
 $organization_id = "<organization-id>";
 $api_url = "https://api.bitwarden.com";
 $identity_url = "https://identity.bitwarden.com";
 
->>>>>>> 4a973dfe
 $bitwarden_settings = new \Bitwarden\Sdk\BitwardenSettings($api_url, $identity_url);
 
 $bitwarden_client = new \Bitwarden\Sdk\BitwardenClient($bitwarden_settings);
 $bitwarden_client->login_access_token($access_token, $state_file);
 ```
 
-<<<<<<< HEAD
-After successful authorization you can interact with client to manage your projects and secrets.
-
-```php
-$organization_id = "<your organization id here>";
-
-$bitwarden_client = new \Bitwarden\Sdk\BitwardenClient($bitwarden_settings);
-$res = $bitwarden_client->login_access_token($access_token, $state_file);
-=======
 Initialize `BitwardenSettings` by passing `$api_url` and `$identity_url` or set to null to use the defaults.
 The default for `api_url` is `https://api.bitwarden.com` and for `identity_url` is `https://identity.bitwarden.com`.
 
 ### Create new project
->>>>>>> 4a973dfe
 
 ```php
 $name = "PHP project";
@@ -82,17 +54,11 @@
 $res = $bitwarden_client->projects->list($organization_id);
 ```
 
-<<<<<<< HEAD
-// update project
-$name = "Updated PHP project"
-$res = $bitwarden_client->projects->update($project_id, $name, $organization_id);
-=======
 ### Update project
->>>>>>> 4a973dfe
 
 ```php
 $name = "Updated PHP project";
-$res = $bitwarden_client->projects->put($project_id, $name, $organization_id);
+$res = $bitwarden_client->projects->update($organization_id, $project_id, $name);
 ```
 
 ### Delete project
@@ -107,7 +73,7 @@
 $key = "Secret key";
 $note = "Secret note";
 $value = "Secret value";
-$res = $bitwarden_client->secrets->create($key, $note, $organization_id, [$project_id], $value);
+$res = $bitwarden_client->secrets->create($organization_id, $key, $value, $note, [$project_id]);
 $secret_id = $res->id;
 ```
 
@@ -135,7 +101,7 @@
 $key = "Updated key";
 $note = "Updated note";
 $value = "Updated value";
-$res = $bitwarden_client->secrets->update($secret_id, $key, $note, $organization_id, [$project_id], $value);
+$res = $bitwarden_client->secrets->update($organization_id, $secret_id, $key, $value, $note, [$project_id]);
 ```
 
 ### Delete secret
