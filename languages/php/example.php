<?php

require_once 'vendor/autoload.php';

$access_token = getenv('ACCESS_TOKEN');
$state_file = getenv('STATE_FILE');
$organization_id = getenv('ORGANIZATION_ID');

// Configuring the URLS is optional, set them to null to use the default values
$api_url = getenv('API_URL');
$identity_url = getenv('IDENTITY_URL');

try {
<<<<<<< HEAD
    $client_settings = new \Bitwarden\Sdk\BitwardenSettings($api_url, $identity_url);

    $bitwarden_client = new \Bitwarden\Sdk\BitwardenClient($client_settings);

    $bitwarden_client->auth->login_access_token($access_token, $state_file);

    // create project
    print("Projects:\n");
    $res = $bitwarden_client->projects->create($organization_id, 'php project');
    $project_id = $res->id;
    print("\tcreate: '" . $project_id . "'\n\n");

    // get project
    $res = $bitwarden_client->projects->get($project_id);
    print("\tget: '" . $res->name . "'\n\n");

    // list projects
    $res = $bitwarden_client->projects->list($organization_id);
    print("\tlist:\n");
    foreach ($res->data as $project) {
        print("\t\tID: '" . $project->id . "', Name: '" . $project->name . "'\n");
    }
    print("\n");

    // update project
    $res = $bitwarden_client->projects->update($organization_id, $project_id, 'php test awesome');
    print("\tupdate: '" . $res->name . "'\n\n");

    // sync secrets
    print("Secrets:\n");
    print("\tSyncing secrets...\n");
    $res = $bitwarden_client->secrets->sync($organization_id, null);
    $now = new DateTime();
    $now_string = $now->format('Y-m-d\TH:i:s.u\Z');
    print("\t\tSync has changes: " . ($res->hasChanges ? 'true' : 'false') . "\n\n");

    print("\tSyncing again to ensure no changes since last sync...\n");
    $res = $bitwarden_client->secrets->sync($organization_id, $now_string);
    print("\t\tSync has changes: " . ($res->hasChanges ? 'true' : 'false') . "\n\n");

    // create secret
    $res = $bitwarden_client->secrets->create($organization_id, "New Key", "New value", "New note", [$project_id]);
    $secret_id = $res->id;
    print("\tcreate: '" . $secret_id . "'\n\n");

    // get secret
    $res = $bitwarden_client->secrets->get($secret_id);
    print("\tget: '" . $res->key . "'\n\n");

    // get multiple secrets by ids
    $res = $bitwarden_client->secrets->get_by_ids([$secret_id]);
    print("\tget_by_ids:\n");
    foreach ($res->data as $secret) {
        print("\t\tID: '" . $secret->id . "', Key: '" . $secret->key . "'\n");
    }
    print("\n");

    // list secrets
    $res = $bitwarden_client->secrets->list($organization_id);
    print("\tlist:\n");
    foreach ($res->data as $secret) {
        print("\t\tID: '" . $secret->id . "', Key: '" . $secret->key . "'\n");
    }
    print("\n");

    // update secret
    $res = $bitwarden_client->secrets->update($organization_id, $secret_id, "Updated key", "Updated value", "Updated note", [$project_id]);
    print("\tupdate: '" . $res->key . "'\n\n");

    // delete secret
    print("Cleaning up secrets and projects:\n");
    $res = $bitwarden_client->secrets->delete([$secret_id]);
    print("\tdelete:\n");
    foreach ($res->data as $secret) {
        print("\t\tdeleted secret: '" . $secret->id . "'\n");
    }
    print("\n");

    // delete project
    $res = $bitwarden_client->projects->delete([$project_id]);
    print("\tdelete:\n");
    foreach ($res->data as $project) {
        print("\t\tdeleted project: '" . $project->id . "'\n");
    }
    print("\n");

=======
    $bitwarden_client->auth->login_access_token($access_token, $state_file);
>>>>>>> 534d94bd
} catch (Exception $e) {
    print("Error: " . $e->getMessage() . "\n");
    exit(1);
}<|MERGE_RESOLUTION|>--- conflicted
+++ resolved
@@ -11,7 +11,6 @@
 $identity_url = getenv('IDENTITY_URL');
 
 try {
-<<<<<<< HEAD
     $client_settings = new \Bitwarden\Sdk\BitwardenSettings($api_url, $identity_url);
 
     $bitwarden_client = new \Bitwarden\Sdk\BitwardenClient($client_settings);
@@ -43,7 +42,7 @@
     // sync secrets
     print("Secrets:\n");
     print("\tSyncing secrets...\n");
-    $res = $bitwarden_client->secrets->sync($organization_id, null);
+    $res = $bitwarden_client->secrets->sync($organization_id,null);
     $now = new DateTime();
     $now_string = $now->format('Y-m-d\TH:i:s.u\Z');
     print("\t\tSync has changes: " . ($res->hasChanges ? 'true' : 'false') . "\n\n");
@@ -98,9 +97,6 @@
     }
     print("\n");
 
-=======
-    $bitwarden_client->auth->login_access_token($access_token, $state_file);
->>>>>>> 534d94bd
 } catch (Exception $e) {
     print("Error: " . $e->getMessage() . "\n");
     exit(1);
