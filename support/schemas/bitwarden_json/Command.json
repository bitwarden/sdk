{
  "$schema": "http://json-schema.org/draft-07/schema#",
  "title": "Command",
  "oneOf": [
    {
      "description": "Login with username and password\n\nThis command is for initiating an authentication handshake with Bitwarden. Authorization may fail due to requiring 2fa or captcha challenge completion despite accurate credentials.\n\nThis command is not capable of handling authentication requiring 2fa or captcha.\n\nReturns: [PasswordLoginResponse](bitwarden::auth::response::PasswordLoginResponse)",
      "type": "object",
      "required": [
        "passwordLogin"
      ],
      "properties": {
        "passwordLogin": {
          "$ref": "#/definitions/PasswordLoginRequest"
        }
      },
      "additionalProperties": false
    },
    {
      "description": "Login with API Key\n\nThis command is for initiating an authentication handshake with Bitwarden.\n\nReturns: [ApiKeyLoginResponse](bitwarden::auth::response::ApiKeyLoginResponse)",
      "type": "object",
      "required": [
        "apiKeyLogin"
      ],
      "properties": {
        "apiKeyLogin": {
          "$ref": "#/definitions/ApiKeyLoginRequest"
        }
      },
      "additionalProperties": false
    },
    {
      "description": "Login with Secrets Manager Access Token\n\nThis command is for initiating an authentication handshake with Bitwarden.\n\nReturns: [ApiKeyLoginResponse](bitwarden::auth::response::ApiKeyLoginResponse)",
      "type": "object",
      "required": [
        "accessTokenLogin"
      ],
      "properties": {
        "accessTokenLogin": {
          "$ref": "#/definitions/AccessTokenLoginRequest"
        }
      },
      "additionalProperties": false
    },
    {
<<<<<<< HEAD
      "description": "Login with a previously saved session",
      "type": "object",
      "required": [
        "sessionLogin"
      ],
      "properties": {
        "sessionLogin": {
          "$ref": "#/definitions/SessionLoginRequest"
        }
      },
      "additionalProperties": false
    },
    {
      "description": "> Requires Authentication Get the API key of the currently authenticated user\n\nReturns: [UserApiKeyResponse](crate::sdk::response::user_api_key_response::UserApiKeyResponse)",
=======
      "description": "> Requires Authentication Get the API key of the currently authenticated user\n\nReturns: [UserApiKeyResponse](bitwarden::platform::UserApiKeyResponse)",
>>>>>>> 449a46e8
      "type": "object",
      "required": [
        "getUserApiKey"
      ],
      "properties": {
        "getUserApiKey": {
          "$ref": "#/definitions/SecretVerificationRequest"
        }
      },
      "additionalProperties": false
    },
    {
      "description": "Get the user's passphrase\n\nReturns: String",
      "type": "object",
      "required": [
        "fingerprint"
      ],
      "properties": {
        "fingerprint": {
          "$ref": "#/definitions/FingerprintRequest"
        }
      },
      "additionalProperties": false
    },
    {
<<<<<<< HEAD
      "description": "> Requires Authentication Retrieve all user data, ciphers and organizations the user is a part of",
=======
      "description": "> Requires Authentication Retrieve all user data, ciphers and organizations the user is a part of\n\nReturns: [SyncResponse](bitwarden::platform::SyncResponse)",
>>>>>>> 449a46e8
      "type": "object",
      "required": [
        "sync"
      ],
      "properties": {
        "sync": {
          "$ref": "#/definitions/SyncRequest"
        }
      },
      "additionalProperties": false
    },
    {
      "type": "object",
      "required": [
        "secrets"
      ],
      "properties": {
        "secrets": {
          "$ref": "#/definitions/SecretsCommand"
        }
      },
      "additionalProperties": false
    },
    {
      "type": "object",
      "required": [
        "projects"
      ],
      "properties": {
        "projects": {
          "$ref": "#/definitions/ProjectsCommand"
        }
      },
      "additionalProperties": false
    },
    {
      "type": "object",
      "required": [
        "folders"
      ],
      "properties": {
        "folders": {
          "$ref": "#/definitions/FoldersCommand"
        }
      },
      "additionalProperties": false
    }
  ],
  "definitions": {
    "AccessTokenLoginRequest": {
      "description": "Login to Bitwarden with access token",
      "type": "object",
      "required": [
        "accessToken"
      ],
      "properties": {
        "accessToken": {
          "description": "Bitwarden service API access token",
          "type": "string"
        }
      },
      "additionalProperties": false
    },
    "ApiKeyLoginRequest": {
      "description": "Login to Bitwarden with Api Key",
      "type": "object",
      "required": [
        "clientId",
        "clientSecret",
        "password"
      ],
      "properties": {
        "clientId": {
          "description": "Bitwarden account client_id",
          "type": "string"
        },
        "clientSecret": {
          "description": "Bitwarden account client_secret",
          "type": "string"
        },
        "password": {
          "description": "Bitwarden account master password",
          "type": "string"
        }
      },
      "additionalProperties": false
    },
    "EmptyRequest": {
      "description": "An empty request that needs no parameters",
      "type": "object"
    },
    "FingerprintRequest": {
      "type": "object",
      "required": [
        "fingerprintMaterial",
        "publicKey"
      ],
      "properties": {
        "fingerprintMaterial": {
          "description": "The input material, used in the fingerprint generation process.",
          "type": "string"
        },
        "publicKey": {
          "description": "The user's public key",
          "type": "string"
        }
      },
      "additionalProperties": false
    },
    "FolderCreateRequest": {
      "type": "object",
      "required": [
        "name"
      ],
      "properties": {
        "name": {
          "description": "Encrypted folder name",
          "type": "string"
        }
      },
      "additionalProperties": false
    },
    "FolderDeleteRequest": {
      "type": "object",
      "required": [
        "id"
      ],
      "properties": {
        "id": {
          "description": "ID of the folder to delete",
          "type": "string",
          "format": "uuid"
        }
      },
      "additionalProperties": false
    },
    "FolderUpdateRequest": {
      "type": "object",
      "required": [
        "id",
        "name"
      ],
      "properties": {
        "id": {
          "description": "ID of the folder to update",
          "type": "string",
          "format": "uuid"
        },
        "name": {
          "description": "Encrypted folder name",
          "type": "string"
        }
      },
      "additionalProperties": false
    },
    "FoldersCommand": {
      "oneOf": [
        {
          "description": "> Requires Authentication > Requires an unlocked vault Creates a new folder with the provided data",
          "type": "object",
          "required": [
            "create"
          ],
          "properties": {
            "create": {
              "$ref": "#/definitions/FolderCreateRequest"
            }
          },
          "additionalProperties": false
        },
        {
          "description": "> Requires Authentication > Requires an unlocked vault and calling Sync at least once Lists all folders in the vault\n\nReturns: [FoldersResponse](bitwarden::platform::folders::FoldersResponse)",
          "type": "object",
          "required": [
            "list"
          ],
          "properties": {
            "list": {
              "$ref": "#/definitions/EmptyRequest"
            }
          },
          "additionalProperties": false
        },
        {
          "description": "> Requires Authentication > Requires an unlocked vault Updates an existing folder with the provided data given its ID",
          "type": "object",
          "required": [
            "update"
          ],
          "properties": {
            "update": {
              "$ref": "#/definitions/FolderUpdateRequest"
            }
          },
          "additionalProperties": false
        },
        {
          "description": "> Requires Authentication > Requires an unlocked vault Deletes the folder associated with the provided ID",
          "type": "object",
          "required": [
            "delete"
          ],
          "properties": {
            "delete": {
              "$ref": "#/definitions/FolderDeleteRequest"
            }
          },
          "additionalProperties": false
        }
      ]
    },
    "PasswordLoginRequest": {
      "description": "Login to Bitwarden with Username and Password",
      "type": "object",
      "required": [
        "email",
        "password"
      ],
      "properties": {
        "email": {
          "description": "Bitwarden account email address",
          "type": "string"
        },
        "password": {
          "description": "Bitwarden account master password",
          "type": "string"
        }
      },
      "additionalProperties": false
    },
    "ProjectCreateRequest": {
      "type": "object",
      "required": [
        "name",
        "organizationId"
      ],
      "properties": {
        "name": {
          "type": "string"
        },
        "organizationId": {
          "description": "Organization where the project will be created",
          "type": "string",
          "format": "uuid"
        }
      },
      "additionalProperties": false
    },
    "ProjectGetRequest": {
      "type": "object",
      "required": [
        "id"
      ],
      "properties": {
        "id": {
          "description": "ID of the project to retrieve",
          "type": "string",
          "format": "uuid"
        }
      },
      "additionalProperties": false
    },
    "ProjectPutRequest": {
      "type": "object",
      "required": [
        "id",
        "name",
        "organizationId"
      ],
      "properties": {
        "id": {
          "description": "ID of the project to modify",
          "type": "string",
          "format": "uuid"
        },
        "name": {
          "type": "string"
        },
        "organizationId": {
          "description": "Organization ID of the project to modify",
          "type": "string",
          "format": "uuid"
        }
      },
      "additionalProperties": false
    },
    "ProjectsCommand": {
      "oneOf": [
        {
          "description": "> Requires Authentication > Requires using an Access Token for login or calling Sync at least once Retrieve a project by the provided identifier\n\nReturns: [ProjectResponse](bitwarden::secrets_manager::projects::ProjectResponse)",
          "type": "object",
          "required": [
            "get"
          ],
          "properties": {
            "get": {
              "$ref": "#/definitions/ProjectGetRequest"
            }
          },
          "additionalProperties": false
        },
        {
          "description": "> Requires Authentication > Requires using an Access Token for login or calling Sync at least once Creates a new project in the provided organization using the given data\n\nReturns: [ProjectResponse](bitwarden::secrets_manager::projects::ProjectResponse)",
          "type": "object",
          "required": [
            "create"
          ],
          "properties": {
            "create": {
              "$ref": "#/definitions/ProjectCreateRequest"
            }
          },
          "additionalProperties": false
        },
        {
          "description": "> Requires Authentication > Requires using an Access Token for login or calling Sync at least once Lists all projects of the given organization\n\nReturns: [ProjectsResponse](bitwarden::secrets_manager::projects::ProjectsResponse)",
          "type": "object",
          "required": [
            "list"
          ],
          "properties": {
            "list": {
              "$ref": "#/definitions/ProjectsListRequest"
            }
          },
          "additionalProperties": false
        },
        {
          "description": "> Requires Authentication > Requires using an Access Token for login or calling Sync at least once Updates an existing project with the provided ID using the given data\n\nReturns: [ProjectResponse](bitwarden::secrets_manager::projects::ProjectResponse)",
          "type": "object",
          "required": [
            "update"
          ],
          "properties": {
            "update": {
              "$ref": "#/definitions/ProjectPutRequest"
            }
          },
          "additionalProperties": false
        },
        {
          "description": "> Requires Authentication > Requires using an Access Token for login or calling Sync at least once Deletes all the projects whose IDs match the provided ones\n\nReturns: [ProjectsDeleteResponse](bitwarden::secrets_manager::projects::ProjectsDeleteResponse)",
          "type": "object",
          "required": [
            "delete"
          ],
          "properties": {
            "delete": {
              "$ref": "#/definitions/ProjectsDeleteRequest"
            }
          },
          "additionalProperties": false
        }
      ]
    },
    "ProjectsDeleteRequest": {
      "type": "object",
      "required": [
        "ids"
      ],
      "properties": {
        "ids": {
          "description": "IDs of the projects to delete",
          "type": "array",
          "items": {
            "type": "string",
            "format": "uuid"
          }
        }
      },
      "additionalProperties": false
    },
    "ProjectsListRequest": {
      "type": "object",
      "required": [
        "organizationId"
      ],
      "properties": {
        "organizationId": {
          "description": "Organization to retrieve all the projects from",
          "type": "string",
          "format": "uuid"
        }
      },
      "additionalProperties": false
    },
    "SecretCreateRequest": {
      "type": "object",
      "required": [
        "key",
        "note",
        "organizationId",
        "value"
      ],
      "properties": {
        "key": {
          "type": "string"
        },
        "note": {
          "type": "string"
        },
        "organizationId": {
          "description": "Organization where the secret will be created",
          "type": "string",
          "format": "uuid"
        },
        "projectIds": {
          "description": "IDs of the projects that this secret will belong to",
          "type": [
            "array",
            "null"
          ],
          "items": {
            "type": "string",
            "format": "uuid"
          }
        },
        "value": {
          "type": "string"
        }
      },
      "additionalProperties": false
    },
    "SecretGetRequest": {
      "type": "object",
      "required": [
        "id"
      ],
      "properties": {
        "id": {
          "description": "ID of the secret to retrieve",
          "type": "string",
          "format": "uuid"
        }
      },
      "additionalProperties": false
    },
    "SecretIdentifiersRequest": {
      "type": "object",
      "required": [
        "organizationId"
      ],
      "properties": {
        "organizationId": {
          "description": "Organization to retrieve all the secrets from",
          "type": "string",
          "format": "uuid"
        }
      },
      "additionalProperties": false
    },
    "SecretPutRequest": {
      "type": "object",
      "required": [
        "id",
        "key",
        "note",
        "organizationId",
        "value"
      ],
      "properties": {
        "id": {
          "description": "ID of the secret to modify",
          "type": "string",
          "format": "uuid"
        },
        "key": {
          "type": "string"
        },
        "note": {
          "type": "string"
        },
        "organizationId": {
          "description": "Organization ID of the secret to modify",
          "type": "string",
          "format": "uuid"
        },
        "value": {
          "type": "string"
        }
      },
      "additionalProperties": false
    },
    "SecretVerificationRequest": {
      "type": "object",
      "properties": {
        "masterPassword": {
          "description": "The user's master password to use for user verification. If supplied, this will be used for verification purposes.",
          "type": [
            "string",
            "null"
          ]
        },
        "otp": {
          "description": "Alternate user verification method through OTP. This is provided for users who have no master password due to use of Customer Managed Encryption. Must be present and valid if master_password is absent.",
          "type": [
            "string",
            "null"
          ]
        }
      },
      "additionalProperties": false
    },
    "SecretsCommand": {
      "oneOf": [
        {
          "description": "> Requires Authentication > Requires using an Access Token for login or calling Sync at least once Retrieve a secret by the provided identifier\n\nReturns: [SecretResponse](bitwarden::secrets_manager::secrets::SecretResponse)",
          "type": "object",
          "required": [
            "get"
          ],
          "properties": {
            "get": {
              "$ref": "#/definitions/SecretGetRequest"
            }
          },
          "additionalProperties": false
        },
        {
          "description": "> Requires Authentication > Requires using an Access Token for login or calling Sync at least once Creates a new secret in the provided organization using the given data\n\nReturns: [SecretResponse](bitwarden::secrets_manager::secrets::SecretResponse)",
          "type": "object",
          "required": [
            "create"
          ],
          "properties": {
            "create": {
              "$ref": "#/definitions/SecretCreateRequest"
            }
          },
          "additionalProperties": false
        },
        {
          "description": "> Requires Authentication > Requires using an Access Token for login or calling Sync at least once Lists all secret identifiers of the given organization, to then retrieve each secret, use `CreateSecret`\n\nReturns: [SecretIdentifiersResponse](bitwarden::secrets_manager::secrets::SecretIdentifiersResponse)",
          "type": "object",
          "required": [
            "list"
          ],
          "properties": {
            "list": {
              "$ref": "#/definitions/SecretIdentifiersRequest"
            }
          },
          "additionalProperties": false
        },
        {
          "description": "> Requires Authentication > Requires using an Access Token for login or calling Sync at least once Updates an existing secret with the provided ID using the given data\n\nReturns: [SecretResponse](bitwarden::secrets_manager::secrets::SecretResponse)",
          "type": "object",
          "required": [
            "update"
          ],
          "properties": {
            "update": {
              "$ref": "#/definitions/SecretPutRequest"
            }
          },
          "additionalProperties": false
        },
        {
          "description": "> Requires Authentication > Requires using an Access Token for login or calling Sync at least once Deletes all the secrets whose IDs match the provided ones\n\nReturns: [SecretsDeleteResponse](bitwarden::secrets_manager::secrets::SecretsDeleteResponse)",
          "type": "object",
          "required": [
            "delete"
          ],
          "properties": {
            "delete": {
              "$ref": "#/definitions/SecretsDeleteRequest"
            }
          },
          "additionalProperties": false
        }
      ]
    },
    "SecretsDeleteRequest": {
      "type": "object",
      "required": [
        "ids"
      ],
      "properties": {
        "ids": {
          "description": "IDs of the secrets to delete",
          "type": "array",
          "items": {
            "type": "string",
            "format": "uuid"
          }
        }
      },
      "additionalProperties": false
    },
    "SessionLoginRequest": {
      "description": "Login to Bitwarden using a saved session",
      "type": "object",
      "required": [
        "password",
        "userId"
      ],
      "properties": {
        "password": {
          "description": "User's master password, used to unlock the vault",
          "type": "string"
        },
        "userId": {
          "description": "User's uuid",
          "type": "string",
          "format": "uuid"
        }
      },
      "additionalProperties": false
    },
    "SyncRequest": {
      "type": "object",
      "properties": {
        "excludeSubdomains": {
          "description": "Exclude the subdomains from the response, defaults to false",
          "type": [
            "boolean",
            "null"
          ]
        }
      },
      "additionalProperties": false
    }
  }
}<|MERGE_RESOLUTION|>--- conflicted
+++ resolved
@@ -42,7 +42,6 @@
       "additionalProperties": false
     },
     {
-<<<<<<< HEAD
       "description": "Login with a previously saved session",
       "type": "object",
       "required": [
@@ -56,10 +55,7 @@
       "additionalProperties": false
     },
     {
-      "description": "> Requires Authentication Get the API key of the currently authenticated user\n\nReturns: [UserApiKeyResponse](crate::sdk::response::user_api_key_response::UserApiKeyResponse)",
-=======
       "description": "> Requires Authentication Get the API key of the currently authenticated user\n\nReturns: [UserApiKeyResponse](bitwarden::platform::UserApiKeyResponse)",
->>>>>>> 449a46e8
       "type": "object",
       "required": [
         "getUserApiKey"
@@ -85,11 +81,7 @@
       "additionalProperties": false
     },
     {
-<<<<<<< HEAD
       "description": "> Requires Authentication Retrieve all user data, ciphers and organizations the user is a part of",
-=======
-      "description": "> Requires Authentication Retrieve all user data, ciphers and organizations the user is a part of\n\nReturns: [SyncResponse](bitwarden::platform::SyncResponse)",
->>>>>>> 449a46e8
       "type": "object",
       "required": [
         "sync"
