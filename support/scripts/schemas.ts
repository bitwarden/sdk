import {
  quicktype,
  quicktypeMultiFile,
  InputData,
  JSONSchemaInput,
  FetchingJSONSchemaStore,
} from "quicktype-core";

import fs from "fs";
import path from "path";

async function* walk(dir: string): AsyncIterable<string> {
  for await (const d of await fs.promises.opendir(dir)) {
    const entry = path.join(dir, d.name);
    if (d.isDirectory()) {
      yield* walk(entry);
    } else if (d.isFile()) {
      yield entry;
    }
  }
}

async function main() {
  const schemaInput = new JSONSchemaInput(new FetchingJSONSchemaStore());

  const filenames: string[] = [];
  for await (const p of walk("./support/schemas")) {
    filenames.push(p);
  }

  filenames.sort();

  for (const f of filenames) {
    const buffer = fs.readFileSync(f);
    const relative = path.relative(path.join(process.cwd(), "support/schemas"), f);
    await schemaInput.addSource({ name: relative, schema: buffer.toString() });
  }

  const inputData = new InputData();
  inputData.addInput(schemaInput);

  const ts = await quicktype({
    inputData,
    lang: "typescript",
    rendererOptions: {},
  });

  writeToFile("./languages/js_webassembly/bitwarden_client/schemas.ts", ts.lines);
  writeToFile("./crates/bitwarden-napi/src-ts/bitwarden_client/schemas.ts", ts.lines);

  const python = await quicktype({
    inputData,
    lang: "python",
    rendererOptions: {
      "python-version": "3.7",
    },
  });

  writeToFile("./languages/python/BitwardenClient/schemas.py", python.lines);

  const csharp = await quicktype({
    inputData,
    lang: "csharp",
    rendererOptions: {
      namespace: "Bitwarden.Sdk",
      framework: "SystemTextJson",
      "csharp-version": "6",
    },
  });

  writeToFile("./languages/csharp/Bitwarden.Sdk/schemas.cs", csharp.lines);

<<<<<<< HEAD
  writeToFile("./languages/csharp/schemas.cs", csharp.lines);

  const go = await quicktype({
    inputData,
    lang: "go",
    rendererOptions: {
      package: "sdk",
      "just-types-and-package": true,
    },
  });
  writeToFile("./languages/go/schema.go", go.lines);
=======
  const java = await quicktypeMultiFile({
    inputData,
    lang: "java",
    rendererOptions: {
      package: "com.bitwarden.sdk.schema",
      "java-version": "8",
    },
  });

  const javaDir = "./languages/java/src/main/java/com/bitwarden/sdk/schema/";
  if (!fs.existsSync(javaDir)) {
    fs.mkdirSync(javaDir);
  }
  java.forEach((file, path) => {
    writeToFile(javaDir + path, file.lines);
  });
>>>>>>> 31c005f9
}

main();
function writeToFile(filename: string, lines: string[]) {
  const output = fs.createWriteStream(filename);
  lines.forEach((line) => {
    output.write(line + "\n");
  });
  output.close();
}<|MERGE_RESOLUTION|>--- conflicted
+++ resolved
@@ -70,7 +70,6 @@
 
   writeToFile("./languages/csharp/Bitwarden.Sdk/schemas.cs", csharp.lines);
 
-<<<<<<< HEAD
   writeToFile("./languages/csharp/schemas.cs", csharp.lines);
 
   const go = await quicktype({
@@ -82,7 +81,7 @@
     },
   });
   writeToFile("./languages/go/schema.go", go.lines);
-=======
+  
   const java = await quicktypeMultiFile({
     inputData,
     lang: "java",
@@ -99,7 +98,6 @@
   java.forEach((file, path) => {
     writeToFile(javaDir + path, file.lines);
   });
->>>>>>> 31c005f9
 }
 
 main();
