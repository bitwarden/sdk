--- conflicted
+++ resolved
@@ -68,23 +68,15 @@
     },
   });
 
-<<<<<<< HEAD
-  writeToFile("./languages/csharp/schemas.cs", csharp.lines);
+  writeToFile("./languages/csharp/Bitwarden.Sdk/schemas.cs", csharp.lines);
 
-  // Generate C++ code
   const cpp = await quicktype({
     inputData,
-    lang: "cpp", // Use the "cpp" language for C++ code generation
-    rendererOptions: {
-      // Add any C++-specific options here
-    },
+    lang: "cpp",
+    rendererOptions: {},
   });
 
-  // Write C++ code to the specified location
-  writeToFile("./languages/cpp/schemas.cpp", cpp.lines);
-=======
-  writeToFile("./languages/csharp/Bitwarden.Sdk/schemas.cs", csharp.lines);
->>>>>>> 32c98bbd
+  writeToFile("./languages/cpp/include/schemas.cpp", cpp.lines);
 }
 
 main();
