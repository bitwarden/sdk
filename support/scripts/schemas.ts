import { quicktype, quicktypeMultiFile, InputData, JSONSchemaInput, FetchingJSONSchemaStore } from "quicktype-core";

import fs from "fs";
import path from "path";

async function* walk(dir: string): AsyncIterable<string> {
  for await (const d of await fs.promises.opendir(dir)) {
    const entry = path.join(dir, d.name);
    if (d.isDirectory()) {
      yield* walk(entry);
    } else if (d.isFile()) {
      yield entry;
    }
  }
}

async function main() {
  const schemaInput = new JSONSchemaInput(new FetchingJSONSchemaStore());

  const filenames: string[] = [];
  for await (const p of walk("./support/schemas")) {
    filenames.push(p);
  }

  filenames.sort();

  for (const f of filenames) {
    const buffer = fs.readFileSync(f);
    const relative = path.relative(path.join(process.cwd(), "support/schemas"), f);
    await schemaInput.addSource({ name: relative, schema: buffer.toString() });
  }

  const inputData = new InputData();
  inputData.addInput(schemaInput);

  const ts = await quicktype({
    inputData,
    lang: "typescript",
    rendererOptions: {},
  });

  writeToFile("./languages/js_webassembly/bitwarden_client/schemas.ts", ts.lines);
  writeToFile("./crates/bitwarden-napi/src-ts/bitwarden_client/schemas.ts", ts.lines);

  const python = await quicktype({
    inputData,
    lang: "python",
    rendererOptions: {
      "python-version": "3.7",
    },
  });

  writeToFile("./languages/python/BitwardenClient/schemas.py", python.lines);

  const csharp = await quicktype({
    inputData,
    lang: "csharp",
    rendererOptions: {
      namespace: "Bitwarden.Sdk",
      framework: "SystemTextJson",
      "csharp-version": "6",
    },
  });

<<<<<<< HEAD
  writeToFile("./languages/csharp/schemas.cs", csharp.lines);

  const java = await quicktypeMultiFile({
    inputData,
    lang: "java",
    rendererOptions: {
      package: "bit.sdk.schema",
      "java-version": "8",
    },
  });

  const javaDir = "./languages/java/src/main/java/bit/sdk/schema/";
  if (!fs.existsSync(javaDir)) {
    fs.mkdirSync(javaDir);
  }
  java.forEach((file, path) => {
    writeToFile(javaDir + path, file.lines);
  })
=======
  writeToFile("./languages/csharp/Bitwarden.Sdk/schemas.cs", csharp.lines);
>>>>>>> 6859c5b7
}

main();
function writeToFile(filename: string, lines: string[]) {
  const output = fs.createWriteStream(filename);
  lines.forEach((line) => {
    output.write(line + "\n");
  });
  output.close();
}<|MERGE_RESOLUTION|>--- conflicted
+++ resolved
@@ -62,8 +62,7 @@
     },
   });
 
-<<<<<<< HEAD
-  writeToFile("./languages/csharp/schemas.cs", csharp.lines);
+  writeToFile("./languages/csharp/Bitwarden.Sdk/schemas.cs", csharp.lines);
 
   const java = await quicktypeMultiFile({
     inputData,
@@ -81,9 +80,6 @@
   java.forEach((file, path) => {
     writeToFile(javaDir + path, file.lines);
   })
-=======
-  writeToFile("./languages/csharp/Bitwarden.Sdk/schemas.cs", csharp.lines);
->>>>>>> 6859c5b7
 }
 
 main();
